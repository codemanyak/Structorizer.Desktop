/*
    Structorizer
    A little tool which you can use to create Nassi-Schneiderman Diagrams (NSD)

    Copyright (C) 2009  Bob Fisch

    This program is free software: you can redistribute it and/or modify
    it under the terms of the GNU General Public License as published by
    the Free Software Foundation, either version 3 of the License, or any
    later version.

    This program is distributed in the hope that it will be useful,
    but WITHOUT ANY WARRANTY; without even the implied warranty of
    MERCHANTABILITY or FITNESS FOR A PARTICULAR PURPOSE.  See the
    GNU General Public License for more details.

    You should have received a copy of the GNU General Public License
    along with this program.  If not, see <http://www.gnu.org/licenses/>.
 */

package lu.fisch.structorizer.executor;

/******************************************************************************************************
 *
 *      Author:         Bob Fisch
 *
 *      Description:    This class controls the execution of a diagram.
 *
 ******************************************************************************************************
 *
 *      Revision List
 *
 *      Author          Date			Description
 *      ------			----			-----------
 *      Bob Fisch                       First Issue
 *      Kay Gürtzig     2015-10-11      Method execute() now ensures that all elements get unselected
 *      Kay Gürtzig     2015-10-13      Method step decomposed into separate subroutines, missing
 *                                      support for Forever loops and Parallel sections added;
 *                                      delay mechanism reorganised in order to integrate breakpoint
 *                                      handling in a sound way
 *      Kay Gürtzig     2015-10-15      stepParallel() revised (see comment)
 *      Kay Gürtzig     2015-10-17/18   First preparations for a subroutine retrieval via Arranger
 *      Kay Gürtzig     2015-10-21      Support for multiple constants per CASE branch added
 *      Kay Gürtzig     2015-10-26/27   Language conversion and FOR loop parameter analysis delegated to the elements
 *      Kay Gürtzig     2015-11-04      Bugfix in stepInstruction() w.r.t. input/output (KGU#65)
 *      Kay Gürtzig     2015-11-05      Enhancement allowing to adopt edited values from Control (KGU#68)
 *      Kay Gürtzig     2015-11-08      Array assignments and variable setting deeply revised (KGU#69)
 *      Kay Gürtzig     2015-11-09      Bugfix: div operator had gone, wrong exit condition in stepRepeat (KGU#70),
 *                                      wrong equality operator in stepCase().
 *      Kay Gürtzig     2015-11-11      Issue #21 KGU#77 fixed: return instructions didn't terminate the execution.
 *      Kay Gürtzig     2015-11-12      Bugfix KGU#79: WHILE condition wasn't effectively converted.
 *      Kay Gürtzig     2015-11-13/14   Enhancement #9 (KGU#2) to allow the execution of subroutine calls
 *      Kay Gürtzig     2015-11-20      Bugfix KGU#86: Interpreter was improperly set up for functions sqr, sqrt;
 *                                      Message types for output and return value information corrected
 *      Kay Gürtzig     2015-11-23      Enhancement #36 (KGU#84) allowing to pause from input and output dialogs.
 *      Kay Gürtzig     2015-11-24/25   Enhancement #9 (KGU#2) enabling the execution of calls accomplished.
 *      Kay Gürtzig     2015-11-25/27   Enhancement #23 (KGU#78) to handle Jump elements properly.
 *      Kay Gürtzig     2015-12-10      Bugfix #49 (KGU#99): wrapper objects in variables obstructed comparison,
 *                                      ER #48 (KGU#97) w.r.t. delay control of diagramControllers
 *      Kay Gürtzig     2015-12-11      Enhancement #54 (KGU#101): List of output expressions
 *      Kay Gürtzig     2015-12-13      Enhancement #51 (KGU#107): Handling of empty input and output
 *      Kay Gürtzig     2015-12-15/26   Bugfix #61 (KGU#109): Precautions against type specifiers
 *      Kay Gürtzig     2016-01-05      Bugfix #90 (KGU#125): Arranger updating for executed subroutines fixed
 *      Kay Gürtzig     2016-01-07      Bugfix #91 (KGU#126): Reliable execution of empty Jump elements,
 *                                      Bugfix #92 (KGU#128): Function names were replaced within string literals
 *      Kay Gürtzig     2016-01-08      Bugfix #95 (KGU#130): div operator conversion accidently dropped
 *      Kay Gürtzig     2016-01-09      KGU#133: Quick fix to show returned arrays in a list view rather than a message box
 *      Kay Gürtzig     2016-01-14      KGU#100: Array initialisation in assignments enabled (Enh. #84)
 *      Kay Gürtzig     2016-01-15      KGU#109: More precaution against typed variables (issues #61, #107)
 *      Kay Gürtzig     2016-01-16      Bugfix #112: Several flaws in index evaluation mended (KGU#141)
 *      Kay Gürtzig     2016-01-29      Bugfix #115, enh. #84: Result arrays now always presented as list
 *                                      (with "Pause" button if not already in step mode; KGU#133, KGU#147).
 *      Kay Gürtzig     2016-03-13      Enh. #77, #124: runtime data collection implemented (KGU#117, KGU#156)
 *      Kay Gürtzig     2016-03-16      Bugfix #131: Precautions against reopening, take-over, and loss of control (KGU#157)
 *      Kay Gürtzig     2016-03-17      Enh. #133: Stacktrace now permanently maintained, not only on errors (KGU#159)
 *      Kay Gürtzig     2016-03-18      KGU#89: Language localization support slightly improved
 *      Kay Gürtzig     2016-03-21      Enh. #84 (KGU#61): Support for FOR-IN loops
 *      Kay Gürtzig     2016-03-29      Bugfix #139 (KGU#166) in getIndexValue() - nested index access failed
 *      Kay Gürtzig     2016-04-03      KGU#150: Support for Pascal functions chr and ord
 *                                      KGU#165: Case awareness consistency for keywords improved.
 *      Kay Gürtzig     2016-04-12      Enh. #137 (KGU#160): Additional or exclusive output to text window
 *      Kay Gürtzig     2016-04-25      Issue #30 (KGU#76): String comparison substantially improved,
 *                                      Enh. #174 (KGU#184): Input now accepts array initialisation expressions
 *      Kay Gürtzig     2016-04-26      KGU#150: ord implementation revised,
 *                                      Enh. #137 (KGU#160): Arguments and results added to text window output
 *      Kay Gürtzig     2016-05-05      KGU#197: Further (forgotten) texts put under language support
 *      Kay Gürtzig     2016-05-25      KGU#198: top-level function results weren't logged in the window output
 *      Kay Gürtzig     2016-06-07      KGU#200: While loops showed wrong colour if their body raised an error
 *      Kay Gürtzig     2016-07-25      Issue #201: Look-and-Feel update, Strack trace level numbers (KGU#210)
 *      Kay Gürtzig     2016-07-27      KGU#197: Further (chiefly error) messages put under language support
 *                                      Enh. #137: Error messages now also written to text window output
 *      Kay Gürtzig     2016-09-17      Bugfix #246 (Boolean expressions) and issue #243 (more translations)
 *      Kay Gürtzig     2016-09-22      Issue #248: Workaround for Java 7 in Linux systems (parseUnsignedInt)
 *      Kay Gürtzig     2016-09-25      Bugfix #251: Console window wasn't involved in look and feel update
 *      Kay Gürtzig     2016-09-25      Bugfix #254: parser keywords for CASE elements had been ignored
 *                                      Enh. #253: CodeParser.keywordMap refactoring done
 *      Kay Gürtzig     2016-10-06      Bugfix #261: Stop didn't work immediately within multi-line instructions
 *      Kay Gürtzig     2016-10-07      Some synchronized sections added to reduce inconsistency exception likelihood
 *      Kay Gürtzig     2016-10-09      Bugfix #266: Built-in Pascal functions copy, delete, insert defectively implemented;
 *                                      Issue #269: Attempts to scroll the diagram to currently executed elements (ineffective)
 *      Kay Gürtzig     2016-10-12      Issue #271: Systematic support for user-defined input prompts
 *      Kay Gürtzig     2016-10-13      Enh. #270: Elements may be disabled for execution ("outcommented")
 *      Kay Gürtzig     2016-10-16      Enh. #273: Input strings "true" and "false" now accepted as boolean values
 *                                      Bugfix #276: Raw string conversion and string display mended, undue replacements
 *                                      of ' into " in method convert() eliminated
 *      Kay Gürtzig     2016-11-19      Issue #269: Scrolling problem eventually solved. 
 *      Kay Gürtzig     2016-11-22      Bugfix #293: input and output boxes no longer popped up at odd places on screen.
 *      Kay Gürtzig     2016-11-22/25   Issue #294: Test coverage rules for CASE elements without default branch refined
 *      Kay Gürtzig     2016-12-12      Issue #307: Attempts to manipulate FOR loop variables now cause an error
 *      Kay Gürtzig     2016-12-22      Enh. #314: Support for File API
 *      Kay Gürtzig     2016-12-29      Enh. #267/#315 (KGU#317): Execution abort on ambiguous CALLs
 *      Kay Gürtzig     2017-01-06      Bugfix #324: Trouble with replacing an array by a scalar value on input
 *                                      Enh. #325: built-in type test functions added.
 *      Kay Gürtzig     2017-01-17      Enh. #335: Toleration of Pascal variable declarations in stepInstruction()
 *      Kay Gürtzig     2017-01-27      Enh. #335: Toleration of BASIC variable declarations in stepInstruction()
 *      Kay Gürtzig     2017-02-08      Issue #343: Unescaped internal string delimiters escaped on string literal conversion
 *      Kay Gürtzig     2017-02-17      KGU#159: Stacktrace now also shows the arguments of top-level subroutine calls
 *      Kay Gürtzig     2017-03-06      Bugfix #369: Interpretation of C-style array initializations (decl.) fixed.
 *      Kay Gürtzig     2017-03-27      Issue #356: Sensible reaction to the close button ('X') implemented
 *      Kay Gürtzig     2017-03-30      Enh. #388: Concept of constants implemented
 *      Kay Gürtzig     2017-04-11      Enh. #389: Implementation of import calls (without context change)
 *      Kay Gürtzig     2017-04-12      Bugfix #391: Control button activation fixed for step mode
 *      Kay Gürtzig     2017-04-14      Issue #380/#394: Jump execution code revised on occasion of these bugfixes
 *      Kay Gürtzig     2017-04-22      Code revision KGU#384: execution context bundled into Executor.context
 *      Kay Gürtzig     2017-05-07      Enh. #398: New built-in functions sgn (int result) and signum (float result)
 *      Kay Gürtzig     2017-05-22      Issue #354: converts binary literals ("0b[01]+") into decimal literals 
 *      Kay Gürtzig     2017-05-23      Bugfix #411: converts certain unicode escape sequences to octal ones
 *      Kay Gürtzig     2017-05-24      Enh. #413: New function split(string, string) built in
 *      Kay Gürtzig     2017-06-09      Enh. #416: Support for execution line continuation by trailing backslash
 *      Kay Gürtzig     2017-06-30      Enh. #424: Turtleizer functions enabled (evaluateDiagramControllerFunctions())
 *      Kay Gürtzig     2017-07-01      Enh. #413: Special check for built-in split function in stepForIn()
 *      Kay Gürtzig     2017-07-02      Enh. #389: Include (import) mechanism redesigned (no longer CALL-based)
 *      Kay Gürtzig     2017-09-09      Bugfix #411 revised (issue #426)
 *      Kay Gürtzig     2017-09-17      Enh. #423: First draft implementation of records.
 *      Kay Gürtzig     2017-09-18/27   Enh. #423: Corrections on handling typed constants and for-in loops with records
 *      Kay Gürtzig     2017-09-30      Bugfix #429: Initializer evaluation made available in return statements
 *      Kay Gürtzig     2017-10-02      Some regex stuff revised to gain performance
 *      Kay Gürtzig     2017-10-08      Enh. #423: Recursive array and record initializer evaluation,
 *                                      Array element assignment in record components fixed.
 *      Kay Gürtzig     2017-10-10      Bugfix #433: Ghost results for procedure diagrams named like Java classes
 *      Kay Gürtzig     2017-10-11      Bugfix #434: The condition pre-compilation in loops must not include string comparison
 *      Kay Gürtzig     2017-10-12      Issue #432: Attempt to improve performance by reducing redraw() calls on delay 0
 *      Kay Gürtzig     2017-10-14      Issues #436, #437: Arrays now represented as ArrayList; adoptVarChanges() returns error messages
 *      Kay Gürtzig     2017-10-16      Enh. #439: prepareForDisplay() made static, showArray() generalized to showCompoundValue()
 *      Kay Gürtzig     2017-10-28      Enh. #443: First adaptations for multiple DiagramControllers
 *      Kay Gürtzig     2017-10-29      Enh. #423: Workaround for evaluation error on converted actual object field access
 *      Kay Gürtzig     2017-10-31      Enh. #439: showCompoundValue() now more comfortable with ValuePresenter
 *      Kay Gürtzig     2017-11-01      Bugfix #447: Issue with line continuation backslashes in stepAlternative() fixed
 *      Kay Gürtzig     2017-12-10/11   Enh. #487: New display mode "Hide declarations" supported in execution counting
 *      Kay Gürtzig     2018-01-23      Bugfix #498: stepRepeat no longer checks the loop condition in advance
 *      Kay Gürtzig     2018-02-07/08   Bugfix #503: Defective preprocessing of string comparisons led to wrong results
 *      Kay Gürtzig     2018-02-11      Bugfix #509: Built-in function copyArray had a defective definition
 *      Kay Gürtzig     2018-03-19      Bugfix #525: Cloning and special run data treatment of recursive calls reestablished
 *                                      Enh. #389: class ExecutionStackEntry renamed in ExecutionContext
 *      Kay Gürtzig     2018-03-20      Issue #527: More expressive error messages on index trouble in arrays 
 *      Kay Gürtzig     2018-04-03      KGU#515: Fixed a bug in stepRepeat() (erroneous condition evaluation after a failed body)
 *      Kay Gürtzig     2018-07-02      KGU#539: Fixed the operation step counting for CALL elements 
 *      Kay Gürtzig     2018-07-20      Enh. #563 - support for simplified record initializers
 *      Kay Gürtzig     2018-07-27      Issue #432: Deficient redrawing in step mode with delay 0 fixed
 *      Kay Gürtzig     2018-08-01      Enh. #423/#563: Effort to preserve component order for record display
 *      Kay Gürtzig     2018-08-03      Enh. #577: Meta information to output console now conditioned
 *      Kay Gürtzig     2018-08-06      Some prevention against running status lock on occasion of Issue #577
 *      Kay Gürtzig     2018-09-17      Issue #594: Last remnants of com.stevesoft.pat.Regex replaced
 *      Kay Gürtzig     2018-09-24      Bugfix #605: Handling of const arguments on top level fixed
 *      Kay Gürtzig     2018-10-02/04   Bugfix #617: evaluateDiagramControllerFunctions used to fail when
 *                                      several controller functions occurred in an expression or raised an
 *                                      NullPointerException if a controller function was called with wrong arg number
 *      Kay Gürtzig     2018-12-12      Bugfix #642: Unreliable splitting of comparison expressions
 *      Kay Gürtzig     2018-12-16      Bugfix #644 in tryAssignment()
 *      Kay Gürtzig     2018-12-17      Bugfix #646 in tryOutput()
 *      Kay Gürtzig     2019-02-13      Issue #527: Error message improvement in evaluateExpression()
 *      Kay Gürtzig     2019-02-14      Enh. #680: INPUT instructions with multiple variables supported
 *      Kay Gürtzig     2019-02-17      Issues #51,#137: Write prompts of empty input instructions to output window
 *      Kay Gürtzig     2019-02-26      Bugfix #687: Breakpoint behaviour was flawed for Repeat loops
 *      Kay Gürtzig     2019-03-02      Issue #366: Return the focus to a DiagramController that had it before tryInput()
 *      Kay Gürtzig     2019-03-04      KGU#675 Initial delay with wait removed from stepRoot()
 *      Kay Gürttig     2019-03-07      Enh. #385 - support for optional routine arguments
 *      Kay Gürtzig     2019-03-09      Issue #527 - Refinement of index range error detection (for array copies)
 *      Kay Gürtzig     2019-03-14      Issue #366 - Mainform, Arranger, and Control now also under focus watch
 *      Kay Gürtzig     2019-03-17/18   Enh. #56 - Implementation of try/catch/finally and throw
 *      Kay Gürtzig     2019-03-28      Enh. #657 - Retrieval for subroutines now with group filter
 *      Kay Gürtzig     2019-09-24      Enh. #738 - Reflection of the executed element in code preview
 *      Kay Gürtzig     2019-10-04      Precaution against ConcurrentModificationException (from Arranger)
 *      Kay Gürtzig     2019-10-15      Issue #763 - precautions against collateral effects of widened save check.
 *      Kay Gürtzig     2019-11-08      Bugfix #769 - CASE selector list splitting was too simple for string literals
 *      Kay Gürtzig     2019-11-09      Bugfix #771 - Unhandled errors deep from the interpreter
 *      Kay Gürtzig     2019-11-17      Enh. #739 - Support for enum type definitions
 *      Kay Gürtzig     2019-11-20/21   Enh. #739 - Several fixes and improvements for enh. #739 (enum types)
 *      Kay Gürtzig     2019-11-28      Bugfix #773: component access within index expressions caused trouble in some cases
 *      Kay Gürtzig     2020-02-20      Bugfix #820: Try hadn't respected an exit and didn't reset isErrorReported
 *                                      issue #822: Empty instruction lines are now ignored, missing exit args too.
 *                                      Fixed #823 (defective execution of assignments in some cases)
 *      Kay Gürtzig     2020-02-21      Issue #826: Raw input is to cope with backslashes as in Windows file paths
 *      Kay Gürtzig     2020-04-04      Issue #829: Control should not automatically close after debugging [mawa290669]
 *      Kay Gürtzig     2020-04-13      Bugfix #848: On updating the context of includables mere declarations had been forgotten
 *      Kay Gürtzig     2020-04-23      Bugfix #858: split function in FOR-IN loop was not correctly handled
 *      Kay Gürtzig     2020-04-28      Issue #822: Empty CALL lines should cause more sensible error messages
 *      Kay Gürtzig     2020-08-12      Enh. #800: Started to redirect syntactic analysis to class Syntax
 *      Kay Gürtzig     2020-10-19      Issue #879: Inappropriate handling of input looking like initializers
 *      Kay Gürtzig     2020-12-14      Issue #829 revoked (Control will by default close after execution)
 *      Kay Gürtzig     2020-12-25      Bugfix #898: Results of substituted Turtleizer functions must be put in parentheses 
 *      Kay Gürtzig     2021-01-04      Enh. #906: Allow to run through a routine Call with pause afterwards
 *      Kay Gürtzig     2021-01-07/10   Enh. #909: New and improved methods to support enumerator value display
 *      Kay Gürtzig     2021-01-11/12   Enh. #910: New mechanisms for DiagramController based on Includables
 *      Kay Gürtzig     2021-02-01      Issue #920: Evaluation of "[-]Infinity" to Double.POSITIVE_INFINITY etc.
 *                                      Bugfix #922: Corrected handling of mixed substructure in setVar()
 *                                      Issue #923: Manipulations of FOR-IN loop variables are not illegal
 *      Kay Gürtzig     2021-02-03      Issue #920: Acceptance of infinity as symbol ∞
 *      Kay Gürtzig     2021-02-24      Enh. #410: Additional namespace filter applied for callees and includables
 *      Kay Gürtzig     2021-02-28      Bugfix #947: Detection of cyclic inclusion added.
 *      Kay Gürtzig     2021-04-14      Bugfix #969: Precaution against relative currentDirectory (caused NPE)
 *      Kay Gürtzig     2021-11-01      Bugfix #1013: Eternal loop in setVar(...) on array access after some extraordinary
 *                                      array initialisation.
 *      Kay Gürtzig     2021-12-22      Parts of builtInFunctions delegated to class Function
 *      Kay Gürtzig     2022-01-05      Adaptations to modified EvalError API on upgrading from bsh-2.0b6.jar to bsh-2.1.0.jar
 *      Kay Gürtzig     2022-06-24      Bugfix #1038: Explicit saving decisions are no longer reiterated
 *
 ******************************************************************************************************
 *
 *      Comment:
 *
 *      2021-01-10 Issue #910 (Kay Gürtzig)
 *      - It seemed to be sensible to hold special Includables for additionally enabled DiagramController
 *        classes in Arranger (i.e. for all DiagramControllers except Turtleizer)
 *      2020-12-30 Issue #48
 *      - It seems rather awkward to propagate the own delay to DelayableDiagramControllers as well because
 *        this is prone to impose a twofold delay - both in Executor and in the DelayableDiagramController.
 *        The one here is essential, of course, to ensure the chance to pause or stop. So the (additional)
 *        delay in the DiagramController should be set 0.
 *      2017-10-28 Issue #443
 *      - Executor might potentially have to work with several DiagramControllers. So it is important
 *        efficiently to find out, what diagram controller routines are available and whether there are
 *        potential signature conflicts.
 *      - Therefore the field diagramController was replaced by a list diagramContrllers and several
 *        retrieval mechanism had to be revised.
 *      - The Interface DiagramController was also completely redesigned.  
 *      2017-10-13/14 Issue #436
 *      - The internal representations of Structorizer arrays as Object[] caused inconsistent behaviour when
 *        used as parameters: subroutines obtain a reference and replacements of elements are thus effective
 *        for the calling diagram, but as soon as additional elements was appended to the array the reference
 *        got broken (because the Object[] was replaced by a larger one) and all further manipulations weren't
 *        visible to the calling level but performed on a detached copy.
 *        This is now solved by representing arrays as ArrayLists internally (synchronisation is not an issue
 *        here, so Vectors aren't necessary). This enlarges of course the overhead, both in space and time,
 *        expressions require more syntactical conversion before they can be passed to the interpreter.
 *      2017-09-17/2017-10-08
 *      - Type definitions (in Instruction elements) were introduced, particularly for record/struct types:
 *            type &lt;type_name&gt; = record{&lt;component_declaration&gt; ;...}
 *            type &lt;type_name&gt; = struct{&lt;component_declaration&gt; ;...}
 *      - Record initializer expressions were introduced:
 *            &lt;type_name&gt;{&lt;component_name&gt;: &lt;component_value&gt; ,...}
 *      - record values are supported in form of HashMaps, which requires conversion of qualified
 *        names and rather complicated tests on assignments {@see #setVar(String, Object)}
 *      2017-04-22 Code revision (KGU#384)
 *      - The execution context as to be pushed to call stack had been distributed over numerous attributes
 *        and was bundled to an ExecutionStackEntry held in attribute context (the class ExecutionStackEntry
 *        is likely to be renamed to ExecutionContext). This was to simplify the call mechanisms and regain
 *        overview and control.
 *      2016-03-17 Enh. #133 (KGU#159)
 *      - Previously, a Call stack trace was only shown in case of an execution error or manual abort.
 *        Now a Call stack trace may always be requested while execution hasn't ended. Only prerequisite
 *        is that the execution be paused. Then a click on the button "Stacktrace" will do.
 *        Moreover, the stacktrace will always be presented as list view (before, a simple message box had
 *        been used unless the number of call levels exceeded 10).   
 *      2016-03-16/18 Bugfix #131 (KGU#157)
 *      - When the "run" (or "make") button was pressed while an execution was already running or stood
 *        paused then the Executor CALL stack, the event queues, and the connection between Diagram and
 *        Root often got compromised or even corrupted. The same used to happen when a Structorizer
 *        instance replaced its Root while this was involved in some execution. So these actions had to
 *        be prevented if an execution is going on. Hence, the parameterized version of getInstance() 
 *        now checks the running flag and raises a user dialog in order either to ignore the interfering
 *        action or to abort the running execution.
 *      2016-03-06 / 2016-03-12 Enhancements #77, #124 (KGU#117/KGU#156)
 *      - According to an ER by [elemhsb], first a mechanism optionally to visualise code coverage (for
 *        white-box test completeness) was implemented. A green background colour was proposed and used
 *        to highlight covered Element. It soon became clear that with respect to subroutines a dis-
 *        tinction among loose (shallow) and strict (deep) coverage was necessary, particularly when
 *        recursion comes in. So the coverage tracking could be switched between shallow mode (where
 *        subroutines were automatically regarded as proven to have been covered previously, such the
 *        first CALL to a routine it was automatically marked as covered as well) and deep mode where
 *        a CALL was only marked after the subroutine (regarded as brand-new and never analyzed) had
 *        fully been covered at runtime.
 *      - When this obviously worked, I wanted to get more out of the new mechanism. Instead of
 *        deciding first which coverage tracking to do and having to do another run to see the effect
 *        of the complementary option, always both kinds of analysis were done at once, and the user
 *        could arbitrarily switch between the two possible coverage results.
 *      - And then I had a really great idea: Why not add some more runtime data collection, once data
 *        are collected? And so I added an execution counter for every very element, such that after
 *        a run one might easily see, how often a certain operation was executed. And a kind of
 *        histographic analysis seemed also sensible, i.e. to show how the load is distributed over
 *        the elements (particularly the structured ones) and how many instruction steps were needed
 *        in total to run the algorithm for certain data. This is practically an empirical abstract
 *        time estimation. Both count numbers (execution counter / instruction load) are now written
 *        to the upper right corner of any element, and additionally a scaled colouring from deep
 *        blue to hot red is used to visualize the hot spots and the lost places.
 *      2015-12-10 (KGU#97, KGU#99)
 *          Bug/ER #48: An attached diagramController (usually the TurtleBox) had not immediately been
 *            informed about a delay change, such that e.g. the Turtleizer still crept in slow motion
 *            while the Executor had no delay anymore. Now a suitable diagramController will be informed.
 *          Bug 49: Equality test had failed between variables, particularly between array elements,
 *            because they presented Wrapper objects (e. g. Integer) rather than primitive values. 
 *            For scalar variables, values are now assigned as primitive type if possible (via
 *            interpreter.eval()). For array elements, in contrast, the comparison expression  will be
 *            converted, such that == and != will be replaced by .equals() calls.
 *      2015-11-23 (KGU#84) Pausing from input and output dialogs enabled (Enhancement issue #36)
 *          On cancelling input now first a warning box opens and after having quit the execution is in pause
 *          mode such that the user may edit values, abort or continue in either run oder step mode.
 *          Output and result message dialogs now provide a Pause button to allow to pause mode (see above).
 *      2015-11-13 (KGU#2) Subroutine call mechanisms introduced
 *          Recursively callable submethod of execute(Root) added plus new call-handling method executeCall()
 *          Error handling in some subroutine level still neither prepared nor tested
 *      2015-11-04 (KGU#65) Input/output execution mended
 *          The configured input / output parser settings triggered input or output action also if found
 *          deep in a line, even within a string literal. This was mended.
 *      2015-10-26/27 (KGU#3) Language conversion (in method convert) partially delegated to Element
 *          The aim was to share this functionality with generators
 *          Analysis of FOR loop parameters also delegated to the For class instance.
 *      2015-10-21 (KGU#15) Common branch for multiple constants in Case structure enabled
 *          A modification in stepCase() now allows to test against a comma-separated list of case constants
 *          (though it would fail with complex expressions, accidently containing commas but this would anyway
 *          produce nonsense on code export)
 *      2015-10-17/18 (KGU#2) Two successful (though somewhat makeshift) subroutine retrieval attempts
 *          in stepInstruction() via Arranger and by means of Bob's Function class.
 *          We can be glad that Executor is already a Singleton - on the one hand...
 *          Towards an actually working approach several challenges must therefore be addressed:
 *          1. a Stack with tuples of root, variable values, return value, and the like.
 *          2. Reentrance of the Elements or replication of entire Element hierarchies.
 *          3. Recursion on the user algorithm level (see above) - if deep copies of the diagrams are
 *             temporarily created and pushed into the Arranger then either an additional "busy" flag
 *             will be necessary on Root or a second, volatile diagram vector (not be searched!) on
 *             Surface. By design, volatile subroutine copies should never be associated with a Mainform,
 *             not even on double-clicking! By design, they should partially overlap on the Surface
 *             (in the stack order i.e. top on top).
 *          4. The trouble is going to get really nasty with Parallel elements involved, particularly if
 *             their threads use identical subroutines.   
 *      2015-10-15 (KGU#47) Improved simulation of Parallel execution
 *          Instead of running entire "threads" of the parallel section in just random order, the "threads"
 *          will now only progress by one instruction when randomly chosen, so they alternate in an
 *          unpredictable way)
 *         
 ******************************************************************************************************///

import java.awt.BorderLayout;
import java.awt.Color;
import java.awt.Container;
import java.awt.Dialog.ModalityType;
import java.awt.List;
import java.awt.event.ActionEvent;
import java.awt.event.ActionListener;
import java.awt.event.WindowEvent;
import java.awt.event.WindowListener;
import java.io.Closeable;
import java.io.File;
import java.io.IOException;
import java.lang.reflect.InvocationTargetException;
import java.lang.reflect.Method;
import java.text.SimpleDateFormat;
import java.util.ArrayList;
import java.util.ConcurrentModificationException;
import java.util.HashMap;
import java.util.HashSet;
import java.util.Iterator;
import java.util.LinkedHashMap;
import java.util.LinkedList;
import java.util.Map.Entry;
import java.util.Random;
import java.util.Set;
import java.util.Stack;
import java.util.Vector;
import java.util.logging.Level;
import java.util.logging.Logger;
import java.util.regex.Matcher;
import java.util.regex.Pattern;

import javax.swing.JButton;
import javax.swing.JDialog;
import javax.swing.JFrame;
import javax.swing.JOptionPane;
import javax.swing.SwingUtilities;

import lu.fisch.diagrcontrol.*;
import lu.fisch.diagrcontrol.DiagramController.FunctionException;
import lu.fisch.structorizer.archivar.IRoutinePool;
import lu.fisch.structorizer.arranger.Arranger;
import lu.fisch.structorizer.elements.*;
import lu.fisch.structorizer.gui.Diagram;
import lu.fisch.structorizer.gui.IconLoader;
import lu.fisch.structorizer.gui.Menu;
import lu.fisch.structorizer.syntax.Function;
import lu.fisch.structorizer.syntax.Syntax;
//import lu.fisch.structorizer.syntax.ExprParser;
import lu.fisch.utils.BString;
import lu.fisch.utils.StringList;
import bsh.EvalError;
import bsh.Interpreter;

/**
 * Singleton class controlling the execution of a Nassi-Shneiderman diagram.
 * Method sed as runnable thread.
 * @author robertfisch
 */
public class Executor implements Runnable
{
	// START KGU 2018-03-21
	public static final Logger logger = Logger.getLogger(Executor.class.getName());
	// END KGU 2018-03-21
	
	// START KGU#1024 2022-01-05: Upgrade from bsh-2.0b6.jar to bsh-2.1.0.jar
	// We us a pilcrow character to separate an added message prefix from EvalError base
	private static final char EVAL_ERR_PREFIX_SEPA = '\u00b6';
	// END KGU#1024 2022-01-05

	// START KGU#376 2017-04-20: Enh. #389
	/**
	 * Context record for an imported Root in order to fetch the defined constants
	 * and global/static variables as well as defined or declared types.
	 * This prototype version just contains the BeanShell interpreter used at the
	 * initial execution and hence bearing values etc. and a list of variable names.
	 * Supports enhancement #389
	 * @author Kay Gürtzig
	 * @see Executor#importMap
	 */
	private class ImportInfo {
		public final Interpreter interpreter;
		public final StringList variableNames;
		// START KGU#388 2017-09-18: Enh. 423
		public final HashMap<String, TypeMapEntry> typeDefinitions;
		// END KGU#388 2017-09-18
		// START KGU#388 2017-09-18: Enh. 423
		//public ImportInfo(Interpreter _interpr, StringList _varNames) {
		public ImportInfo(Interpreter _interpr, StringList _varNames, HashMap<String, TypeMapEntry> _typeMap) {
			interpreter = _interpr;
			variableNames = _varNames;
			// START KGU#388 2017-09-18: Enh. 423
			typeDefinitions = new HashMap<String, TypeMapEntry>(_typeMap);
			// END KGU#388 2017-09-18
		}
		// END KGU#388 2017-09-18
	};
	// END KGU#376 2017-04-20

	private static Executor mySelf = null;
	// START KGU#311 2016-12-22: Enh. #314 - fileAPI index
	public static final String[] fileAPI_names = {
		"fileOpen", "fileCreate", "fileAppend",
		"fileClose",
		"fileRead", "fileReadChar", "fileReadInt", "fileReadDouble", "fileReadLine",
		"fileEOF",
		"fileWrite", "fileWriteLine"
	};
	// END KGU#311 2016-12-22

	// START KGU#790 2021-12-22: Issue #800 non-File-API stuff moved to Function, renamed
	/**
	 * Implementations of built-in functions and procedures<br/>
	// NOTE: Any additions and modifications are to be synchronised with
	 * {@link Function#knownResultTypes}!
	 */
	private static final String[] fileApiRoutines = new String[] {
			// START KGU 2016-12-18: #314: Support for simple text file API
			"public int fileOpen(String filePath) { "
					+ "int fileNo = 0; "
					+ "java.io.File file = new java.io.File(filePath); "
					+ "if (!file.isAbsolute()) { "
					+ "file = new java.io.File(executorCurrentDirectory + java.io.File.separator + filePath); "
					+ "} "
					+ "try { java.io.FileInputStream fis = new java.io.FileInputStream(file); "
					+ "java.io.BufferedReader reader = new java.io.BufferedReader(new java.io.InputStreamReader(fis, \"UTF-8\")); "
					+ "fileNo = executorFileMap.size() + 1; "
					+ "executorFileMap.add(new java.util.Scanner(reader)); "
					+ "} "
					+ "catch (SecurityException e) { fileNo = -3; } "
					+ "catch (java.io.FileNotFoundException e) { fileNo = -2; } "
					+ "catch (java.io.IOException e) { fileNo = -1; } "
					+ "return fileNo; }",

			"public int fileCreate(String filePath) { "
					+ "int fileNo = 0; "
					+ "java.io.File file = new java.io.File(filePath); "
					+ "if (!file.isAbsolute()) { "
					+ "file = new java.io.File(executorCurrentDirectory + java.io.File.separator + filePath); "
					+ "} "
					+ "try { java.io.FileOutputStream fos = new java.io.FileOutputStream(file); "
					+ "java.io.BufferedWriter writer = new java.io.BufferedWriter(new java.io.OutputStreamWriter(fos, \"UTF-8\")); "
					+ "fileNo = executorFileMap.size() + 1; "
					+ "executorFileMap.add(writer); "
					+ "} "
					+ "catch (SecurityException e) { fileNo = -3; } "
					+ "catch (java.io.FileNotFoundException e) { fileNo = -2; } "
					+ "catch (java.io.IOException e) { fileNo = -1; } "
					+ "return fileNo; }",

			"public int fileAppend(String filePath) { "
					+ "int fileNo = 0; "
					+ "java.io.File file = new java.io.File(filePath); "
					+ "if (!file.isAbsolute()) { "
					+ "file = new java.io.File(executorCurrentDirectory + java.io.File.separator + filePath); "
					+ "} "
					+ "try { java.io.FileOutputStream fos = new java.io.FileOutputStream(file, true); "
					+ "java.io.BufferedWriter writer = new java.io.BufferedWriter(new java.io.OutputStreamWriter(fos, \"UTF-8\")); "
					+ "fileNo = executorFileMap.size() + 1; "
					+ "executorFileMap.add(writer); "
					+ "} "
					+ "catch (SecurityException e) { fileNo = -3; } "
					+ "catch (java.io.FileNotFoundException e) { fileNo = -2; } "
					+ "catch (java.io.IOException e) { fileNo = -1; } "
					+ "return fileNo; "
					+ "}",

			"public void fileClose(int fileNo) { "
					+ "if (fileNo > 0 && fileNo <= executorFileMap.size()) { "
					+ "java.io.Closeable file = executorFileMap.get(fileNo - 1); "
					+ "if (file != null) { "
					+ "try { file.close(); } "
					+ "catch (java.io.IOException e) {} "
					+ "executorFileMap.set(fileNo - 1, null); } "
					+ "}"
					+ "}",

			"public boolean fileEOF(int fileNo) {"
					+ "	boolean isEOF = true; "
					+ "	if (fileNo > 0 && fileNo <= executorFileMap.size()) { "
					+ "		java.io.Closeable reader = executorFileMap.get(fileNo - 1); "
					+ "		if (reader instanceof java.util.Scanner) { "
					+ "			try { "
					+ "				isEOF = !((java.util.Scanner)reader).hasNext();"
					+ "			} catch (IOException e) {}"
					+ "		}"
					+ "	}"
					+ "	else { throw new java.io.IOException(\"" + Control.msgInvalidFileNumberRead.getText() + "\"); } "
					+ "	return isEOF;"
					+"}",
			// The following is just a helper method...
			"public Object structorizerGetScannedObject(java.util.Scanner sc) {"
					+ "Object result = null; "
					+ "sc.useLocale(java.util.Locale.UK); "
					+ "if (sc.hasNextInt()) { result = sc.nextInt(); } "
					+ "else if (sc.hasNextDouble()) { result = sc.nextDouble(); } "
					+ "else if (sc.hasNext(\"\\\\\\\".*?\\\\\\\"\")) { "
					+ "String str = sc.next(\"\\\\\\\".*?\\\\\\\"\"); "
					+ "result = str.substring(1, str.length() - 1); "
					+ "} "
					+ "else if (sc.hasNext(\"'.*?'\")) { "
					+ "String str = sc.next(\"'.*?'\"); "
					+ "result = str.substring(1, str.length() - 1); "
					+ "} "
					+ "else if (sc.hasNext(\"\\\\{.*?\\\\}\")) { "
					+ "String token = sc.next(); "
					+ "result = new Object[]{token.substring(1, token.length()-1)}; "
					+ "} " 
					+ "else if (sc.hasNext(\"\\\\\\\".*\")) { "
					+ "String str = sc.next(); "
					+ "while (sc.hasNext() && !sc.hasNext(\".*\\\\\\\"\")) { "
					+ "str += \" \" + sc.next(); "
					+ "} "
					+ "if (sc.hasNext()) { str += \" \" + sc.next(); } "
					+ "result = str.substring(1, str.length() - 1); "
					+ "} "
					+ "else if (sc.hasNext(\"'.*\")) { "
					+ "String str = sc.next(); "
					+ "while (sc.hasNext() && !sc.hasNext(\".*'\")) { "
					+ "str += \" \" + sc.next(); "
					+ "} "
					+ "if (sc.hasNext()) { str += \" \" + sc.next(); } "
					+ "result = str.substring(1, str.length() - 1); "
					+ "} "
					+ "else if (sc.hasNext(\"\\\\{.*\")) { "
					+ "java.util.regex.Pattern oldDelim = sc.delimiter(); "
					+ "sc.useDelimiter(\"\\\\}\"); "
					+ "String content = sc.next().trim().substring(1); "
					+ "sc.useDelimiter(oldDelim); "
					+ "if (sc.hasNext(\"\\\\}\")) { sc.next(); } "
					+ "String[] elements = {}; "
					+ "if (!content.isEmpty()) { "
					+ "elements = content.split(\"\\\\p{javaWhitespace}*,\\\\p{javaWhitespace}*\"); "
					+ "} "
					+ "Object[] objects = new Object[elements.length]; "
					+ "for (int i = 0; i < elements.length; i++) { "
					+ "java.util.Scanner sc0 = new java.util.Scanner(elements[i]); "
					+ "objects[i] = structorizerGetScannedObject(sc0); "
					+ "sc0.close(); "
					+ "} "
					+ "result = objects;"
					+ "}"
					+ "else { result = sc.next(); } "
					+ "return result; }",
			"public Object fileRead(int fileNo) { "
					+ "Object result = null; "
					+ "boolean ok = false; "
					+ "if (fileNo > 0 && fileNo <= executorFileMap.size()) { "
					+ "java.io.Closeable reader = executorFileMap.get(fileNo - 1); "
					+ "if (reader instanceof java.util.Scanner) { "
					+ "result = structorizerGetScannedObject((java.util.Scanner)reader); "
					+ "ok = true;"
					+ "}"
					+ "}"
					+ "if (!ok) { throw new java.io.IOException(\"" + Control.msgInvalidFileNumberRead.getText() + "\"); } "
					+ "return result; }",
			"public Character fileReadChar(int fileNo) { "
					+ "Character result = '\0'; "
					+ "boolean ok = false; "
					+ "if (fileNo > 0 && fileNo <= executorFileMap.size()) { "
					+ "java.io.Closeable reader = executorFileMap.get(fileNo - 1); "
					+ "if (reader instanceof java.util.Scanner) { "
					+ "java.util.Scanner sc = (java.util.Scanner)reader; "
					+ "java.util.regex.Pattern oldDelim = sc.delimiter(); "
					+ "sc.useDelimiter(\"\"); "
					+ "try { "
					+ "if (!sc.hasNext(\".\") && sc.hasNextLine()) { sc.nextLine(); result = '\\n'; }"
					+ "else { result = sc.next(\".\").charAt(0); } "
					+ "}"
					+ "finally { sc.useDelimiter(oldDelim); } "
					+ "ok = true; "
					+ "}"
					+ "}"
					+ "if (!ok) { throw new java.io.IOException(\"" + Control.msgInvalidFileNumberRead.getText() + "\"); } "
					+ "return result; }",
			"public Integer fileReadInt(int fileNo) { "
					+ "Integer result = null; "
					+ "boolean ok = false; "
					+ "if (fileNo > 0 && fileNo <= executorFileMap.size()) { "
					+ "java.io.Closeable reader = executorFileMap.get(fileNo - 1); "
					+ "if (reader instanceof java.util.Scanner) { "
					+ "result = ((java.util.Scanner)reader).nextInt(); "
					+ "ok = true; "
					+ "}"
					+ "}"
					+ "if (!ok) { throw new java.io.IOException(\"" + Control.msgInvalidFileNumberRead.getText() + "\"); } "
					+ "return result; }",
			"public Double fileReadDouble(int fileNo) { "
					+ "Double result = null; "
					+ "boolean ok = false; "
					+ "if (fileNo > 0 && fileNo <= executorFileMap.size()) { "
					+ "java.io.Closeable reader = executorFileMap.get(fileNo - 1); "
					+ "if (reader instanceof java.util.Scanner) { "
					+ "result = ((java.util.Scanner)reader).nextDouble(); "
					+ "ok = true; "
					+ "}"
					+ "}"
					+ "if (!ok) { throw new java.io.IOException(\"" + Control.msgInvalidFileNumberRead.getText() + "\"); } "
					+ "return result; }",
			"public String fileReadLine(int fileNo) { "
					+ "String line = null; "
					+ "boolean ok = false; "
					+ "if (fileNo > 0 && fileNo <= executorFileMap.size()) { "
					+ "java.io.Closeable reader = executorFileMap.get(fileNo - 1); "
					+ "if (reader instanceof java.util.Scanner) { "
					+ "line = ((java.util.Scanner)reader).nextLine(); "
					+ "ok = true; "
					+ "}"
					+ "}"
					+ "if (!ok) { throw new java.io.IOException(\"" + Control.msgInvalidFileNumberRead.getText() + "\"); } "
					+ "return line;	}",
			"public void fileWrite(int fileNo, java.lang.Object data) { "
					+ "	boolean ok = false; "
					+ "	if (fileNo > 0 && fileNo <= executorFileMap.size()) { "
					+ "		java.io.Closeable writer = executorFileMap.get(fileNo - 1); "
					+ "		if (writer instanceof java.io.BufferedWriter) { "
					+ "			((java.io.BufferedWriter)writer).write(data.toString()); "
					+ "		ok = true;"
					+ "	}"
					+ "}"
					+ "if (!ok) { throw new java.io.IOException(\"" + Control.msgInvalidFileNumberWrite.getText() + "\"); } "
					+ "}",
			"public void fileWriteLine(int fileNo, java.lang.Object data) { "
					+ "boolean ok = false; "
					+ "if (fileNo > 0 && fileNo <= executorFileMap.size()) { "
					+ "java.io.Closeable file = executorFileMap.get(fileNo - 1); "
					+ "if (file instanceof java.io.BufferedWriter) { "
					+ "((java.io.BufferedWriter)file).write(data.toString()); "
					+ "((java.io.BufferedWriter)file).newLine(); "
					+ "ok = true; "
					+ "}"
					+ "}"
					+ "if (!ok) { throw new java.io.IOException(\"" + Control.msgInvalidFileNumberWrite.getText() + "\"); } "
					+ "}",
			// END KGU 2016-12-18
	};
	
	/**
	 * Returns the singleton instance IF THERE IS ONE. Does NOT create an instance!
	 * 
	 * @return the existing instance or null.
	 * 
	 * @see #getInstance(Diagram, DiagramController)
	 */
	public static Executor getInstance()
	{
		return mySelf;
	}

	// START KGU#448 2017-10-28: Enh. #443
	///**
	// * Ensures there is a (singleton) instance and returns it
	// * @param diagram - the Diagram instance requesting the instance 
	// *        (also used for conflict detection)
	// * @param diagramController - facade of an additionally controllable module
	// *        or device 
	// * @return the sole instance of this class.
	// */
	//public static Executor getInstance(Diagram diagram,
	//		DiagramController diagramController)
	/**
	 * Ensures there is a (singleton) instance and returns it
	 * 
	 * @param diagram - the Diagram instance requesting the instance
	 *        (also used for conflict detection)
	 * @param diagramControllers - façades of additionally controllable modules
	 *        or devices 
	 * @return the sole instance of this class.
	 */
	public static Executor getInstance(Diagram diagram,
			DiagramController[] diagramControllers)
	// END KGU#448 2017-10-28
	{
		// START KGU#443 2017-10-16: It is annoying if control refuses to keep its place on restart
		boolean setControlLocation = false;
		// END KGU#443 2017-10-16
		if (mySelf == null)
		{
			mySelf = new Executor(diagram);
			// START KGU#448 2017-10-28: Enh. #443
			// END KGU#448 2017-10-28
			// START KGU#443 2017-10-16: It is annoying if control refuses to keep its place on restart
			setControlLocation = true;
			// END KGU#443 2017-10-16
		}
		// START KGU#448 2017-10-28: Enh. #443 This must not of course be done while Executor is running!
		//if (diagramController != null)
		//{
		//	mySelf.diagramController = diagramController;
		//}
		// END KGU#448 2017-10-28
		// START KGU#157 2016-03-16: Bugfix #131 - Don't init if there is a running thread
		//if (diagram != null)
		//{
		//	mySelf.diagram = diagram;
		//}
		//mySelf.control.init();
		//mySelf.control.setLocationRelativeTo(diagram);
		boolean doInitialise = true;
		mySelf.reopenFor = null;
		if (mySelf.diagram != null && mySelf.running)
		{
			doInitialise = false;
			Root root = mySelf.diagram.getRoot();
			String errText = mySelf.control.lbStopRunningProc.getText();
			errText = errText.replace("\\n", "\n");
			if (root != null)
			{
				errText = errText.replace("?", " (\"" + root.getMethodName() + "\")?");
			}
			int res = JOptionPane.showOptionDialog(diagram,
					errText,
					mySelf.control.msgTitleQuestion.getText(),
					JOptionPane.YES_NO_OPTION,
					JOptionPane.QUESTION_MESSAGE,
					null,null,null);
			if (res == 0)
			{
				// START KGU 2018-08-08: If it had already been stopped make sure new start will be possible
				if (mySelf.stop) {
					mySelf.running = false;
					mySelf.control.init();
				}
				// END KGU 2018-08-08
				mySelf.setStop(true);
				mySelf.reopenFor = diagram;
			}
		}
		if (doInitialise)
		{
			// START KGU#448 2017-10-28: Enh. #443
			if (diagramControllers != null)
			{
				// Now configure the API look-up tables
				mySelf.configureControllerLookUps(diagramControllers);
			}
			// END KGU#448 2017-10-28
			if (diagram != null)
			{
				mySelf.diagram = diagram;
			}
			mySelf.control.init();
			// START KGU#443 2017-10-16: It is annoying if control refuses to keep its place on restart
			//mySelf.control.setLocationRelativeTo(diagram);
			if (setControlLocation) {
				mySelf.control.setLocationRelativeTo(diagram);
			}
			// END KGU#443 2017-10-16
		}
		// END KGU#157 2016-03-16: Bugfix #131
		mySelf.control.validate();
		mySelf.control.setVisible(true);
		mySelf.control.repaint();

		return mySelf;
	}

	// START KGU#448 2017-10-28: Enh. #443
	/**
	 * Sets up the DiagramController API tables for faster retrieval
	 */
	private void configureControllerLookUps(DiagramController[] controllers) {
		this.diagramControllers = controllers;
		this.controllerFunctions.clear();
		this.controllerProcedures.clear();
		this.controllerFunctionNames.clear();
		StringBuilder sb = new StringBuilder();
		for (int i = 0; i < controllers.length; i++) {
			DiagramController controller = controllers[i];
			for (String key: controller.getFunctionMap().keySet()) {
				String name = key.substring(0, key.indexOf('#'));
				DiagramController conflicting = null;
				if ((conflicting = this.controllerFunctions.put(key, controller)) != null) {
					sb.append(Control.msgFunctionConflict.getText().
							replace("%1", name).
							replace("%2", key.substring(key.indexOf('#')+1)).
							replace("%3", conflicting.getName()).
							replace("%4", controller.getName()));
				}
				this.controllerFunctionNames.add(name);
			}
			for (String key: controller.getProcedureMap().keySet()) {
				String name = key.substring(0, key.indexOf('#'));
				DiagramController conflicting = null;
				if ((conflicting = this.controllerProcedures.put(key, controller)) != null) {
					sb.append(Control.msgProcedureConflict.getText().
							replace("%1", name).
							replace("%2", key.substring(key.indexOf('#')+1)).
							replace("%3", conflicting.getName()).
							replace("%4", controller.getName()));
				}
			}
		}
		if (sb.length() > 0) {
			JOptionPane.showMessageDialog(null, 
					Control.msgSignatureConflicts.getText().replace("%", sb.toString()),
					Control.class.getSimpleName(), JOptionPane.WARNING_MESSAGE);
		}
	}
	// END KGU#448 2017-10-28

	private Control control = new Control();

	// START KGU#160 2016-04-12: Enh. #137 - Option for text window output
	private OutputConsole console = new OutputConsole();
	private boolean isConsoleEnabled = false; 
	// END KGU#160 2016-04-12

	private int delay = 50;

	private Diagram diagram = null;
	
	// START KGU#376 2017-04-20: Enh. #389 - we need info about all imported Roots
	/**
	 * Maps all Roots ever called as import during current execution to their
	 * execution results, represented by an ImportInfo object, such that whenever
	 * the same Root will be requested for import again, we may just retrieve its
	 * results here.
	 * @see ExecutionContext#importList 
	 */
	private final HashMap<Root, ImportInfo> importMap = new HashMap<Root, ImportInfo>();
	//private StringList importList = new StringList();	// KGU#384 2017-04-22: -> context
	// END KGU#376 2017-04-20
	// START KGU#384 2017-04-22: Redesign of the execution context
	/**
	 * Execution context cartridge containing all context to be pushed to callers stack on calls
	 */
	private ExecutionContext context;
	// END KGU#376 2017-04-20
	// START KGU#2 (#9) 2015-11-13: We need a stack of calling parents
	private Stack<ExecutionContext> callers = new Stack<ExecutionContext>();
	//private Object returnedValue = null;	// KGU#384 2017-04-22 -> context
	private Vector<IRoutinePool> routinePools = new Vector<IRoutinePool>();
	// END KGU#2 (#9) 2015-11-13
	// START KGU#307 2016-12-12: Issue #307: Keep track of FOR loop variables
	//private StringList forLoopVars = new StringList();	// KGU#384 2017-04-22 -> context
	// END KGU#307 2016-12-12

	// START KGU#448 2017-10-28: Enh.#443
	//private DiagramController diagramController = null;
	private DiagramController[] diagramControllers = new DiagramController[]{};
	private HashMap<String, DiagramController> controllerFunctions =
			new HashMap<String, DiagramController>();
	private HashMap<String, DiagramController> controllerProcedures =
			new HashMap<String, DiagramController>();
	private Set<String> controllerFunctionNames = new HashSet<String>(); 
	// END KGU#448 2017-10-28
	// START KGU#384 2017-04-22: Context redesign -> this.context
	//private Interpreter interpreter;
	//private boolean returned = false;
	// END KGU#384 2017-04-22

	private boolean paus = false;
	private boolean running = false;
	private boolean step = false;
	private boolean stop = false;
	// START KGU#78 2015-11-25: JUMP enhancement (#35)
	//private int loopDepth = 0;	// Level of nested loops KGU#384 207-04-22 -> context
	/** Number of loop levels to unwind */
	private int leave = 0;
	// END KGU#78 2015-11-25
	//private StringList variables = new StringList();	// KGU#384 2017-04-22 -> context
	// START KGU#375 2017-03-30: Enh. #388 Support the concept of variables
	//private HashMap<String, Object> constants = new HashMap<String, Object>();	// KGU#384 2017-04-22 -> context
	// END KGU#375 2017-03-30
	// START KGU#2 2015-11-24: It is crucial to know whether an error had been reported on a lower level
	/** Had a lower call level already reported an error? */
	private boolean isErrorReported = false;
	// START KGU#686 2019-03-17: Enh. #56 implementation of a try element
	/** This is to convey an error message from a subroutine if called within a try block */
	private String subroutineTrouble = null;
	/** Indicates whether the current execution is done within a try block */
	private boolean withinTryBlock = false;
	/** Specific message allowing a catch block to recognise a throw without arguments */
	private static final String RETHROW_MESSAGE = "unspecified throw";
	/** Is set on an exit instruction, which is not supposed to be catchable */
	private boolean isExited = false;
	// END KGU#686 2019-03-17
	private StringList stackTrace = new StringList();
	// END KGU#2 2015-11-22
	// START KGU#157 2016-03-16: Bugfix #131 - Precaution against reopen attempts by different Structorizer instances
	/** A Structorizer instance that tried to open Control while still running */
	private Diagram reopenFor = null;
	// END KGU#2 2016-03-16
	// START KGU 2016-12-18: Enh. #314: Stream table for Simple file API
	private final Vector<Closeable> openFiles = new Vector<Closeable>();
	// END KGU 2016-12-18
	// START KGU#477 2017-12-10: Enh. #487
	/** The first element of a currently executed mere declaration sequence */
	private Instruction lastDeclarationSurrogate = null;
	// END KGU#477 2017-12-10
	// START KGU#907 2021-01-04: Enh. #906 Allow to step into or step over a Call
	/** {@link Call} element currently to be executed (in paused mode) or {@code null} */
	private Call currentCall;
	// END KGU#907 2021-01-04
	// START KGU#1032 2022-06-22: Bugfix #1038 Keep saving decisions
	/** Set of {@link Root}s for which saving had been handled during this execution */
	private HashSet<Root> askedToSave = new HashSet<Root>();
	// END KGU#1032 2022-06-22
	
	// Constant set of matchers for unicode literals that cause harm in interpreter
	// (Concurrent execution of the using method is rather unlikely, so we dare to reuse the Matchers) 
	private static final Matcher[] MTCHs_BAD_UNICODE = new Matcher[]{
			Pattern.compile("(.*)\\\\u000[aA](.*)").matcher(""),
			Pattern.compile("(.*?)\\\\u000[dD](.*?)").matcher(""),
			Pattern.compile("(.*?)\\\\u0022(.*?)").matcher(""),
			Pattern.compile("(.*?)\\\\u005[cC](.*?)").matcher("")
	};
	// Replacement patterns for the unicode literals associated with the matchers above
	private static final String[] RPLCs_BAD_UNICODE = new String[]{
			"$1\\\\012$2",
			"$1\\\\015$2",
			"$1\\\\042$2",
			"$1\\\\134$2"
	};
	/** Matcher for binary integer literals, which the interpreter doesn't cope with */
	private static final Matcher MTCH_BIN_LITERAL = Pattern.compile("0b[01]+").matcher("");
	/** Matcher for certain interpreter error messages related to array assignment */
	// FIXME: Might have to be adapted with a newer version of the bean shell interpreter some day ...
	private static final Matcher MTCH_EVAL_ERROR_ARRAY = 
			Pattern.compile(".*Can't assign.*to java\\.lang\\.Object \\[\\].*").matcher("");
	/** Matcher for split function */
	//private static final Matcher MTCH_SPLIT = Pattern.compile("^split\\(.*?[,].*?\\)$").matcher("");
	// Replacer Regex objects for syntax conversion - if Regex re-use shouldn't work then we may replace it by java.util.regex stuff
	// START KGU#575 2018-09-17: Issue #594 - we replace it anyway now
	//private static final Regex RPLC_DELETE_PROC = new Regex("delete\\((.*),(.*),(.*)\\)", "$1 <- delete($1,$2,$3)");
	//private static final Regex RPLC_INSERT_PROC = new Regex("insert\\((.*),(.*),(.*)\\)", "$2 <- insert($1,$2,$3)");
	//private static final Regex RPLC_INC2_PROC = new Regex(BString.breakup("inc")+"[(](.*?)[,](.*?)[)](.*?)", "$1 <- $1 + $2");
	//private static final Regex RPLC_INC1_PROC = new Regex(BString.breakup("inc")+"[(](.*?)[)](.*?)", "$1 <- $1 + 1");
	//private static final Regex RPLC_DEC2_PROC = new Regex(BString.breakup("dec")+"[(](.*?)[,](.*?)[)](.*?)", "$1 <- $1 - $2");
	//private static final Regex RPLC_DEC1_PROC = new Regex(BString.breakup("dec")+"[(](.*?)[)](.*?)", "$1 <- $1 - 1");
	private static final Matcher DELETE_PROC_MATCHER = 
			java.util.regex.Pattern.compile("delete\\((.*),(.*),(.*)\\)").matcher("");
	private static final Matcher INSERT_PROC_MATCHER = 
			java.util.regex.Pattern.compile("insert\\((.*),(.*),(.*)\\)").matcher("");
	private static final String DELETE_PROC_SUBST = "$1 <- delete($1,$2,$3)";
	private static final String INSERT_PROC_SUBST = "$2 <- insert($1,$2,$3)";
	// END KGU#575 2018-09-17
	
	private static final StringList OBJECT_ARRAY = StringList.explode("Object,[,]", ",");
	
	// START KGU#388 2017-10-29: Enh. #423 This EvalError message indicates that the record qualifier conversion may have overdone  
	private static final String ERROR423MESSAGE = 
			"Error in method invocation: Method get( java.lang.String ) not found in class";
	private static final Matcher ERROR423MATCHER = 
			Pattern.compile(".*inline evaluation of: ``(.*?\\.)get\\(\\\"(\\w+)\\\"\\)(.*?)'' : Error in method.*").matcher("");
	// END KGU#388 2017-10-29
	// START KGU#510 2018-03-20: Issue #527 Possible pattern for index problem
	// START KGU#677 2019-03-09: In case of Arrays being the result of a function (e.g. copyArray()), the message looks different
	//private static final Matcher ERROR527MATCHER = Pattern.compile(".*inline evaluation of: ``(.*?\\.)get\\((.*?)\\)(.*?)'' : Method Invocation (\\w+)\\.)get").matcher("");
	private static final Matcher ERROR527MATCHER = 
			Pattern.compile(".*inline evaluation of: ``(.*?)\\.get\\((.*)\\)(.*?)'' : Method Invocation ((\\w+)\\.)?get").matcher("");
	// END KGU#677 2019-03-09
	// END KGU#510 2018-03-20
	private static final int MAX_STACK_INDENT = 40;
	
	// START KGU#448 2017-10-28: Enh. #443 - second argument will be initialized in getInstance() anyway
	//private Executor(Diagram diagram, DiagramController diagramController)
	private Executor(Diagram diagram)
	// END KGU#448 2017-10-28
	{
		this.diagram = diagram;
		
		// START KGU#448 2017-10-28: Enh. #443
		//this.diagramController = diagramController;
		// END KGU#448 2017-10-28
		// START KGU#372 2017-03-27: Enh. #356: Show at least an information on closing attempt
		this.control.addWindowListener(new WindowListener() {

			@Override
			public void windowActivated(WindowEvent evt) {}

			@Override
			public void windowClosed(WindowEvent evt) {}

			@Override
			public void windowClosing(WindowEvent evt) {
				if (evt.getSource() == control) {	// should be the only possible source but...
					if (running) {
						JOptionPane.showMessageDialog(null, Control.msgUseStopButton.getText(),
								mySelf.getClass().getSimpleName() + ": "
										+ mySelf.diagram.getRoot().getSignatureString(false, false),
								JOptionPane.WARNING_MESSAGE);
					}
					else {
						control.clickStopButton();
					}
				}
			}

			@Override
			public void windowDeactivated(WindowEvent evt) {}

			@Override
			public void windowDeiconified(WindowEvent evt) {}

			@Override
			public void windowIconified(WindowEvent evt) {}

			@Override
			public void windowOpened(WindowEvent evt) {}
			
		});
		// END KGU#372 2017-03-27
	}

	// START KGU#210/KGU#234 2016-08-08: Issue #201 - Ensure GUI consistency
	public static void updateLookAndFeel()
	{
		if (mySelf != null)
		{
			mySelf.control.updateLookAndFeel();
			// START KGU#255 2016-09-25: Bugfix #251
			SwingUtilities.updateComponentTreeUI(mySelf.console);
			// END KGU#255 2016-09-25
		}
	}
	// END KGU#210/KGU#234 2016-08-08
	
	// METHOD MODIFIED BY GENNARO DONNARUMMA

	/**
	 * Unifies the operators, replaces math functions and certain built-in routines and
	 * converts string comparisons.<br/>
	 * NOTE: This method should NOT be called if {@code s} contains an entire instruction line
	 * rather than just an expression - use {@code convert(s, false)} in such cases instead
	 * and make sure the {@link #convertStringComparison(String)} is called for the mere
	 * expression part later on. 
	 * @param s - the expression or instruction line to be pre-processed
	 * @param convertComparisons - whether string comparisons are to be detected and rewritten
	 * @return the converted string
	 * @see #convert(String, boolean)
	 * @see #convertStringComparison(String)
	 */
	private String convert(String s)
	{
		return convert(s, true);
	}
	
	/**
	 * Unifies the operators, replaces math functions and certain built-in routines and
	 * converts string comparisons if {@code convertComparisons} is {@code true}.<br/>
	 * <b>NOTE:</b> Argument {@code convertComparisons} should not be {@code true} if
	 * {@code s} contains an entire instruction line rather than just an expression!
	 * @param s - the expression or instruction line to be pre-processed
	 * @param convertComparisons - whether string comparisons are to be detected and rewritten
	 * @return the converted string
	 */
	private String convert(String s, boolean convertComparisons)
	{
		// START KGU#128 2016-01-07: Bugfix #92 - Effort via tokens to avoid replacements within string literals
		StringList tokens = Syntax.splitLexically(s, true);
		Syntax.unifyOperators(tokens, false);
		// START KGU#130 2015-01-08: Bugfix #95 - Conversion of div operator had been forgotten...
		tokens.replaceAll("div", "/");		// FIXME: Operands should better be coerced to integer...
		// END KGU#130 2015-01-08
		// START KGU#285 2016-10-16: Bugfix #276
		// pascal: quotes
		for (int i = 0; i < tokens.count(); i++)
		{
			String token = tokens.get(i);
			// START KGU#342 2017-01-08: Issue #343 We must also escape all internal quotes
			//if (token.length() != 3 && token.startsWith("'") && token.endsWith("'"))
			//{
			//	tokens.set(i, "\"" + token.substring(1, token.length()-1) + "\"");
			//}
			int tokenLen = token.length();
			if (tokenLen >= 2 && (token.startsWith("'") && token.endsWith("'")
					|| token.startsWith("\"") && token.endsWith("\"")))
			{
				char delim = token.charAt(0);
				String internal = token.substring(1, tokenLen-1);
				// Escape all unescaped double quotes
				int pos = -1;
				while ((pos = internal.indexOf("\"", pos+1)) >= 0) {
					if (pos == 0 || internal.charAt(pos-1) != '\\') {
						internal = internal.substring(0, pos) + "\\" + internal.substring(pos);
						pos++;
					}
				}
				// START KGU 2017-04-22 unescaping of double single quotes - no, doesn't make sense
				//if (token.startsWith("'") && internal.length() > 2) {
				//	int intLen = internal.length();
				//	internal = internal.replace("''", "'");
				//	tokenLen -= (intLen - internal.length());
				//}
				// END KGU 2017-04-22
				// START KGU#406/KGU#420 2017-05-23/2017-09-09: Bugfix #411, #426 (arose with COBOL import)
				// The interpreter doesn't cope with unicode escape sequences "\\u000a", "\\u000d", "\\u0022", and "\\u005c"
				//internal = internal.replaceAll("(.*)\\\\u000[aA](.*)", "$1\\\\012$2").
				//		replaceAll("(.*?)\\\\u000[dD](.*?)", "$1\\\\015$2").
				//		replaceAll("(.*?)\\\\u0022(.*?)", "$1\\\\042$2").
				//		replaceAll("(.*?)\\\\u005[cC](.*?)", "$1\\\\134$2");
				for (int mtch = 0; mtch < MTCHs_BAD_UNICODE.length; mtch++) {
					internal = MTCHs_BAD_UNICODE[mtch].reset(internal)
							.replaceAll(RPLCs_BAD_UNICODE[mtch]);
				}
				// END KGU#406/KGU#420 2017-05-23/2017-09-09
				if (!(tokenLen == 3 || tokenLen == 4 && token.charAt(1) == '\\')) {
					delim = '\"';
				}
				tokens.set(i, delim + internal + delim);
			}
			// END KGU#342 2017-01-08
			// START KGU#354 2017-05-22: Unfortunately the interpreter doesn't cope with binary integer literals, so convert them
			else if (MTCH_BIN_LITERAL.reset(token).matches()) {
				tokens.set(i, "" + Integer.parseInt(token.substring(2), 2));
			}
			// END KGU#354 2017-05-22
		}
		// END KGU#285 2016-10-16
		// Function names to be prefixed with "Math."
		final String[] mathFunctions = {
				// START KGU#391 2017-05-07: Enh. #398 We needed a sign function for facilitating COBOL rounding import
				"signum",
				// END KGU#391 2017-05-07
				"cos", "sin", "tan", "acos", "asin", "atan", "toRadians", "toDegrees",
				"abs", "round", "min", "max", "ceil", "floor", "exp", "log", "sqrt", "pow"
				};
		StringList fn = new StringList();
		fn.add("DUMMY");
		fn.add("(");
		for (int f = 0; f < mathFunctions.length; f++)
		{
			int pos = 0;
			fn.set(0, mathFunctions[f]);
			while ((pos = tokens.indexOf(fn, pos, true)) >= 0)
			{
				tokens.set(pos, "Math." + mathFunctions[f]);
			}
		}
		s = tokens.concatenate();
		// END KGU#128 2016-01-07

		// pascal notation to access a character inside a string
		//r = new Regex("(.*)\\[(.*)\\](.*)", "$1.charAt($2-1)$3");
		//r = new Regex("(.*)\\[(.*)\\](.*)", "$1.substring($2-1,$2)$3");
		// MODIFIED BY GENNARO DONNARUMMA, NEXT LINE COMMENTED -->
		// NO REPLACE ANY MORE! CHARAT AND SUBSTRING MUST BE CALLED MANUALLY
		// s = r.replaceAll(s);
		// START KGU#575 2018-09-17: Issue #594 - replacing obsolete 3rd-party Regex library
		//s = RPLC_DELETE_PROC.replaceAll(s);
		//s = RPLC_INSERT_PROC.replaceAll(s);
		// pascal: delete
		s = DELETE_PROC_MATCHER.reset(s).replaceAll(DELETE_PROC_SUBST);
		// pascal: insert
		s = INSERT_PROC_MATCHER.reset(s).replaceAll(INSERT_PROC_SUBST);
		// END KGU#575 2018-09-17
		// START KGU#285 2016-10-16: Bugfix #276 - this spoiled apostrophes because misplaced here
//		// pascal: quotes
//		r = new Regex("([^']*?)'(([^']|'')*)'", "$1\"$2\"");
//		//r = new Regex("([^']*?)'(([^']|''){2,})'", "$1\"$2\"");
//		s = r.replaceAll(s);
		// END KGU#285 2016-10-16
		// START KGU 2015-11-29: Adopted from Root.getVarNames() - can hardly be done in initInterpreter() 
		// pascal: convert "inc" and "dec" procedures
		//s = RPLC_INC2_PROC.replaceAll(s);
		//s = RPLC_INC1_PROC.replaceAll(s);
		//s = RPLC_DEC2_PROC.replaceAll(s);
		//s = RPLC_DEC1_PROC.replaceAll(s);
		s = Element.transform_inc_dec(s);
		// END KGU 2015-11-29
		
		// START KGU 2017-04-22: now done above in the string token conversion
		//s = s.replace("''", "'");	// (KGU 2015-11-29): Looks like an unwanted relic!
		// END KGU 2017-04-22
		// pascal: randomize
		s = s.replace("randomize()", "randomize");
		s = s.replace("randomize", "randomize()");

		// clean up ... if needed
		s = s.replace("Math.Math.", "Math.");

		if (convertComparisons)
		{
			// This should only be applied to an expression in s, not to an entire instruction line!
			// KGU#490 / bugfix #503: this is now to be ensured by the caller of convert()
			s = convertStringComparison(s);
		}

		// System.out.println(s);
		return s;
	}
	
	// START KGU#57 2015-11-07
	private String convertStringComparison(String str)
	{
		// Is there any equality test at all?
		// START KGU#76 2016-04-25: Issue #30 - convert all string comparisons
		//if (str.indexOf(" == ") >= 0 || str.indexOf(" != ") >= 0)
		String[] compOps = {"==", "!=", "<=", ">=", "<", ">"};
		boolean containsComparison = false;
		for (int op = 0; !containsComparison && op < compOps.length; op++)
		{
			containsComparison = str.indexOf(compOps[op]) >= 0;
		}
		if (containsComparison)
		// END KGU#76 2016-04-25
		{
			// START KGU#612 2018-12-12: Bugfix #642 - operator symbols weren't reliably detected
			//// We are looking for || operators and split the expression by them (if present)
			//// START KGU#490 2018-02-07: Bugfix #503 - the regex precaution was wrong here
			////StringList exprs = StringList.explodeWithDelimiter(str, " \\|\\| ");
			//StringList exprs = StringList.explodeWithDelimiter(str, " || ");
			//// END KGU#490 2018-02-07
			//// Now we do the same with && operators
			//exprs = StringList.explodeWithDelimiter(exprs, " && ");
			StringList allTokens = Syntax.splitLexically(str, true);
			StringList exprs = new StringList();
			int lastI = 0;
			for (int i = 0; i < allTokens.count(); i++) {
				String token = allTokens.get(i);
				if (token.equals("||") || token.equals("&&")) {
					exprs.add(allTokens.subSequence(lastI, i).concatenate());
					exprs.add(token);
					lastI = i+1;
				}
			}
			exprs.add(allTokens.subSequence(lastI, allTokens.count()).concatenate());
			// END KGU#612 2018-12-12
			// Now we should have some "atomic" assertions, among them comparisons
			boolean replaced = false;
			for (int i = 0; i < exprs.count(); i++)
			{
				String s = exprs.get(i);
				// START KGU#76 2016-04-25: Issue #30 - convert all string comparisons
				//String[] eqOps = {"==", "!="};
				//for (int op = 0; op < eqOps.length; op++)
				StringList tokens = Syntax.splitLexically(s.trim(), true);
				for (int op = 0; op < compOps.length; op++)
				// END KGU#76 2016-04-25
				{
					// START KGU#76 2016-04-25: Issue #30
					//Regex r = null;
					// We can no longer expect operators to be padded, better use tokens
					//if (!s.equals(" " + eqOps[op] + " ") && s.indexOf(eqOps[op]) >= 0)
					int opPos = -1;		// Operator position
					if ((opPos = tokens.indexOf(compOps[op])) >= 0)
					{
						String leftParenth = "";
						String rightParenth = "";
						// Get the left operand expression
						// START KGU#76 2016-04-25: Issue #30
						//r = new Regex("(.*)"+eqOps[op]+"(.*)", "$1");
						//String left = r.replaceAll(s).trim();	// All? Really? What's the result supposed to be then?
						String left = tokens.concatenate("", 0, opPos).trim();
						// END KGU#76 2016-04-25
						// Re-balance parentheses
						while (BString.countChar(left, '(') > BString.countChar(left, ')') &&
								left.startsWith("("))
						{
							leftParenth = leftParenth + "(";
							left = left.substring(1).trim();
						}
						// Get the right operand expression
						// START KGU#76 2016-04-25: Issue #30
						//r = new Regex("(.*)"+eqOps[op]+"(.*)", "$2");
						//String right = r.replaceAll(s).trim();
						String right = tokens.concatenate("", opPos+1).trim();
						// END KGU#76 2016-04-25
						// Re-balance parentheses
						while (BString.countChar(right, ')') > BString.countChar(right, '(') &&
								right.endsWith(")"))
						{
							rightParenth = rightParenth + ")";
							right = right.substring(0, right.length()-1).trim();
						}
						// ---- thanks to autoboxing, we can always use the "equals" method
						// ---- to compare things ...
						// addendum: sorry, doesn't always work.
						try
						{
							int pos = -1;	// some character position
							Object leftO = this.evaluateExpression(left, false, false);
							Object rightO = this.evaluateExpression(right, false, false);
							String neg = (op > 0) ? "!" : "";
							// First the obvious case: two String expressions
							if ((leftO instanceof String) && (rightO instanceof String))
							{
								// START KGU#76 2016-04-25: Issue #30 support all string comparison
								//exprs.set(i, leftParenth + neg + left + ".equals(" + right + ")" + rightParenth);
								exprs.set(i, leftParenth + left + ".compareTo(" + right + ") "
										+ compOps[op] + " 0" + rightParenth);
								// END KGU#76 2016-04-25
								replaced = true;
							}
							// We must make single-char strings comparable with characters, since it
							// doesn't work automatically and several conversions have been performed 
							else if ((leftO instanceof String) && (rightO instanceof Character))
							{
								// START KGU#76 2016-04-25: Issue #30 support all string comparison
								//exprs.set(i, leftParenth + neg + left + ".equals(\"" + (Character)rightO + "\")" + rightParenth);
								// START KGU#342 2017-02-09: Bugfix #343 - be aware of characters to be escaped
								//exprs.set(i, leftParenth + left + ".compareTo(\"" + (Character)rightO + "\") " + compOps[op] + " 0" + rightParenth);
								exprs.set(i, leftParenth + left
										+ ".compareTo(\"" + this.literalFromChar((Character)rightO) + "\") "
										+ compOps[op] + " 0" + rightParenth);
								// END KGU#342 2017-02-09
								// END KGU#76 2016-04-25
								replaced = true;
							}
							else if ((leftO instanceof Character) && (rightO instanceof String))
							{
								// START KGU#76 2016-04-25: Issue #30 support all string comparison
								//exprs.set(i, leftParenth + neg + right + ".equals(\"" + (Character)leftO + "\")" + rightParenth);
								// START KGU#342 2017-02-09: Bugfix #343 - be aware of characters to be escaped
								//exprs.set(i, leftParenth + "\"" + (Character)leftO + "\".compareTo(" + right + ") " + compOps[op] + " 0" + rightParenth);
								exprs.set(i, leftParenth + "\"" + this.literalFromChar((Character)leftO)
										+ "\".compareTo(" + right + ") " + compOps[op] + " 0" + rightParenth);
								// END KGU#342 2017-02-09
								// END KGU#76 2016-04-25
								replaced = true;								
							}
							// START KGU#99 2015-12-10: Bugfix #49 (also replace if both operands are array elements (objects!)
							// START KGU#76 2016-04-25: Issue #30 - this makes only sense for "==" and "!="
							//else if ((pos = left.indexOf('[')) > -1 && left.indexOf(']', pos) > -1 && 
							else if (op < 2 &&
									(pos = left.indexOf('[')) > -1 && left.indexOf(']', pos) > -1 && 
							// END KGU#76 2016-04-25
									(pos = right.indexOf('[')) > -1 && right.indexOf(']', pos) > -1)
							{
								exprs.set(i, leftParenth + neg + left + ".equals(" + right + ")" + rightParenth);
								replaced = true;								
							}
							// END KGU#99 2015-12-10
						}
						catch (EvalError ex)
						{
							// START KGU#1024 2022-01-05: Upgrade bsh-2.0b6.jar to bsh-2.1.0.jar
							//logger.log(Level.WARNING, "convertStringComparison(\"{0}\"): {1}", new Object[]{str, ex.getMessage()});
							String msg = ex.getRawMessage();
							int pilcrowPos = -1;
							if (msg != null && (pilcrowPos = msg.indexOf(EVAL_ERR_PREFIX_SEPA)) > 0) {
								msg = msg.substring(0, pilcrowPos);
							}
							logger.log(Level.WARNING, "convertStringComparison(\"{0}\"): {1}", new Object[]{str, msg});
							// END KGU#1024 2022-01-05
						}
						catch (Exception ex)
						{
							logger.log(Level.WARNING, "convertStringComparison(\"{0}\"): {1}", new Object[]{str, ex.getMessage()});
						}
					} // if (!s.equals(" " + eqOps[op] + " ") && (s.indexOf(eqOps[op]) >= 0))
				} // for (int op = 0; op < eqOps.length; op++)
				if (replaced)
				{
					// START KGU#490 2018-02-07: Bugfix #503 - the regex escaping was wrong (see above)
					//// Compose the partial expressions and undo the regex escaping for the initial split
					//str = exprs.getLongString().replace(" \\|\\| ", " || ");
					str = exprs.getLongString();
					// END KGU#490 2018-02-07
					str.replace("  ", " ");	// Get rid of multiple spaces
				}
			}
		}
		return str;
	}
	// END KGU#57 2015-11-07
	
	// START KGU#342 2017-02-09: Bugfix #343
	private String literalFromChar(char ch) {
		String literal = Character.toString(ch);
		if ("\"\'\\\b\f\n\r\t".indexOf(ch) >= 0) {
			literal = "\\" + literal;
		}
		return literal;
	}
	// END KGU#342 2017-02-09

	private void delay()
	{
		if (delay != 0)
		{
			diagram.redraw();
			try
			{
				Thread.sleep(delay);
			} catch (InterruptedException e)
			{
				logger.log(Level.SEVERE, e.getMessage());
			}
		}
		waitForNext();
	}

	/**
	 * Instigates the next execution step
	 */
	public void doStep()
	{
		synchronized (this)
		{
			paus = false;
			step = true;
			this.notify();
		}
	}
	
	// START KGU#117 2016-03-08: Enh. #77
	/**
	 * Clears the execution status of all routines held by known
	 * subroutine pools  
	 */
	public void clearPoolExecutionStatus()
	{
		Iterator<IRoutinePool> iter = this.routinePools.iterator();
		while (iter.hasNext())
		{
			iter.next().clearExecutionStatus();
		}
		this.diagram.clearExecutionStatus();
		// START KGU#156 2016-03-10: Enh. #124
		if (!Element.E_COLLECTRUNTIMEDATA)
		{
			Element.resetMaxExecCount();
		}
		// END KGU#156 2016-03-10
	}
	// END KGU#117 2016-03-08

	// METHOD MODIFIED BY GENNARO DONNARUMMA

	/**
<<<<<<< HEAD
	 * Main entry point for the debugger, called from the GUI
=======
	 * Global execution entry point, initialises the Executor, wipes all
	 * remnants of a previous execution, starts the execution of the top
	 * level root and then consolidates the resulting status.
>>>>>>> b8ee56d9
	 */
	public void execute()
	// START KGU#2 (#9) 2015-11-13: We need a recursively applicable version
	{
		Root root = this.diagram.getRoot();
		this.callers.clear();
		this.stackTrace.clear();
		this.routinePools.clear();
		// START KGU#376 2017-04-22: Enh. #389
		this.importMap.clear();
		// END KGU#376 2017-04-22
		// START KGU#1032 2022-06-22: Bugfix #1038 - clear saving decisions
		this.askedToSave.clear();
		// END KGU#1032 2022-06-22
		// START KGU#307 2016-12-12: Issue #307: Keep track of FOR loop variables
		//this.forLoopVars.clear();	// KGU#384 2017-04-22 -> new context
		// END KGU#307 2016-12-12
		// START KGU#375 2017-03-30: Enh. #388: Keep track of constants
		//this.constants.clear();	// KGU#384 2017-04-22 -> new context
		// END KGU#375 2017-03-30
		// START KGU#311 2016-12-18: Enh. #314
		for (Closeable file: this.openFiles) {
			if (file != null) {
				try {
					file.close();
				} catch (IOException e) {
					logger.log(Level.WARNING, "openFiles -> {0}", e.getLocalizedMessage());
				}
			}
		}
		this.openFiles.clear();
		// END KGU#311 2016-12-18

		if (Arranger.hasInstance())
		{
			this.routinePools.addElement(Arranger.getInstance());
			// START KGU#117 2016-03-08: Enh. #77
			Arranger.getInstance().clearExecutionStatus();
			// END KGU#117 2016-03-08
		}
		this.isErrorReported = false;
		root.isCalling = false;
		// START KGU#686 2019-03-17: Enh. #56
		this.withinTryBlock = false;
		this.subroutineTrouble = null;
		this.isExited = false;
		// END KGU#686 2019-03-17
		// START KGU#160 2016-04-12: Enh. #137 - Address the console window
		// START KGU#569 2018-08-08: Issue #577: Replace an inconsistent console
		//this.console.clear();
		try {
			this.console.clear();			
		}
		catch (NullPointerException ex) {
			this.console.setVisible(false);
			this.console.dispose();
			this.console = new OutputConsole();
		}
		// END KGU#569 2018-08-08
		SimpleDateFormat sdf = new SimpleDateFormat();
		if (this.console.logMeta()) {
			this.console.writeln("*** STARTED \"" + root.getText().getLongString() +
					"\" at " + sdf.format(System.currentTimeMillis()) + " ***", Color.GRAY);
		}
		if (this.isConsoleEnabled) this.console.setVisible(true);
		// END KGU#160 2016-04-12
		// START KGU#384 2017-04-22
		this.context = new ExecutionContext(root);
		initInterpreter();
		// END KGU#384 2017-04-22
		/////////////////////////////////////////////////////////
		this.execute(null);	// The actual top-level execution
		/////////////////////////////////////////////////////////
		this.callers.clear();
		this.stackTrace.clear();
		// START KGU#307 2016-12-12: Issue #307: Keep track of FOR loop variables
		this.context.forLoopVars.clear();
		// END KGU#307 2016-12-12
		// START KGU 2016-12-18: Enh. #314
		for (Closeable file: this.openFiles) {
			if (file != null) {
				try {
					file.close();
				} catch (IOException e) {
					logger.log(Level.WARNING, "openFiles -> {0}", e.getLocalizedMessage());
				}
			}
		}
		this.openFiles.clear();
		// END KGU 2016-12-18
		// START KGU#160 2016-04-12: Enh. #137 - Address the console window 
		if (this.console.logMeta()) {
			this.console.writeln("*** TERMINATED \"" + root.getText().getLongString() +
					"\" at " + sdf.format(System.currentTimeMillis()) + " ***", Color.GRAY);
		}
		if (this.isConsoleEnabled) this.console.setVisible(true);
		// END KGU#160 2016-04-12
		// START KGU#705 2019-09-24: Enh. #738
		diagram.updateCodePreview();
		// END KGU#705 2019-09-24
		//System.out.println("stackTrace size: " + stackTrace.count());
	}
	
	/**
	 * Executes the current diagram held by this.diagram, applicable for main
	 * programs or subroutines.<br/>
	 * If called within a Try execution {@link #withinTryBlock} then a possible
	 * error message will be put into {@link #subroutineTrouble}, otherwise the
	 * error message will be popped up as message box.<br/>
	 * Flag {@link #isErrorReported} will be set in both cases.
	 * @param arguments - list of interpreted argument values or null (if main program)
	 * @return whether the call was successful
	 */
	private boolean execute(Object[] arguments)
	{
		boolean successful = true;
	// END KGU#2 (#9) 2015-11-13
		
		// START KGU#384 2017-04-22: execution context redesign
		//Root root = diagram.getRoot();
		Root root = context.root;
		// END 2017-04-22

		// START KGU#159 2016-03-17: Now we permanently maintain the stacktrace, not only in case of error
		//addToStackTrace(root, arguments);	// KGU 2017-02-17 moved downwards, after the argument request
		// END KGU#159 2016-03-17
		
		// START KGU#2 (#9) 2015-11-14
		Iterator<Updater> iter = root.getUpdateIterator();
		while (iter.hasNext())
		{
			Updater pool = iter.next();
			if (pool instanceof IRoutinePool && !this.routinePools.contains((IRoutinePool)pool))
			{
				this.routinePools.addElement((IRoutinePool)pool);
			}
		}
		// END KGU#2 (#9) 2015-11-14

		boolean analyserState = diagram.getAnalyser();
		diagram.setAnalyser(false);
		// START KGU 2015-10-11/13:
		// Unselect all elements before start!
		//diagram.unselectAll();	// KGU 2016-03-08: There is no need anymore
		// Reset all execution state remnants (just for sure)
		// START KGU#430 2017-10-12: Issue #432 reduce redraw() calls at least if delay = 0
		//diagram.clearExecutionStatus();
		if (delay > 0) {
			diagram.clearExecutionStatus();
		}
		else {
			root.clearExecutionStatus(); // Avoid refresh
		}
		// END KGU#430 2017-10-12
		// END KGU 2015-10-11/13
		// START KGU#376 2017-04-11: Enh. #389 - to be done in execute() and executeCall()
		//initInterpreter();
		// END KGU#376 2017-04-11
		String trouble = "";
		// START KGU#384 2017-04-22: Holding all execution context in this.context now
		//returned = false;
		// START KGU#78 2015-11-25
		//loopDepth = 0;
		leave = 0;
		// END KGU#78 2015-11-25
		// END KGU#384 207-04-22
		
		// START KGU#946 2021-02-28: Bugfix #947 We must also track during include list processing
		this.addToStackTrace(root, arguments, false);
		// END KGU#946 2021-02-28
		
		// START KGU#376 2017-07-01: Enh. #389 - perform all specified includes
		trouble = importSpecifiedIncludables(root);
		// END KGU#376 2017-07-01

		// START KGU#39 2015-10-16 (1/2): It made absolutely no sense to look for parameters if root is a program
		if (root.isSubroutine() && trouble.isEmpty())
		{
		// END KGU#39 2015-10-16 (1/2)
			// START KGU#371 2019-03-07: Enh. #385 be aware of possible default values
			//StringList params = root.getParameterNames();
			//System.out.println("Having: "+params.getCommaText());
			// START KGU#375 2017-03-30: Enh. #388 - support a constant concept
			//StringList pTypes = root.getParameterTypes();
			// END KGU#375 2017-03-30
			StringList params = new StringList();
			StringList pTypes = new StringList();
			StringList pDefaults = new StringList();
			root.collectParameters(params, pTypes, pDefaults);
			// END KGU#371 2019-03-07
			// START KGU#2 2015-12-05: New mechanism of getParameterNames() made reverting wrong
			//params=params.reverse();
			// END KGU#2 2015-12-05
			//System.out.println("Having: "+params.getCommaText());
			// START KGU#2 2015-11-24
			boolean noArguments = arguments == null;
			if (noArguments) arguments = new Object[params.count()];
			// END KGU#2 2015-11-24
			for (int i = 0; i < params.count(); i++)
			{
				String in = params.get(i);
				// START KGU#375 2017-03-30: Enh. #388 - support a constant concept
				String type = pTypes.get(i);
				boolean isConstant = type != null && (type.toLowerCase() + " ").startsWith("const ");
				// END KGU#375 2017-03-30
				// START KGU#388 2017-09-18: Enh. #423 Track at least record types
				if (type != null) {
					StringList typeTokens = Syntax.splitLexically(type, true);
					typeTokens.removeAll(" ");
					if (isConstant) {
						typeTokens.remove(0);
					}
					if (typeTokens.count() == 1 && context.dynTypeMap.containsKey(
							":" + (type = typeTokens.get(0)))) {
						context.dynTypeMap.put(in, context.dynTypeMap.get(":" + type));
					}
				}
				// END KGU#388 2017-09-18
				
				// START KGU#2 (#9) 2015-11-13: If root was not called then ask the user for values
				if (noArguments)
				{
				// END KGU#2 (#9) 2015-11-13
					// START KGU#89 2016-03-18: More language support 
					//String str = JOptionPane.showInputDialog(null,
					//		"Please enter a value for <" + in + ">", null);
					String msg = control.lbInputValue.getText();
					msg = msg.replace("%", in);
					// START KGU#371 2019-03-07: Enh. #385 - offer a default value if available
					//String str = JOptionPane.showInputDialog(diagram.getParent(), msg, null);
					String str = JOptionPane.showInputDialog(diagram.getParent(),
							msg, pDefaults.get(i));
					// END KGU#371 2019-03-07
					// END KGU#89 2016-03-18
					if (str == null)
					{
						//i = params.count();	// leave the loop
						// START KGU#197 2016-07-27: Enhanced localization
						//trouble = "Manual break!";
						trouble = control.msgManualBreak.getText();
						// END KGU#197 2016-07-27
						// START KGU#371 2019-03-07: Enh. #385
						str = pDefaults.get(i);
						// END KGU#371 2019-03-07
						break;
					}
					try
					{
						// START KGU#69 2015-11-08 What we got here is to be regarded as raw input
						// START KGU#375 2017-03-30: Enh. 388: Support a constant concept
						// (KGU#580 2018-09-24 corrected)
						String varName = setVarRaw(in, str);
						if (isConstant) {
							this.context.constants.put(varName, this.context.interpreter.get(varName));
							this.updateVariableDisplay(true);
						}
						// END KGU#375 2017-03-30
						// END KGU#69 2015-11-08
						// START KGU#2 2015-11-24: We might need the values for a stacktrace
						arguments[i] = context.interpreter.get(in);
						// END KGU#2 2015-11-24
						// START KGU#160 2016-04-26: Issue #137 - document the arguments
						if (this.console.logMeta()) {
							this.console.writeln("*** Argument <" + in + "> = "
									+ prepareValueForDisplay(arguments[i], context.dynTypeMap), Color.CYAN);
						}
						// END KGU#160 2016-04-26
					} catch (EvalError ex)
					{
						trouble = ex.getLocalizedMessage();
						if (trouble == null) {
							trouble = ex.getRawMessage();
						}
						// START KGU#1024 2022-01-05: Upgrade bsh-2.0b6.jar to bsh-2.1.0.jar
						int pilcrowPos = -1;
						if (trouble != null && (pilcrowPos = trouble.indexOf(EVAL_ERR_PREFIX_SEPA)) > 0) {
							trouble = trouble.substring(0, pilcrowPos);
						}
						// END KGU#1024 2022-01-05
						break;
					}
				// START KGU#2 (#9) 2015-11-13: If root was called then just assign the arguments
				}
				else
				{
					try
					{
						// START KGU#375 2017-03-30: Enh. 388: Support a constant concept
						//setVar(in, arguments[i]);
						// START KGU#371 2019-03-07: Enh. #385: Cope with default values
						//if (isConstant) {
						//	setVar("const " + in, arguments[i]);
						//}
						//else {
						//	setVar(in, arguments[i]);
						//}
						if (isConstant) {
							in = "const " + in;
						}
						if (i < arguments.length) {
							setVar(in, arguments[i], true);
						}
						else {
							setVarRaw(in, pDefaults.get(i));
						}
						// END KGU#371 2019-03-07
						// END KGU#375 2017-03-30
					}
					catch (EvalError ex)
					{
						trouble = ex.getLocalizedMessage();
						if (trouble == null) {
							trouble = ex.getRawMessage();
						}
						// START KGU#1024 2022-01-05: Upgrade bsh-2.0b6.jar to bsh-2.1.0.jar
						int pilcrowPos = -1;
						if (trouble != null && (pilcrowPos = trouble.indexOf(EVAL_ERR_PREFIX_SEPA)) > 0) {
							trouble = trouble.substring(0, pilcrowPos);
						}
						// END KGU#1024 2022-01-05
						break;
					}
				}
				// END KGU#2 (#9) 2015-11-13
			}
		// START KGU#39 2015-10-16
		}
		// END KGU#39 2015-10-16
		// START KGU#376 2017-04-22: Enh. #389 - we must also show the new context 
		try {
			this.updateVariableDisplay(true);
		} catch (EvalError ex) {}
		// END KGU#376 2017-04-22

		// START KGU#159 2017-02-17: Now we permanently maintain the stacktrace
		// START KGU#946 2021-02-28: Bugfix #947 Update the provisional stacktrace entry
		//addToStackTrace(root, arguments);
		this.dropFromStackTrace(false);
		addToStackTrace(root, arguments, true);
		// END KGU#946 2021-02-28
		// END KGU#159 2017-03-17
	
		if (trouble.equals(""))
		{
			/////////////////////////////////////////////////////
			// Actual start of execution 
			/////////////////////////////////////////////////////
			trouble = step(root);
			
			if (trouble.equals("") && (stop == true))
			{
				// START KGU#197 2016-07-27: Enhanced localization
				//trouble = "Manual break!";
				trouble = control.msgManualBreak.getText();
				// END KGU#197 2016-07-27
			}
		}

		// START KGU#430 2017-10-12: Issue #432 reduce redraw() calls with delay 0
		// (KGU#558: unless we are in step mode)
		//diagram.redraw();
		if (delay > 0 || step) {
			diagram.redraw();
		}
		// END KGU#430 2017-10-12
		if (!trouble.equals(""))
		{
			// START KGU#2 (#9) 2015-11-13
			successful = false;
			// END KGU#2 (#9) 2015-11-13
			
			// MODIFIED BY GENNARO DONNARUMMA, ADDED ARRAY ERROR MSG
			
			String modifiedResult = trouble;
			/* FIXME (KGU): If the interpreter happens to provide localized messages
			 * then this won't work anymore!
			 * ... and after having replaced actual arrays by ArrayLists we may no
			 * longer obtain this type of message */
			if (trouble.contains("Not an array"))
			{
				modifiedResult = modifiedResult.concat(" or the index "
						+ modifiedResult.substring(
								modifiedResult.indexOf("[") + 1,
								modifiedResult.indexOf("]"))
						+ " is out of bounds (invalid index)");
				trouble = modifiedResult;
			}

			// START KGU#2 2015-11-22: If we are on a subroutine level, then we must stop the show
			//JOptionPane.showMessageDialog(diagram, trouble, "Error",
			//		JOptionPane.ERROR_MESSAGE);

			// START KGU#686 2019-03-17: Enh. #56: don't panic if we are within a try block
			if (!this.withinTryBlock && !stop) {
			// END KGU#686 2019-03-17
		
				if (!isErrorReported)
				{
					JOptionPane.showMessageDialog(diagram.getParent(), trouble,
							control.msgTitleError.getText(),
							JOptionPane.ERROR_MESSAGE);
					// START KGU#160 2016-07-27: Issue #137 - also log the trouble to the console
					this.console.writeln("*** " + trouble, Color.RED);
					// END KGU#160 2016-07-27
					isErrorReported = true;
				}
				if (!this.callers.isEmpty())
				{
					stop = true;
					paus = false;
					step = false;
				}
				else if (isErrorReported && stackTrace.count() > 1)
				{
					// START KGU#159 2016-03-17: no need anymore, stacktrace held permanently
					//addToStackTrace(root, arguments);
					// END KGU#159 2016-03-17
					showStackTrace();
				}
			
			// START KGU#686 2019-03-17: Enh. #56: don't panic if we are within a try block
			}
			else {
				if (!this.isErrorReported && this.console.logMeta()) {
					this.console.writeln("*** " + Control.msgErrorInSubroutine.getText().
							replace("%1", this.stackTrace.get(this.stackTrace.count()-1)).
							replace("%2", Integer.toString(this.stackTrace.count()-1)).
							replace("%3", trouble), Color.RED);
				}
				this.subroutineTrouble = trouble;
				this.isErrorReported = true;
			}
			// END KGU#686 2019-03-17
			
			// END KGU#2 2015-11-24
		} else
		{
			if (root.isSubroutine() && (context.returned == false))
			{
				// Possible result variable names
				StringList posres = new StringList();
				// START KGU#434 2017-10-10: Bugfix #433 Must have existed as variable in this context, too
				/* It happened that e.g. a Java object like java.awt.Polygon was
				 * "found" as result for diagram "Polygon"
				 */
				//posres.add(root.getMethodName());
				//posres.add("result");
				//posres.add("RESULT");
				//posres.add("Result");
				if (context.variables.contains(root.getMethodName())) {
					posres.add(root.getMethodName());
				}
				// We need all reasonably expected name spellings
				for (String resCand: new String[]{"result", "RESULT", "Result"}) {
					if (context.variables.contains(resCand)) {
						posres.add(resCand);
					}
				}
				// END KGU#434 2017-10-10

				try
				{
					int i = 0;
					while ((i < posres.count()) && (!context.returned))
					{
						Object resObj = context.interpreter.get(posres.get(i));
						if (resObj != null)
						{
							// START KGU#2 (#9) 2015-11-13: Only tell the user if this wasn't called
							//JOptionPane.showMessageDialog(diagram, n,
							//		"Returned result", 0);
							context.returnedValue = resObj;
							if (this.callers.isEmpty())
							{
								// START KGU#197 2016-05-25: Translate the headline!
								String header = control.lbReturnedResult.getText();
								// END KGU#197 2016-05-25
								// START KGU#133 2016-01-09: Show large arrays in a listview
								//JOptionPane.showMessageDialog(diagram, n,
								//		"Returned result", JOptionPane.INFORMATION_MESSAGE);
								// KGU#133 2016-01-29: Arrays now always shown as listview (independent of size)
								// START KGU#439 2017-10-13: Issue #436
								//if (resObj instanceof Object[] /*&& ((Object[])resObj).length > 20*/)
								//{
								//	// START KGU#147 2016-01-29: Enh. #84 - interface changed for more flexibility
								//	//showArray((Object[])resObj, "Returned result");
								//	showArray((Object[])resObj, header, !step);
								//	// END KGU#147 2016-01-29
								//}
								if (resObj instanceof ArrayList<?> || resObj instanceof HashMap<?,?>)
								{
									showCompoundValue(resObj, header, !step);
								}
								// END KGU#439 2017-10-13
								// START KGU#84 2015-11-23: give a chance to pause (though of little use here)
								//else
								//{
									//JOptionPane.showMessageDialog(diagram, resObj,
									//		"Returned result", JOptionPane.INFORMATION_MESSAGE);
								//}
								else if (step)
								{
									// START KGU#160 2016-04-26: Issue #137 - also log the result to the console
									if (this.console.logMeta()) {
										this.console.writeln("*** " + header + ": "
												+ prepareValueForDisplay(resObj, context.dynTypeMap), Color.CYAN);
									}
									// END KGU#160 2016-04-26
									JOptionPane.showMessageDialog(diagram.getParent(), resObj,
											header, JOptionPane.INFORMATION_MESSAGE);
								}
								else
								{
									// START KGU#198 2016-05-25: Issue #137 - also log the result to the console
									if (this.console.logMeta()) {
										this.console.writeln("*** " + header + ": "
												+ prepareValueForDisplay(resObj, context.dynTypeMap), Color.CYAN);
									}
									// END KGU#198 2016-05-25
									Object[] options = {
											Control.lbOk.getText(),
											Control.lbPause.getText()
											};
									int pressed = JOptionPane.showOptionDialog(diagram.getParent(), resObj, header,
											JOptionPane.OK_CANCEL_OPTION,
											JOptionPane.INFORMATION_MESSAGE, null, options, null);
									if (pressed == 1)
									{
										paus = true;
										step = true;
										// START KGU#379 2017-04-12: Bugfix #391 moved to waitForNext()
										//control.setButtonsForPause();
										control.setButtonsForPause(false, false);	// Avoid interference with pause button
										// END KGU#379 2017-04-12
									}
								}
								// END KGU#84 2015-11-23
								// END KGU#133 2016-01-09
							}
							// START KGU#148 2016-01-29: Pause now here, particularly for subroutines
							delay();
							// END KGU#148 2016-01-29
							// END KGU#2 (#9) 2015-11-13
							context.returned = true;
						}
						i++;
					}
				} catch (EvalError ex)
				{
					Logger.getLogger(Executor.class.getName()).log(
							Level.SEVERE, null, ex);
				}

			}
			// START KGU#299 2016-11-23: Enh. #297 In step mode, this offers a last pause to inspect variables etc.
			if (this.callers.isEmpty() && !context.returned) {
				delay();
			}
			// END KGU 2016-11-23

		}
		// START KGU 2015-10-13: Unsets all execution flags in the diagram
		// START KGU#430 2017-10-12: Issue #432 Reduce redraw() calls at least if delay = 0
		//diagram.clearExecutionStatus();
		if (delay > 0) {
			diagram.clearExecutionStatus();
		}
		else {
			context.root.clearExecutionStatus();
		}
		// END KGU#430 2017-10-12
		// END KGU 2015-10-13
		diagram.setAnalyser(analyserState);

		// START KGU#686 2019-03-17: Enh. #56 - do the stack unwinding also in case of a tried execution
		//if (successful)
		if (successful || this.withinTryBlock)
		// END KGU#686 2019-03-56
		{
			dropFromStackTrace(true);
		}
		
		// START KGU#2 (#9) 2015-11-13: Need the status
		return successful;
		// END KGU# (#9) 2015-11-13
	}
	
	// START KGU#376 2017-07-01: Enh. #389 - perform all specified includes
	private String importSpecifiedIncludables(Root root) {
		String errorString = "";
		// START KGU#911 2021-01-10: Enh. #910
		//if (root.includeList != null) {
		StringList includeList = new StringList();
		if (root.includeList != null) {
			includeList.add(root.includeList);
		}
		if (!includeList.isEmpty()) {
		// END KGU#911 2021-01-10
			root.waited = true;
			root.isIncluding = true;
			for (int i = 0; errorString.isEmpty() && i < includeList.count(); i++) {
				delay();
				Root imp = null;
				String diagrName = includeList.get(i);
				try {
					imp = this.findIncludableWithName(diagrName);
				}
				catch (ConcurrentModificationException ex) {
					ex.printStackTrace();
					return ex.toString();
				}
				catch (Exception ex) {
					// Likely to be an ambiguous call, but might be something else
					String msg = ex.getMessage();
					if (msg == null) {
						msg = ex.toString();
					}
					return msg;
				}
				if (imp != null)
				{
					// START KGU#376 2017-04-21: Enh. #389
					// Has this import already been executed -then just adopt the results
					if (this.importMap.containsKey(imp)) {
						ImportInfo impInfo = this.importMap.get(imp);
						this.copyInterpreterContents(impInfo.interpreter, context.interpreter,
								// START KGU#843 2020-04-13: Bugfix #848 Merely declared variables must also be considered
								//imp.getCachedVarNames(), imp.constants.keySet(), false);
								impInfo.variableNames, imp.constants.keySet(), false);
								// END KGU#843 2020-04-13
						// START KGU#388 2017-09-18: Enh. #423
						// Adopt the imported typedefs if any
						for (Entry<String, TypeMapEntry> typeEntry: impInfo.typeDefinitions.entrySet()) {
							TypeMapEntry oldEntry = context.dynTypeMap.putIfAbsent(typeEntry.getKey(),
									typeEntry.getValue());
							if (oldEntry != null) {
								logger.log(Level.INFO, "Conflicting type entry {0} from Includable {1}",
										new Object[]{typeEntry.getKey(), diagrName});
							}
						}
						// END KGU#388 2017-09-18
						context.variables.addIfNew(impInfo.variableNames);
						for (String constName: imp.constants.keySet()) {
							// FIXME: Is it okay just to ignore conflicting constants?
							if (!context.constants.containsKey(constName)) {
								try {
									context.constants.put(constName, impInfo.interpreter.get(constName));
								} catch (EvalError e) {
									if (!errorString.isEmpty()) {
										errorString += "\n";
									}
									// START KGU#1024 2022-01-05: Upgrade bsh-2.0b6.jar to bsh-2.1.0.jar
									//errorString += e.getMessage();
									String trouble = e.getRawMessage();
									int pilcrowPos = -1;
									if (trouble != null && (pilcrowPos = trouble.indexOf(EVAL_ERR_PREFIX_SEPA)) > 0) {
										trouble = trouble.substring(0, pilcrowPos);
									}
									errorString += trouble;
									// END KGU#1024 2022-01-05
								}
							}
						}
						try 
						{
							updateVariableDisplay(true);
						}
						catch (EvalError ex) {}
					}
					// START KGU#946 2021-02-28: Bugfix #947 We must never include a root we are being called from
					else if (imp.isCalling) {
						errorString = Menu.error23_2.getText().replace("%", imp.getMethodName());
					}
					// END KGU#946 2021-02-28
					else {
						// END KGU#376 2017-04-21
						executeCall(imp, null, null);
						// START KGU#686 2019-03-17: Enh. #56 might have caused a caught trouble
						if (subroutineTrouble != null) {
							errorString = subroutineTrouble;
							subroutineTrouble = null;
						}
						// END KGU#686 2019-03-17
					}
					context.importList.addIfNew(diagrName);
				}
				else
				{
					// START KGU#197 2016-07-27: Now translatable message
					//trouble = "A subroutine diagram " + f.getName() + " (" + f.paramCount() + 
					//		" parameters) could not be found!\nConsider starting the Arranger and place needed subroutine diagrams there first.";
					errorString = control.msgNoInclDiagram.getText().
							replace("%", diagrName);
					// END KGU#197 2016-07-27
				}
			}
			if (errorString.isEmpty()) {
				root.waited = false;
				root.isIncluding = false;
			}
		}
		return errorString;
	}
	// END KGU#376 2017-07-01

	// START KGU#439 2017-10-13: Enh. #436
	private void showCompoundValue(Object _arrayOrRecord, String _title, boolean withPauseButton)
	{	
//		JDialog arrayView = new JDialog();
//		arrayView.setTitle(_title);
//		arrayView.setIconImage(IconLoader.ico004.getImage());
//		arrayView.setDefaultCloseOperation(JFrame.DISPOSE_ON_CLOSE);
		// START KGU#147 2016-01-29: Enh. #84 (continued)
		//JButton btnPause = new JButton("Pause");
		JButton btnPause = null;
		if (withPauseButton) {
			btnPause = new JButton();
			btnPause.setIcon(IconLoader.getIconImage(getClass().getResource("/lu/fisch/structorizer/executor/pause.png"))); // NOI18N
			btnPause.addActionListener(new ActionListener() {
				public void actionPerformed(ActionEvent event) 
				{
					step = true; paus = true; control.setButtonsForPause(true, false);
					if (event.getSource() instanceof JButton)
					{
						Container parent = ((JButton)(event.getSource())).getParent();
						while (parent != null && !(parent instanceof JDialog))
						{
							parent = parent.getParent();
						}
						if (parent != null) {
							((JDialog)parent).dispose();
						}
					}
				}
			});
		}
//		arrayView.getContentPane().add(btnPause, BorderLayout.NORTH);
//		btnPause.setVisible(withPauseButton);
		
		// END KGU#147 2016-01-29
		// START KGU#160 2016-04-26: Issue #137 - also log the result to the console
		if (this.console.logMeta()) {
			this.console.writeln("*** " + _title + ":", Color.CYAN);
		}
		// END KGU#160 2016-04-26
		List arrayContent = new List(10);
		if (_arrayOrRecord instanceof ArrayList<?>) {
			@SuppressWarnings("unchecked")
			ArrayList<Object> array = (ArrayList<Object>)_arrayOrRecord;
			for (int i = 0; i < array.size(); i++)
			{
				String valLine = "[" + i + "]  " + prepareValueForDisplay(array.get(i), context.dynTypeMap);
				// START KGU#160 2016-04-26: Issue #137 - also log the result to the console
				if (this.console.logMeta()) {
					this.console.writeln("\t" + valLine, Color.CYAN);
				}
				// END KGU#160 2016-04-26
				arrayContent.add(valLine);
			}
		}
		else if (_arrayOrRecord instanceof HashMap<?,?>) {
			@SuppressWarnings("unchecked")
			HashMap<String, Object> record = (HashMap<String, Object>)_arrayOrRecord;
			if (record.containsKey("§TYPENAME§")) {
				String valLine = "== " + record.get("§TYPENAME§") + " ==";
				if (this.console.logMeta()) {
					this.console.writeln("\t" + valLine, Color.CYAN);
				}
				arrayContent.add(valLine);				
			}
			for (Entry<String, Object> entry: record.entrySet())
			{
				if (!entry.getKey().startsWith("§")) {
					String valLine = entry.getKey() + ":  " + prepareValueForDisplay(entry.getValue(), context.dynTypeMap);
					if (this.console.logMeta()) {
						this.console.writeln("\t" + valLine, Color.CYAN);
					}
					arrayContent.add(valLine);
				}
			}
		}
		else {
			String valLine = prepareValueForDisplay(_arrayOrRecord, context.dynTypeMap);
			if (this.console.logMeta()) {
				this.console.writeln("\t" + valLine, Color.CYAN);
			}
			arrayContent.add(valLine);
		}
//		arrayView.getContentPane().add(arrayContent, BorderLayout.CENTER);
//		arrayView.setSize(300, 300);
		ValuePresenter arrayView = new ValuePresenter(_title, _arrayOrRecord, false, btnPause);
		arrayView.setDefaultCloseOperation(JFrame.DISPOSE_ON_CLOSE);
		arrayView.setLocationRelativeTo(control);
		arrayView.setModalityType(ModalityType.APPLICATION_MODAL);
		arrayView.setVisible(true);
	}
	// END KGU#439 2017-10-13
	
	// START KGU#2 (#9) 2015-11-13: New method to execute a called subroutine
	// START KGU#156 2016-03-12: Enh. #124 - signature enhanced to overcome some nasty hacks
	// KGU#376 2017-07-01: Enh.#389 - caller may now be null if an include is performed
	//private Object executeCall(Root subRoot, Object[] arguments)
	private Object executeCall(Root subRoot, Object[] arguments, Call caller)
	// END KGU#156 2016-03-12
	{
		boolean cloned = false;
		Root root = subRoot;
		Object resultObject = null;
		// START KGU#384 2017-04-22: Replaced by the ExecutionContext cartridge
//		Root oldRoot = this.diagram.getRoot();
//		ExecutionStackEntry entry = new ExecutionStackEntry(
//				oldRoot,
//				this.variables, 
//				this.interpreter,
//				// START KGU#78 2015-11-25
//				this.loopDepth,
//				// END KGU#78 2015-11-25
//				// START KGU#307 2016-12-12: Issue #307: Keep track of FOR loop variables
//				this.forLoopVars,
//				// END KGU#307 2016-12-12
//				// START KGU#375/KGU#376 2017-04-21: Enh. #388, #389
//				this.constants,
//				this.importList
//				// END KGU#375, KGU#376 2017-04-21
//				);
		// START KGU#508 2018-03-19: Bugfix #525 - This had been forgotten on replacing the ExecutionStackEntry (#389)
		this.context.root.isCalling = true;
		// END KGU#508 2018-03-19
		this.callers.push(this.context);
		// END KGU#384 2017-04-22
		// START KGU#2 2015-10-18: cross-NSD subroutine execution?
		// START KGU#376 2017-04-21: Update all current imports before sub execution
		for (int i = 0; i < context.importList.count(); i++) {
			String impName = context.importList.get(i);
			// FIXME This retrieval is a little awkward - maybe the importList should be a set of Root
			for (Root impRoot: this.importMap.keySet()) {
				if (impRoot.getMethodName().equals(impName)) {
					ImportInfo info = this.importMap.get(impRoot);
					this.copyInterpreterContents(context.interpreter, info.interpreter,
							info.variableNames, impRoot.constants.keySet(), true);
				}
			}
		}
		// START KGU#384 2017-04-22 Is done below now, when setting up the new context
//		if (!subRoot.isProgram) {
//			// It's not an import, so start with a new importList 
//			this.importList = new StringList();
//		}
		// END KGU#384 2017-04-22
		// END KGU#376 2017-04-21
		// START KGU#384 2017-04-22: Now delegated to execute(Object[])
//		this.initInterpreter();
//		this.variables = new StringList();	// FIXME -> Map<String, Set<Interpreter>>
//		// START KGU#375 2017-04-21: Enh. #388: Need also a new constants enviroment
//		this.constants = new HashMap<String, Object>();
//		// END KGU#375 2017-04-21
//		// START KGU#307 2016-12-12: Issue #307: Keep track of FOR loop variables
//		this.forLoopVars = new StringList(); 
//		// END KGU#307 2016-12-12
//		// loopDepth will be set 0 by the execut(arguments) call below
		// END KGU#384 2017-04-22
		
		// START KGU#1032 2022-06-22: Bugfix #1038 In case of recursion, we must do the saving earlier
		boolean savingHandled = askedToSave.contains(root);
		// END KGU#1032 2022-06-22
		// If the found subroutine is already an active caller, then we need a new instance of it
		if (root.isCalling)
		{
			// START KGU#1032 2022-06-22: Bugfix #1038 In case of recursion, we must do the saving earlier
			if (root.hasChanged() && !savingHandled) {
				boolean isArranged = Arranger.hasInstance()
						&& Arranger.getInstance().getAllRoots().contains(root);
				if (!isArranged) {
					diagram.saveNSD(root, !Element.E_AUTO_SAVE_ON_EXECUTE);
					askedToSave.add(root);
				}
				savingHandled = true;
			}
			// END KGU#1032 2022-06-22
			// START KGU#749 2019-10-15: Issue #763 - we must compensate the changes in Diagram.saveNSD(Root, boolean)
			//root = (Root)root.copy();
			root = root.copyWithFilepaths();
			// END KGU#749 2019-10-15
			// START KGU#1032 2022-06-22: Bugfix #1038 Retain the saving decision for the clone, too
			if (savingHandled) {
				askedToSave.add(root);
			}
			// END KGU#1032 2022-06-22
			root.isCalling = false;
			// Remaining initialisations will be done by this.execute(...).
			cloned = true;
		}
		// START KGU#384 2017-04-22: Execution context redesign
		if (root.isInclude()) {
			// For an import Call continue the importList recursively
			this.context = new ExecutionContext(root, this.context.importList);
		}
		else {
			// For a subroutine call, start with a new import list
			this.context = new ExecutionContext(root);
		}
		initInterpreter();
		// END KGU#384 2017-04-22
		
		// START KGU#430 2017-10-12: Issue #432 reduce redraw() calls on delay 0
		//this.diagram.setRoot(root, !Element.E_AUTO_SAVE_ON_EXECUTE);
		// START KGU#1032 2022-06-22: Bugfix #1038
		//this.diagram.setRoot(root, !Element.E_AUTO_SAVE_ON_EXECUTE, delay > 0);
		askedToSave.add(diagram.getRoot());
		this.diagram.setRoot(root, !savingHandled, !Element.E_AUTO_SAVE_ON_EXECUTE, delay > 0);
		// END KGU#1032 2022-06-22
		// END KGU#430 2017-10-12
		
		// START KGU#946 2021-02-28: Bugfix #947 - With includables, the stack display wasn't upated
		this.control.updateCallLevel(this.callers.size());
		// END KGU#946 2021-02-28

		// START KGU#156 2016-03-11: Enh. #124 - detect execution counter diff.
		int countBefore = root.getExecStepCount(true);
		// END KGU#156 2016-03-11
		
		/////////////////////////////////////////////////////////
		boolean ok = this.execute(arguments);	// Actual execution of the subroutine or import
		/////////////////////////////////////////////////////////
		
		// START KGU#156 2016-03-11: Enh. #124 / KGU#376 2017-07-01: Enh. #389 - caller may be null
		if (caller != null) {
			// START KGU#539 2018-07-02 Bugfix - the call itself is also to be counted as an operation
			//caller.addToExecTotalCount(root.getExecStepCount(true) - countBefore, true);
			caller.addToExecTotalCount(root.getExecStepCount(true) - countBefore + 1, true);
			// END KGU#539 2018-07-02
			// START KGU#686 2019-03-17: Enh. #56 could be in a try context, so don't honour unsuccessful execution 
			//if (cloned || root.isTestCovered(true))	
			if (ok && (cloned || root.isTestCovered(true)))	
			// END KGU#686 2019-03-17
			{
				caller.deeplyCovered = true;
			}
		}
		// END KGU#156 2016-03-11 / KGU#376 2017-07-01

		// START KGU#2 2015-11-24
//		if (!done || stop)
//		{
//			addToStackTrace(root, arguments);
//		}
		// END KGU#2 2015-11-24
		
		//---------------------------------------------------------
		// Integrate the called context into the caller context
		//---------------------------------------------------------
		
		// START KGU#117 2016-03-07: Enh. #77
		// For recursive calls the coverage must be combined
		if (cloned && Element.E_COLLECTRUNTIMEDATA)
		{
			subRoot.combineRuntimeData(root);
		}
		// END KG#117 2016-03-07
		
		ExecutionContext entry = this.callers.pop();	// former context
		
//		// START KGU#376 2017-04-21: Enh. #389 don't restore after an import call
		// FIXME: Restore but cache the Interpreter with all variables and copy contents before
		if (subRoot.isInclude()) {
			// It was an import Call, so we have to import the definitions and values 
			/* FIXME: Derive a sensible type StringList from subRoot.getTypeInfo()
			 * KGU 2017-09-18: what for?
			 */
			this.copyInterpreterContents(context.interpreter, entry.interpreter,
					this.context.variables, entry.root.constants.keySet(), false);
			// START KGU#388 2017-09-18: Enh. #423
			// Adopt the imported typedefs if any
			for (Entry<String, TypeMapEntry> typeEntry: context.dynTypeMap.entrySet()) {
				TypeMapEntry oldEntry = entry.dynTypeMap.putIfAbsent(typeEntry.getKey(),
						typeEntry.getValue());
				if (oldEntry != null) {
					logger.log(Level.INFO, "Conflicting type entry {0} from Includable {1}",
							new Object[]{typeEntry.getKey(), subRoot.getMethodName()});
				}
			}
			// END KGU#388 2017-09-18
			entry.variables.addIfNew(context.variables);
			for (Entry<String, Object> constEntry: context.constants.entrySet()) {
				if (!entry.constants.containsKey(constEntry.getKey())) {
					entry.constants.put(constEntry.getKey(), constEntry.getValue());
				}
			}	
			this.importMap.put(subRoot, new ImportInfo(this.context.interpreter,
					this.context.variables, this.context.dynTypeMap));
			context.importList.addIfNew(subRoot.getMethodName());
			// TODO: Check this for necessity and soundness!
			for (Entry<String, String> constEntry: subRoot.constants.entrySet()) {
				if (!entry.root.constants.containsKey(constEntry.getKey())) {
					entry.root.constants.put(constEntry.getKey(), constEntry.getValue());
				}
			}
		}
		else {
			/* Subroutines may have updated definitions from import diagrams -
			 * we must get aware of these changes 
			 */
			for (int i = 0; i < context.importList.count(); i++) {
				String impName = context.importList.get(i);
				/* FIXME This retrieval is a little awkward - maybe the importList
				 * should be a set of Root
				 */
				for (Root impRoot: this.importMap.keySet()) {
					if (impRoot.getMethodName().equals(impName)) {
						ImportInfo info = this.importMap.get(impRoot);
						if (this.copyInterpreterContents(context.interpreter, info.interpreter,
								info.variableNames, impRoot.constants.keySet(), true)
								&& entry.importList.contains(impName)) {
							this.copyInterpreterContents(info.interpreter, entry.interpreter,
									info.variableNames, impRoot.constants.keySet(), true);
						}
					}
				}
			}
		}
//		// END KGU#376 2017-04-21
		// START KGU#384 2017-04-22: Now done at once with the entire context cartridge
//		this.variables = entry.variables;
//		// START KGU#375 2017-04-21: Enh. #388: Need also a new constants enviroment
//		this.constants = entry.constants;
//		// END KGU#375 2017-04-21
//		this.interpreter = entry.interpreter;
//		// START KGU#78 2015-11-25
//		this.loopDepth = entry.loopDepth;
//		// END KGU#78 2015-11-25
//		this.forLoopVars = entry.forLoopVars;
		// END KGU#384 2017-08-22
		
		//---------------------------------------------------------
		// Restore the caller now
		//---------------------------------------------------------
		
		// START KGU#430 2017-10-12: Issue #432 reduce redraw() calls on delay 0
		//this.diagram.setRoot(entry.root, !Element.E_AUTO_SAVE_ON_EXECUTE);
		// START KGU#1032 2022-06-24: Bugfix #1038 Avid repeated saving requests
		//this.diagram.setRoot(entry.root, !Element.E_AUTO_SAVE_ON_EXECUTE, delay > 0);
		this.diagram.setRoot(entry.root, !savingHandled, !Element.E_AUTO_SAVE_ON_EXECUTE, delay > 0);
		// END KGU#1032 2022-06-24
		// END KGU#430 2017-10-12
		entry.root.isCalling = false;

		// START KGU#946 2021-02-28: Bugfix #947 - With includables, the stack display wasn't upated
		this.control.updateCallLevel(this.callers.size());
		// END KGU#946 2021-02-28

		// START KGU#686 2019-03-17: Enh. #56 Don't fetch the result if failed
		if (ok) {
		// END KGU#686 2019-03-17
			// START KGU#376 2017-04-21: Enh. #389
			// The called subroutine will certainly have returned a value...
			resultObject = this.context.returnedValue;
			// ... but definitively not THIS calling routine!
			// FIXME: Shouldn't we have cached the previous values in entry?
		// START KGU#686 2019-03-17: Enh. #56 Don't fetch the result if failed
		}
		// END KGU#686 2019-03-17
		
		
		// START KGU#384 2017-04-22: Now done at once with the entire context cartridge
		//this.returned = false; 
		//this.returnedValue = null;
		this.context = entry;
		// END KGU#384 2017-08-22
		
		try 
		{
			updateVariableDisplay(true);
		}
		catch (EvalError ex) {}
		
		return resultObject;
	}
	
	// START KGU#2 2015-11-24: Stack trace support for execution errors
	// START KGU#946 2021-02-28: Bugfix #947 We must also track during include list processing
	//private void addToStackTrace(Root _root, Object[] _arguments)
	private void addToStackTrace(Root _root, Object[] _arguments, boolean _allowLogging)
	// END KGU#946 2021-02-28
	{
		String argumentString = "";
		if (_arguments != null)
		{
			for (int i = 0; i < _arguments.length; i++)
			{
				argumentString = argumentString + (i>0 ? ", " : "")
						+ prepareValueForDisplay(_arguments[i], context.dynTypeMap);
			}
			argumentString = "(" + argumentString + ")";
		}
		this.stackTrace.add(_root.getMethodName() + argumentString);
		// START KGU#569 2018-08-03: Enh. #577 - optional call trace in console window
		// START KGU#946 2021-02-28: Bugfix #947 No logging on provisional addition
		//if (this.console.logCalls()) {
		if (_allowLogging && this.console.logCalls()) {
		// END KGU#946 2021-02-28
			int depth = this.stackTrace.count() - 1;
			for (int i = 0; i < Math.min(MAX_STACK_INDENT, depth); i++) {
				this.console.write("  ");
			}
			if (depth > MAX_STACK_INDENT) {
				this.console.write("[" + depth + "]", Color.GRAY);
			}
			this.console.writeln(">>> " + this.stackTrace.get(depth), Color.GRAY);
		}
		// END KGU#569 2018-08-03
	}
	
	// START KGU#159 2016-03-17: #133 Stacktrace should always be available on demand, not only on error
	private void dropFromStackTrace(boolean _allowLogging)
	{
		int size = this.stackTrace.count();
		if (size > 0)
		{
			size--;
			// START KGU#569 2018-08-03: Enh. #577 - optional call trace in console window
			// START KGU#946 2021-02-28: Bugfix #947 No logging on provisional addition
			//if (this.console.logCalls()) {
			if (_allowLogging && this.console.logCalls()) {
			// END KGU#946 2021-02-28
				for (int i = 0; i < Math.min(MAX_STACK_INDENT, size); i++) {
					this.console.write("  ");
				}
				if (size > MAX_STACK_INDENT) {
					this.console.write("[" + size + "]", Color.GRAY);
				}
				this.console.writeln("<<< " + this.stackTrace.get(size), Color.GRAY);
			}
			// END KGU#569 2018-08-03
			this.stackTrace.delete(size);
		}
	}
	// END KGU#159 2016-03-17

	/**
	 * Pops up a dialog displaying the call trace with argument values
	 */
	public void showStackTrace()
	{
// START KGU#159 2016-03-17: A listview is always the better choice
// (Think of large arrays as arguments!)
//		if (stackTrace.count() <= 20)
//		{
//			// Okay, keep it simple
//			JOptionPane.showMessageDialog(diagram, this.stackTrace.getText(), "Stack trace",
//					JOptionPane.INFORMATION_MESSAGE);
//		}
//		else
//		{
// END KGU#159 2016-03-17
			JDialog stackView = new JDialog();
			stackView.setTitle("Stack trace");
			//stackView.setIconImage(IconLoader.ico004.getImage());
			stackView.setIconImage(IconLoader.getIcon(4).getImage());
			List stackContent = new List(10);
			int depth = stackTrace.count();
			for (int i = 0; i < depth; i++)
			{
				// START KGU#201 2016-07-25: Issue #201 - level indices added
				//stackContent.add(stackTrace.get(depth - i - 1));
				stackContent.add(depth-i-1 + ": " + stackTrace.get(depth - i - 1));
				// END KGU#201 2016-07-25
			}
			stackView.setDefaultCloseOperation(JFrame.DISPOSE_ON_CLOSE);
			stackView.getContentPane().add(stackContent, BorderLayout.CENTER);
			stackView.setSize(300, 300);
			stackView.setLocationRelativeTo(control);
			stackView.setModalityType(ModalityType.APPLICATION_MODAL);
			stackView.setVisible(true);
// START KGU#159 2016-03-17: A listview is always the better choice
//		}		
// END KGU#159 2016-03-17
	}
	// END KGU#2 2015-11-24
	
	/**
	 * Searches all known pools for a unique includable diagram with given name
	 * and maximum namespace coincidence with current root in the context
	 * @param name - diagram name
	 * @return a {@link Root} of type INCLUDABLE with given name if uniquely
	 *         found, {@code null} otherwise
	 * @throws Exception
	 */
	public Root findIncludableWithName(String name) throws Exception
	{
		return findDiagramWithSignature(name, -2);
	}
	
    /**
     * Searches all known pools for subroutines with a signature compatible to
     * {@code name(arg1, arg2, ..., arg_nArgs)} and maximum namespace coincidence
     * with current root in the context
     * @param name - function name
     * @param nArgs - number of parameters of the requested function
     * @return a {@link Root} that matches the specification if uniquely found,
     *        {@code null} otherwise
     * @throws Exception
     */
    public Root findSubroutineWithSignature(String name, int nArgs) throws Exception
    {
    	Root subroutine = null;
    	// First test whether the current root calls itself recursively
    	Root root = diagram.getRoot();
    	if (name.equals(root.getMethodName()) && nArgs == root.getParameterNames().count())
    	{
    		subroutine = root;
    	}
    	if (subroutine == null) {
    		subroutine = findDiagramWithSignature(name, nArgs);
    	}
    	return subroutine;
    }
    
    /**
     * Searches all known pools for either routine diagrams with a signature
     * compatible to {@code name(arg1, arg2, ..., arg_nArgs)} or for includable
     * diagrams with name {@code name}
     * @param name - diagram name
     * @param nArgs - number of parameters of the requested function (negative
     *        for Includable)
     * @return a {@link Root} that matches the specification if uniquely found,
     *        {@code null} otherwise
     * @throws Exception if there are differing matching diagrams
     */
    private Root findDiagramWithSignature(String name, int nArgs) throws Exception
    {
    	Root diagr = null;
    	Iterator<IRoutinePool> iter = this.routinePools.iterator();
    	while (diagr == null && iter.hasNext())
    	{
    		IRoutinePool pool = iter.next();
    		Vector<Root> candidates = null;
    		if (nArgs >= 0) {
    			// START KGU#408 2021-02-24: Enh. #410 Involve the namespace if possible
    			//candidates = pool.findRoutinesBySignature(name, nArgs, context.root);
    			candidates = pool.findRoutinesBySignature(name, nArgs, context.root, true);
    			// END KGU#408 2021-02-24
    		}
    		else {
    			// START KGU#408 2021-02-24: Enh. #410 Involve the namespace if possible
    			//candidates = pool.findIncludesByName(name, context.root);
    			candidates = pool.findIncludesByName(name, context.root, true);
    			// END KGU#408 2021-02-24
    		}
    		// START KGU#317 2016-12-29: Now the execution will be aborted on ambiguous calls
    		//for (int c = 0; subroutine == null && c < candidates.size(); c++)
    		for (int c = 0; c < candidates.size(); c++)
    		// END KGU#317 2016-12-29
    		{
    			// START KGU#317 2016-12-29: Check for ambiguity (multiple matches) and raise e.g. an exception in that case
    			//subroutine = candidates.get(c);
    			Root cand = candidates.get(c);
    			if (diagr == null) {
    				diagr = cand;
    			}
    			else {
    				int similarity = diagr.compareTo(cand); 
    				if (similarity > 2 && similarity != 4) {
    					// 3: Equal file path but unsaved changes in one or both diagrams;
    					// 5: Equal signature (i. e. type, name and argument number) but different content or structure.
    					throw new Exception(control.msgAmbiguousCall.getText().replace("%1", name)
    							.replace("%2", (nArgs < 0 ? "--" : Integer.toString(nArgs))));
    				}
    			}
    			// END KGU#317 2016-12-29
    			// START KGU#125 2016-01-05: Is to force updating of the diagram status
    			if (pool instanceof Updater)
    			{
    				diagr.addUpdater((Updater)pool);
    			}
    			diagram.adoptArrangedOrphanNSD(diagr);
    			// END KGU#125 2016-01-05
    		}
    	}
    	return diagr;
    }
	// END KGU#2 (#9) 2015-11-13

	// KGU#448 2017-10-28: Replaced former method getExec(String) in the only remained reference 
	public String initRootExecDelay()
	{
		String trouble = "";
		// START KGU#448 2017-10-28: Enh. #443
		//if (diagramController != null && diagramController instanceof DelayableDiagramController)
		//{
		//	((DelayableDiagramController)diagramController).setAnimationDelay(delay, true);
		//}
		//else
		//boolean delayed = false;
		if (diagramControllers != null) {
			for (DiagramController controller: diagramControllers) {
				if (controller instanceof DelayableDiagramController) {
					// START KGU#97 2021-01-11: issue #48 We do no longer need the delay in the external controller
					//((DelayableDiagramController)controller).setAnimationDelay(delay, true);
					((DelayableDiagramController)controller).setAnimationDelay(0, true);
					// END KGU#97 2021-01-11
					//delayed = true;
				}
			}
		}
		// START KGU#675 2019-03-04: This seemed to be a relic from times when execution paused after the current element
//		if (!delayed)
//		// END KGU#448 2017-10-28
//		{
//			delay();
//		}
		// END KGU#675 2019-03-04
		if (delay != 0)
		{
			diagram.redraw();
			try
			{
				Thread.sleep(delay);
			} catch (InterruptedException e)
			{
				logger.log(Level.SEVERE, "sleep(): {0}", e.getMessage());
			}
		}
		return trouble;
	}

	// START KGU#448 2017-10-28: Enh. #443 replaces getExec(String) and getExec(String, Color)
	/**
	 * Executes the procedure {@code procName} with arguments {@code arguments} on
	 * the given {@link DiagramController} {@code controller}.
	 * As the operation is regarded as a diagram step, the specified delay is applied.
	 * @param controller - the facade for the controlled device
	 * @param procName - the name of the operation
	 * @param arguments - the arguments for the operation
	 * @return
	 */
	public String getExec(DiagramController controller, String procName, Object[] arguments)
	{
		String trouble = "";
		try {
			// We don't expect results here
			controller.execute(procName, arguments);
		}
		catch (FunctionException ex) {
			trouble = ex.getMessage();
		}
		if (delay != 0)
		{
			// START KGU#97/KGU#911 2021-01-12: Issues #48, #910 Has generally not made sense anymore
			//// Don't do a duplicate delay
			//if (!(controller instanceof DelayableDiagramController)) {
			//	delay();
			//}
			// END KGU#97/KGU#911 2021-01-12
			diagram.redraw();
			try
			{
				Thread.sleep(delay);
			} catch (InterruptedException e)
			{
				StringList args = new StringList();
				for (int i = 0; i < arguments.length; i++) {
					args.add(arguments[i].toString());
				}
				logger.log(Level.SEVERE, "getExec({0}, \"{1}\", {2}): {3}",
						new Object[]{
								controller, procName,
								args.concatenate(", "), e.getMessage()
						});
			}
		}
		return trouble;
	}
	// END KGU#448 2017-10-28

	public boolean getPaus()
	{
		synchronized (this)
		{
			return paus;
		}
	}
	
	private void initInterpreter()
	{
		try
		{
			// START KGU#384 2017-04-22: Redesign of execution context
			//interpreter = new Interpreter();
			Interpreter interpreter = this.context.interpreter;
			// END KGU#384 2017-04-22

			// START KGU 2016-12-18: #314: Support for simple text file API
			interpreter.set("executorFileMap", this.openFiles);
			// START KGU#969 2021-04-14: Bugfix #969 - beware of relative paths!
			//interpreter.set("executorCurrentDirectory", 
			//		(diagram.currentDirectory.isDirectory() ? diagram.currentDirectory : diagram.currentDirectory.getParentFile()).getAbsolutePath());
			File currDir = diagram.currentDirectory;
			if (currDir != null && currDir.exists() && !currDir.isDirectory()) {
				currDir = currDir.getAbsoluteFile().getParentFile();
			}
			if (currDir != null) {
				interpreter.set("executorCurrentDirectory", currDir.getAbsolutePath());
			}
			// END KGU#969 2021-04-14
			// END KGU 2016-12-18

			// START KGU#790 2021-12-22: Issue #800 decomposition of built-in stuff
			//for (int i = 0; i < builtInFunctions.length; i++) {
			//	interpreter.eval(builtInFunctions[i]);
			//}
			Function.implementBuiltInFunctions(interpreter);
			for (int i = 0; i < fileApiRoutines.length; i++) {
				interpreter.eval(fileApiRoutines[i]);
			}
			// END KGU#790 2021-12-22
			
		} catch (EvalError ex)
		{
			//java.io.IOException
			// START KGU#1024 2022-01-05: Upgrade bsh-2.0b6.jar to bsh-2.1.0.jar
			//logger.log(Level.SEVERE, ex.getMessage());
			String msg = ex.getRawMessage();
			int pilcrowPos = -1;
			if (msg != null && (pilcrowPos = msg.indexOf(EVAL_ERR_PREFIX_SEPA)) > 0) {
				msg = msg.substring(0, pilcrowPos);
			}
			logger.log(Level.SEVERE, msg);
			// END KGU#1024 2022-01-05

		}
	}
	
	// Test for Interpreter routines
//	public Object structorizerGetScannedObject(java.util.Scanner sc) {
//		Object result = null; 
//		sc.useLocale(java.util.Locale.UK); 
//		if (sc.hasNextInt()) { result = sc.nextInt(); } 
//		else if (sc.hasNextDouble()) { result = sc.nextDouble(); } 
//		else if (sc.hasNext("\\\".*?\\\"")) { result = sc.next("\\\".*?\\\""); } 
//		else if (sc.hasNext("\\{.*?\\}")) {
//			String token = sc.next();
//			result = new Object[]{token.substring(1, token.length()-1)};
//		} 
//		else if (sc.hasNext("\\\".*")) { 
//			String str = sc.next(); 
//			while (sc.hasNext() && !sc.hasNext(".*\\\"")) { 
//				str += " " + sc.next();
//			}
//			if (sc.hasNext()) { str += " " + sc.next(); }
//			result = str;
//		}
//		else if (sc.hasNext("\\{.*")) { 
//			java.util.regex.Pattern oldDelim = sc.delimiter();
//			//sc.useDelimiter("(\\p{javaWhitespace}*,\\p{javaWhitespace}*|\\})");
//			sc.useDelimiter("\\}");
//			String expr = sc.next().trim().substring(1);
//			sc.useDelimiter(oldDelim);
//			String[] elements = {};
//			if (!expr.isEmpty()) {
//				elements = expr.split("\\p{javaWhitespace}*,\\p{javaWhitespace}*");
//			}
//			if (sc.hasNext("\\}")) { sc.next(); }
//			Object[] objects = new Object[elements.length];
//			for (int i = 0; i < elements.length; i++) { 
//				java.util.Scanner sc0 = new java.util.Scanner(elements[i]);
//				objects[i] = structorizerGetScannedObject(sc0);
//				sc0.close();
//			}
//			result = objects;
//		}
//		else { result = sc.next(); }
//		return result;
//	}

//	public int fileOpen(String filePath)
//	{
//		int fileNo = 0; 
//		java.io.File file = new java.io.File(filePath);
//		try {
//			java.io.FileInputStream fis = new java.io.FileInputStream(file);
//			java.io.BufferedReader reader = new java.io.BufferedReader(new java.io.InputStreamReader(fis, "UTF-8"));
//			fileNo = this.openFiles.size() + 1;
//			this.openFiles.add(new java.util.Scanner(reader));
//		}
//		catch (SecurityException e) { fileNo = -3; }
//		catch (java.io.FileNotFoundException e) { fileNo = -2; }
//		catch (java.io.IOException e) { fileNo = -1; }
//		return fileNo;
//	}

//	public int fileAppend(String filePath)
//	{
//		int fileNo = 0;
//		java.io.File file = new java.io.File(filePath);
//		if (!file.isAbsolute()) {
//			file = diagram.currentDirectory;
//			if (!file.isDirectory()) { file = file.getParentFile(); }
//			file = new java.io.File(file.getAbsolutePath() + java.io.File.separator + filePath);
//			filePath = file.getAbsolutePath();
//		}
//		java.io.BufferedWriter writer = null;
//		System.out.println(file.getName());
//		try {
//			if (file.exists()) {
//				java.io.File tmpFile = java.io.File.createTempFile("structorizer_"+file.getName(), null);
//				if (tmpFile.exists()) { tmpFile.delete(); }
//				if (file.renameTo(tmpFile)) {
//					java.io.FileOutputStream fos = new java.io.FileOutputStream(filePath); 
//					java.io.FileInputStream fis = new java.io.FileInputStream(tmpFile.getAbsolutePath()); 
//					writer = new java.io.BufferedWriter(new java.io.OutputStreamWriter(fos, "UTF-8")); 
//					java.io.BufferedReader reader = new java.io.BufferedReader(new java.io.InputStreamReader(fis, "UTF-8"));
//					String line = null; 
//					while ((line = reader.readLine()) != null) {
//						writer.write(line); writer.newLine();
//					} 
//					reader.close();
//					tmpFile.delete();
//				}
//				else {
//					fileNo = -4;
//				}
//			} 
//			else { 
//				java.io.FileOutputStream fos = new java.io.FileOutputStream(filePath); 
//				writer = new java.io.BufferedWriter(new java.io.OutputStreamWriter(fos, "UTF-8")); 				
//			} 
//			fileNo = this.openFiles.size() + 1;
//			this.openFiles.add(writer);  
//		} 
//		catch (SecurityException e) { fileNo = -3; } 
//		catch (java.io.FileNotFoundException e) { fileNo = -2; }
//		catch (java.io.IOException e) { fileNo = -1; }
//		return fileNo;
//	}
	
//	public void fileClose(int fileNo) throws java.io.IOException
//	{
//		if (fileNo > 0 && fileNo <= this.openFiles.size()) {
//			java.io.Closeable file = this.openFiles.get(fileNo - 1);
//			if (file != null) {
//				try { file.close(); }
//				catch (java.io.IOException e) {}
//				this.openFiles.set(fileNo - 1, null); }
//		}
//		else { throw new java.io.IOException("fileClose: §INVALID_HANDLE_READ§"); }
//	}

//	public boolean fileEOF(int fileNo) throws java.io.IOException
//	{
//		boolean isEOF = true;
//		if (fileNo > 0 && fileNo <= this.openFiles.size()) {
//			java.io.Closeable reader = this.openFiles.get(fileNo - 1);
//			if (reader instanceof java.util.Scanner) {
//				//try {
//					isEOF = !((java.util.Scanner)reader).hasNext();
//				//} catch (java.io.IOException e) {}
//			}
//		}
//		else { throw new java.io.IOException("fileEOF: §INVALID_HANDLE_READ§"); }
//		return isEOF;
//	}

//	public Object fileRead(int fileNo) throws java.io.IOException
//	{
//		Object result = null;
//		boolean ok = false;
//		if (fileNo > 0 && fileNo <= this.openFiles.size()) {
//			java.io.Closeable reader = this.openFiles.get(fileNo - 1);
//			if (reader instanceof java.util.Scanner) {
//				result = structorizerGetScannedObject((java.util.Scanner)reader);
//				ok = true;
//			}
//		}
//		if (!ok) { throw new java.io.IOException("fileRead: §INVALID_HANDLE_READ§"); }
//		return result;
//	}

//	public String fileReadLine(int fileNo) throws java.io.IOException
//	{
//		String line = null;
//		if (fileNo > 0 && fileNo <= this.openFiles.size()) {
//			java.io.Closeable file = this.openFiles.get(fileNo - 1);
//			if (file instanceof java.io.BufferedReader) {
//				line = ((java.io.BufferedReader)file).readLine();
//			}
//		}
//		return line;
//	}

//	public void fileWrite(int fileNo, String line)
//	{
//		if (fileNo > 0 && fileNo <= this.openFiles.size()) {
//			java.io.Closeable file = this.openFiles.get(fileNo - 1);
//			if (file instanceof java.io.BufferedWriter) {
//				((java.io.BufferedWriter)file).write(line);
//				((java.io.BufferedWriter)file).newLine();
//			}
//		}
//	}

	// START KGU#376 2017-04-20: Enh. #389 - we need to copy interpreter contents 
	/**
	 * Copies the constants specified by {@code _constNames} and the values
	 * of the variables specified by {@code _varNames} from the {@code _source}
	 * interpreter context to the {@cod _target} interpreter context.
	 * @param _source - the source interpreter
	 * @param _target - the target interpreter
	 * @param _varNames - names of the variables to be considered
	 * @param _constNames - names of the constants to be included
	 * @param _overwrite - whereas defined constants are never overwritten, for
	 *        variables this argument may allow to update the values of already
	 *        existing values (default is {@code false})
	 * @return true if there was at least one copied entity
	 */
	private boolean copyInterpreterContents(Interpreter _source, Interpreter _target,
			StringList _varNames, Set<String> _constNames, boolean _overwrite)
	{
		boolean somethingCopied = false;
		for (int i = 0; i < _varNames.count(); i++) {
			String varName = _varNames.get(i);
			try {
				if (!_constNames.contains(varName) && _overwrite || _target.get(varName) == null) {
					Object val = _source.get(_varNames.get(i));
					/* Here we try to avoid hat all primitive values are boxed to
					 * Object.*/
					if (val instanceof Boolean) {
						_target.set(varName, ((Boolean)val).booleanValue());
						somethingCopied = true;
					}
					else if (val instanceof Integer) {
						_target.set(varName, ((Integer)val).intValue());
						somethingCopied = true;
					}
					else if (val instanceof Long) {
						_target.set(varName, ((Long)val).longValue());
						somethingCopied = true;
					}
					else if (val instanceof Float) {
						_target.set(varName, ((Float)val).floatValue());
						somethingCopied = true;
					}
					else if (val instanceof Double) {
						_target.set(varName, ((Double)val).doubleValue());
						somethingCopied = true;
					}
					else {
						_target.set(varName, val);
						somethingCopied = true;
					}
				}
			} catch (EvalError e) {
				// START KGU#484 2018-04-05: Issue #463
				//e.printStackTrace();
				logger.log(Level.WARNING, "Execution context change for variable " + varName, e);
				// END KGU#484 2018-04-05
			}
		}
		return somethingCopied;
	}
	// END KGU#376 2017-04-20

	public boolean isNumeric(String input)
	{
		try
		{
			Double.parseDouble(input);
			return true;
		} catch (Exception e)
		{
			return false;
		}
	}
	
	public boolean isRunning()
	{
		return running;
	}

	public void run()
	{
		execute();
		running = false;
		// START KGU#117/KGU#156 2016-03-13: Enh. #77 + #124
		// It is utterly annoying when in run data mode the control always 
		// closes after execution.
		control.setVisible(false);
		// START KGU#157 2016-03-16: Bugfix #131 - postponed Control start?
		// START KGU#817 2020-04-04: Issue #829, revoked on 2020-12-14
		boolean reopen = false;
		//boolean reopen = true;
		// END KGU#817 2020-04-04
		if (this.reopenFor != null)
		{
			this.diagram = this.reopenFor;
			this.reopenFor = null;
			reopen = true;
		}
		// START KGU#117/KGU#156 2016-03-13: Enh. #77 + #124
		// It is utterly annoying when in run data mode the control always 
		// closes after execution.
		if (reopen || Element.E_COLLECTRUNTIMEDATA)
		{
			control.init();
			control.validate();
			control.setVisible(true);
			control.repaint();
		}
		// END KGU#117/KGU#156
	}

	/**
	 * @param delay
	 *            the delay to set
	 */
	public void setDelay(int aDelay)
	{
		// START KGU#97 2015-12-20: Enh.Req. #48: Only inform if it's worth
		boolean delayChanged = aDelay != delay;
		// END KGU#97 2015-12-10
		delay = aDelay;
		// START KGU#97 2015-12-10: Enh.Req. #48: Inform delay-aware DiagramControllers A.S.A.P.
		// START KGU#448 2017-10-28: Enh. #443 Revised to cope with several controllers
		if (delayChanged && diagramControllers != null) {
			for (DiagramController controller: diagramControllers) {
				if (controller instanceof DelayableDiagramController)
				{
					/*
					 * FIXME KGU#97 2020-12-30:
					 * The good question here is: Why do we impose a delay to the
					 * DiagramController at all? Isn't one delay (the one in Executor)
					 * enough? Why don't we just always set the DiagramController's delay
					 * to 0?
					 */
					((DelayableDiagramController) controller).setAnimationDelay(aDelay, false);
				}
			}
		}
		// END KGU#448 2017-10-28
		// END KGU#97 2015-12-20
	}

	/*
	 * ORIGINAL VERSION, NOT MODIFIED BY gdonnarumma
	 */

	/*
	 * private void setVar(String name, Object content) throws EvalError {
	 * //interpreter.set(name,content);
	 * 
	 * if(content instanceof String) { if(!isNumeric((String) content)) {
	 * content = "\""+ ((String) content) + "\""; } }
	 * 
	 * interpreter.set(name,content); interpreter.eval(name+" = "+content);
	 * variables.addIfNew(name);
	 * 
	 * if(delay!=0) { Vector<Vector> vars = new Vector<Vector>(); for(int
	 * i=0;i<variables.count();i++) { Vector myVar = new Vector();
	 * myVar.add(variables.get(i));
	 * myVar.add(interpreter.get(variables.get(i))); vars.add(myVar); }
	 * control.updateVars(vars); }
	 * 
	 * }
	 */

	/**
	 * @param aPaus - whether the execution is to pause
	 */
	public void setPaus(boolean aPaus)
	{
		// START KGU 2015-10-13: In "turbo" mode, too, we want to see were the algorithm is hovering.
		if (delay == 0)
		{
			diagram.redraw();
 			try {
				updateVariableDisplay(true);
			}
			catch (EvalError ex)
			{
				logger.log(Level.SEVERE, "Sync Error in updateVariableDisplay(): {0}", ex.toString());
			}
		}
		// END KGU 2015-10-13
		synchronized (this)
		{
			paus = aPaus;
			if (paus == false)
			{
				step = false;
			}
			this.notify();
		}
	}

	/**
	 * @param aStop
	 *            the stop to set
	 */
	public void setStop(boolean aStop)
	{
		diagram.clearExecutionStatus();
		synchronized (this)
		{
			stop = aStop;
			paus = false;
			step = false;
			this.notify();
		}
	}

	
	// START KGU#67/KGU#68/KGU#69 2015-11-08: We must distinguish between raw input and evaluated objects
	/**
	 * Interprets and evaluates the user input string {@code rawInput} and assigns the result to the given
	 * variable extracted from the "lvalue" {@code target} via {@link #setVar(String, Object, boolean)}.
	 * 
	 * @param target - an assignment lvalue, may contain modifiers, type info and access specifiers
	 * @param rawInput - the raw input string to be interpreted
	 * @return base name of the assigned variable (or constant)
	 * 
	 * @throws EvalError if the interpretation of {@code rawInput} fails, if the {@code target} or the
	 *     resulting value is inappropriate, if both don't match or if a loop variable violation is detected.
	 * 
	 * @see #setVar(String, Object, boolean)
	 */
	private String setVarRaw(String target, String rawInput) throws EvalError
	{
		// START KGU#580 2018-09-24: Issue #605
		String varName = target;
		// END KGU#580 2018-09-24
		
		// First add as string (lest we should end with nothing at all...)
		// START KGU#109 2015-12-15: Bugfix #61: Previously declared (typed) variables caused errors here
		//setVar(name, rawInput);
		EvalError finalError = null;
		try {
			varName = setVar(target, rawInput, true);
		}
		catch (EvalError ex)
		{
			finalError = ex;	// Remember this error for the case all other attempts will fail
		}
		// END KGU#109 2015-12-15
		// Try some refinement if possible
		if (rawInput != null && !isNumeric(rawInput) )
		{
			try
			{
				String strInput = rawInput.trim();
				// Maybe the string or character is already quoted, then get the content
				if (strInput.startsWith("\"") && strInput.endsWith("\"") ||
						strInput.startsWith("'") && strInput.endsWith("'"))
				{
					// START KGU#813 2020-02-21: Bugfix #826 - Strings with backslashes used to cause eval errors
					//this.evaluateExpression(target + " = " + rawInput, false, false);
					//varName = setVar(target, context.interpreter.get(target));
					if (strInput.startsWith("'") && strInput.length() > 3 && strInput.charAt(1) != '\\') {
						strInput = "\"" + strInput.substring(1, strInput.length()-1) + "\"";
					}
					varName = evaluateRawString(target, strInput);
					// END KGU#813 2020-02-21
				}
				// START KGU#285 2016-10-16: Bugfix #276
				else if (rawInput.contains("\\"))
				{
					// Obviously it isn't enclosed by quotes (otherwise the previous test would have caught it
					// START KGU#813 2020-02-21: Bugfix #826 - Strings with backslashes used to cause eval errors
					//this.evaluateExpression(target + " = \"" + rawInput + "\"", false, false);
					evaluateRawString(target, "\"" + rawInput + "\"");
					// END KGU#813 2020-02-21
					varName = setVar(target, context.interpreter.get(target), true);
				}
				// END KGU#285 2016-10-16
				// START KGU#920 2021-02-03: Issue #920: Infinity symbol
				if ("\u221E".equals(strInput)) {
					varName = setVar(target, Double.POSITIVE_INFINITY, true);
				}
				// END KGU#920 2021-02-03
				// try adding as char (only if it's not a digit)
				else if (rawInput.length() == 1)
				{
					Character charInput = rawInput.charAt(0);
					varName = setVar(target, charInput, true);
				}
				// START KGU#184 2016-04-25: Enh. #174 - accept array initialisations on input
//				else if (strInput.startsWith("{") && rawInput.endsWith("}"))
//				{
//					String asgnmt = "Object[] " + target + " = " + rawInput;
//					// Nested initializers won't work here!
//					this.evaluateExpression(asgnmt, false);
//					setVar(target, context.interpreter.get(target));
//				}
//				// END KGU#184 2016-04-25
//				// START KGU#388 2017-09-18: Enh. #423
//				else if (strInput.indexOf("{") > 0 && strInput.endsWith("}")
//						&& Syntax.isIdentifier(strInput.substring(0, strInput.indexOf("{")), null)) {
//					String asgnmt = "HashMap " + target + " = new HashMap()";
//					this.evaluateExpression(asgnmt, false);
//					HashMap<String, String> components = Element.splitRecordInitializer(strInput);
//					for (Entry<String, String> comp: components.entrySet()) {
//						String value = comp.getValue();
//						if (comp.getKey().startsWith("§")) {
//							value = "\"" + value + "\"";
//						}
//						asgnmt = target + ".put(\"" + comp.getKey() + "\", " + value + ")";
//						this.evaluateExpression(asgnmt, false);
//					}
//					setVar(target, context.interpreter.get(target));
//				}
				// END KGU#388 2017-09-18
				else if (strInput.endsWith("}") && (strInput.startsWith("{") ||
						strInput.indexOf("{") > 0 && Syntax.isIdentifier(strInput.substring(0, strInput.indexOf("{")), false, null))) {
					// START KGU#879 2020-10-19: Issue #879 - we should not invalidate a successfully set content
					//varName = setVar(target, this.evaluateExpression(strInput, true, false));
					Object evaluated = this.evaluateExpression(strInput, true, false);
					// If there is no sensible evaluation result then leave the value as is
					if (evaluated != null) {
						varName = setVar(target, evaluated, true);
					}
					// END KGU#879 2020-10-19
				}
				// START KGU#283 2016-10-16: Enh. #273
				else if (strInput.equals("true") || strInput.equals("false"))
				{
					varName = setVar(target, Boolean.valueOf(strInput), true);
				}
				// END KGU#283 2016-10-16
			}
			catch (Exception ex)
			{
				logger.log(Level.INFO, "\"{0}\" as string/char: {1}", new Object[]{rawInput, ex.getMessage()});
				// START KGU#388 2017-09-18: These explicit errors should get raised
				throw ex;
				// END KGU#388 2017-09-18
			}
			// If all went well until here, then it's fine
			finalError = null;
		}
		// try adding as double
		try
		{
			double dblInput = Double.parseDouble(rawInput);	// may cause an exception 
			varName = setVar(target, dblInput, true);
			finalError = null;
		} catch (Exception ex)
		{
			//System.out.println(rawInput + " as double: " + ex.getMessage());
			if (ex instanceof EvalError) {
				// In this case the error came from the interpreter, not from parsing attempts
				finalError = (EvalError)ex;
			}
		}
		// finally try adding as integer
		try
		{
			int intInput = Integer.parseInt(rawInput);	// may cause an exception
			varName = setVar(target, intInput, true);
			finalError = null;
		} catch (Exception ex)
		{
			//System.out.println(rawInput + " as int: " + ex.getMessage());
			if (ex instanceof EvalError) {
				// In this case the error came from the interpreter, not from parsing attempts
				finalError = (EvalError)ex;
			}
		}
		if (finalError != null) {
			throw finalError;
		}
		return varName;
	}

	// START KGU#813 2020-02-21: Auxiliary method introduced for bugfix #826
	/**
	 * Tries to evaluate the given string quoted raw string (looks like a string literal
	 * but might contain "sharp" escape characters, i.e. sequences like \n but also direct \.
	 * If some illegal backslash sequence is detected then evaluation with doubled backslashes
	 * is attempted.
	 * 
	 * @param target - string specifying the assignment target (possibly with index or component access)
	 * @param rawInput - a quoted raw string from input
	 * @return the base variable name of the assignment target if evaluation succeeded
	 * 
	 * @throws EvalError if evaluation failed.
	 */
	private String evaluateRawString(String target, String rawInput) throws EvalError {
		try {
			this.evaluateExpression(target + " = " + rawInput, false, false);
		}
		catch (EvalError ex) {
			// START KGU#1024 2022-01-05: Upgrade bsh-2.0b6.jar to bsh-2.1.0.jar
			//String msg = ex.getMessage();
			String msg = ex.getRawMessage();
			int pilcrowPos = -1;
			if (msg != null && (pilcrowPos = msg.indexOf(EVAL_ERR_PREFIX_SEPA)) > 0) {
				msg = msg.substring(0, pilcrowPos);
			}
			// END KGU#1024 2022-01-05
			int idx = -1;
			if (msg != null && (idx = msg.indexOf("Lexical error ")) >= 0 && msg.substring(idx).contains("\\")) {
				// Apparently the backslash(es) weren't meant to be escape characters.
				this.evaluateExpression(target + " = " + rawInput.replace("\\", "\\\\"), false, false);
			}
			else {
				throw ex;
			}
		}
		return setVar(target, context.interpreter.get(target), true);
	}

	// METHOD MODIFIED BY GENNARO DONNARUMMA and revised by Kay Gürtzig
	/**
	 * Assigns the computed value {@code content} to the given variable extracted from the "lvalue"
	 * {@code target}. Analyses and handles possibly given extra information in order to register and
	 * declare the target variable or constant.<br/>
	 * Also ensures that no loop variable manipulation is performed (the entire loop stack is checked,
	 * so use {@link #setVar(String, Object, int, boolean)} for a regular loop variable update).<br/>
	 * There are the following sensible cases w.r.t. {@code target} here (unquoted brackets enclose optional parts):<br/>
	 * a) {@code [const] <id>}<br/>
	 * b) {@code <id>'['<expr>']'}<br/>
	 * c) {@code [const] <typespec1> <id>}<br/>
	 * d) {@code [const] <typespec1> <id>'['[<expr>]']'}  - implicit C-style array declaration (questionable)<br/>
	 * e) {@code [const|var] <id> : <typespec2>}<br/>
	 * f) {@code [const|dim] <id> as <typespec2>}<br/>
	 * // g) {@code <id>(.<id>['['<expr>']'])+} - one variant of i)<br/> 
	 * // h) {@code <id>'['<expr>']'(.<id>)+} - another variant of i)<br/>
	 * i) {@code <id>('['<expr>']'|.<id>)*}<br/>
	 * j) {@code <id>(.<id>)*('['']')* <id>} - Java [array] declaration<br/>
	 * ILLEGAL (NOT supported here):<br/>
	 * w) {@code const <id>'['<expr>']'} - single elements can't be const<br/>
	 * x) {@code [const] <id>'['']'}  - C-style array declaration: redundant if array value is assigned, wrong otherwise<br/>
	 * y) {@code <id>'['<expr>']'('['<expr>']')}+<br/>
	 * Meta symbol legend (as far as not obvious):<br/>
	 * {@code <typespec1> ::=}<br/>
	 * &nbsp;&nbsp;&nbsp;&nbsp;<code>{modifier} &lt;typeid&gt; |</code><br/>
	 * &nbsp;&nbsp;&nbsp;&nbsp;<code>{modifier} &lt;typeid&gt; ('['']')+</code> - Java-style array type (questionable)<br/>
	 * {@code <typespec2> ::=}<br/>
	 * &nbsp;&nbsp;&nbsp;&nbsp;{@code <typeid> |}<br/>
	 * &nbsp;&nbsp;&nbsp;&nbsp;{@code array ['['<range>']'] of <typespec>}<br/>
	 * {@code <range> ::= <id> | <intliteral> .. <intliteral>}<br/>
	 * 
	 * @param target - an assignment lvalue, may contain modifiers, type info and access specifiers
	 * @param content - the value to be assigned
	 * @param displayNow - if {@ true} then a variable display update will immediately be
	 *                     forced, otherwise it will be postponed (e.g. to gather more
	 *                     anticipated changes)
	 * @return base name of the assigned variable (or constant)
	 * 
	 * @throws EvalError if the {@code target} or the {@code content} is inappropriate or if both aren't compatible
	 * or if a loop variable violation is detected.
	 * 
	 * @see #setVarRaw(String, Object)
	 * @see #setVar(String, Object, int, boolean) 
	 */
	// START KGU#910 2021-01-10: Bugfix #909 In certain cases we must postpone the variable display
	//private String setVar(String target, Object content) throws EvalError
	private String setVar(String target, Object content, boolean displayNow) throws EvalError
	// END KGU#910 2021-01-10
	// START KGU#307 2016-12-12: Enh. #307 - check FOR loop variable manipulation
	{
		return setVar(target, content, context.forLoopVars.count()-1, displayNow);
	}

	/**
	 * Assigns the computed value {@code content} to the given variable extracted from the "lvalue"
	 * {@code target}. Analyses and handles possibly given extra information in order to register and
	 * declare the target variable or constant.<br/>
	 * Also ensures that no loop variable manipulation is performed.
	 * 
	 * @param target - an assignment lvalue, may contain modifiers, type info and access specifiers
	 * @param content - the value to be assigned
	 * @param ignoreLoopStackLevel - the loop nesting level beyond which loop variables aren't critical.
	 * @param displayNow - use {@code false} to postpone the display of all variables
	 * @return base name of the assigned variable (or constant)
	 * 
	 * @throws EvalError if the {@code target} or the {@code content} is inappropriate or if both don't
	 * match or if a loop variable violation is detected.
	 * 
	 * @see #setVarRaw(String, Object)
	 * @see #setVar(String, Object, boolean)
	 */
	@SuppressWarnings("unchecked")
	// START KGU#910 2021-01-10: Bugfix #909 - we must be able to postpone the display
	//private String setVar(String target, Object content, int ignoreLoopStackLevel) throws EvalError
	private String setVar(String target, Object content, int ignoreLoopStackLevel, boolean displayNow) throws EvalError
	// END KGU#910 2021-01-10
	// END KGU#307 2016-12-12
	{
		// START KGU#375 2017-03-30: Enh. #388 - Perform a clear case analysis instead of some heuristic poking
		// We refer to the cases listed in the javadoc of method setVar(target, content).
		boolean isConstant = false;
		StringList typeDescr = null;
		String indexStr = null;

		// ======== PHASE 1: Analysis of the target structure ===========

		StringList tokens = Syntax.splitLexically(target, true, true);
		int nTokens = tokens.count();
		String token0 = tokens.get(0).toLowerCase();
		String token1;
		StringList accessPath = null;	// Qualifier path (for the case of record access)
		boolean isDecl = false;
		if ((isConstant = token0.equals("const")) || token0.equals("var") || token0.equals("dim")) {
			// a), c), d), e), f) ?
			tokens.remove(0);	// get rid of the modifier
			nTokens--;
			// Extract type information
			int posColon = tokens.indexOf(":");
			if (posColon < 0 && !token0.equals("var")) posColon = tokens.indexOf("as", false);
			if (posColon >= 0) {
				isDecl = true;
				typeDescr = tokens.subSequence(posColon+1, nTokens);
				tokens = tokens.subSequence(0, posColon);
				nTokens = tokens.count();
				/* In case of an explicit and Pascal- or BASIC-style variable declaration
				 * the target must be an unqualified identifier
				 */
				if (tokens.contains(".")) {
					throw new EvalError(control.msgConstantRecordComponent.getText()
							.replace("%", target), null, null);
	// <=======================================================
				}
				if (tokens.contains("[")) {
					throw new EvalError(control.msgConstantArrayElement.getText()
							.replace("%", target), null, null);
	// <=======================================================
				}
			}
			else if (nTokens == 0) {
				// Only the word "const"
				throw new EvalError(control.msgInvalidExpr.getText()
						.replace("%", token0), null, null);
	// <=======================================================
			}
			target = tokens.get(nTokens-1);
			// START KGU#388 2017-09-18: Enh. #423 - Register the declared type
			associateType(target, typeDescr);	// NOP if typeDescr == null
			// END KGU#388 2017-09-18
		}
		// START KGU#922 2021-01-31: Bugfix #922 Mixed nesting of arrays and records
//		// START KGU#388 2017-09-14: Enh. #423 - We try recursively to track cases g) and h) down
//		// qualified or indexed or both?
//		else if (tokens.indexOf(".") == 1 || tokens.get(nTokens-1).equals("]")) {
//			// FIXME: Face a mixed encapsulation of arrays and records
//			// In case of a record component access there must not be modifiers
//			if (tokens.indexOf(".") == 1) {
//				TypeMapEntry recordType = null;
//				// The base variable name should be the last identifier in the series
//				target = tokens.get(0);
//				recordType = this.identifyRecordType(target, false);	// This will only differ from null if it's a record type
//				recordName = target;
//				// Now check recursively for record component names 
//				while (recordType != null && nTokens >= 3 && tokens.get(1).equals(".") && Function.testIdentifier(tokens.get(2), false, null)) {
//					LinkedHashMap<String, TypeMapEntry> comps = recordType.getComponentInfo(false);
//					String compName = tokens.get(2);
//					if (comps.containsKey(compName)) {
//						// If this is in turn a record type, it may be going on recursively...
//						target += "." + compName;
//						compType = comps.get(compName);
//						if (compType.isRecord()) {
//							recordType = compType;
//						}
//						else {
//							recordType = null;
//						}
//						tokens.set(0, target);
//						tokens.remove(1, 3);
//						nTokens -= 2;
//					}
//					else {
//						throw new EvalError(control.msgInvalidExpr.getText().replace("%1", target + "." + compName), null, null);
//					}
//				}
//				if (isConstant) {
//					throw new EvalError(control.msgConstantRecordComponent.getText().replace("%", target), null, null);
//				}
//				if (this.isConstant(recordName)) {
//					throw new EvalError(control.msgConstantRedefinition.getText().replace("%", recordName), null, null);
//				}
//			}
//			if (tokens.get(nTokens-1).equals("]")) {
//				// b) indexed variable or d) a C-style array declaration?
//				int posLBrack = tokens.indexOf("[");
//				if (posLBrack < 1 || recordName != null && posLBrack > 1) {
//					throw new EvalError(control.msgInvalidExpr.getText().replace("%1", tokens.concatenate(" ")), null, null);
//				}
//				else {
//					target = tokens.get(posLBrack-1);
//					if (posLBrack == 1) {
//						// START KGU#773 2019-11-28: Bugfix #786 - To insert spaces wasn't helpful
//						//indexStr = tokens.concatenate(" ");
//						indexStr = tokens.concatenate(null);
//						// END KGU#773 2019-11-28
//						// START KGU#490 2018-02-08: Bugfix #503 - we must apply string comparison conversion after decomposition
//						// A string comparison in the index string  may be unlikely but not impossible
//						indexStr = this.convertStringComparison(indexStr);
//						// END KGU#490 2018-02-08
//						if (isConstant) {
//							throw new EvalError(control.msgConstantArrayElement.getText().replace("%", indexStr), null, null);
//						}
//					}
//				}
//			}
//		}
//		// END KGU#388 2017-09-14
//		else {
//			// Either a declaration or it does not start with an identifier
//			// The standard case: a) or c)
//			// START KGU#388 2017-09-18: Register the declared type if it's a defined type name
//			if (nTokens == 2) {
//				typeDescr = tokens.subSequence(0, nTokens - 1);
//				associateType(tokens.get(1), typeDescr);
//			}
//			// END KGU#388 2017-09-18
//			target = tokens.get(nTokens-1);
//		}
		if (!isDecl && (Syntax.isIdentifier(token0 = tokens.get(0), false, null))) {
			/* Now it must be some C or Java declaration or just a plain variable
			 * (possibly indexed or qualified or both).
			 * A Java type may be qualified itself (package + member class).
			 */
			// START KGU#1008 2021-11-01: Bugfx #1013 trouble with case c)
			boolean mayBeUnknownType = true;
			// END KGU#1008 2021-11-01
			// Now we check for all cases except e) and f)
			boolean isVariable = context.variables.contains(token0);
			// In case of an existing variable this should be its type
			TypeMapEntry targetType = context.dynTypeMap.get(token0);
			// In case it is a C or Java declaration we might get a type here
			TypeMapEntry declType = context.dynTypeMap.get(":" + token0);
			// It might also be a standard type name in case of C or Java
			boolean isStandardType = TypeMapEntry.isStandardType(token0);
			boolean isJavaType = !isVariable && (isStandardType || declType != null);
			// The sequence of mere component names and index expressions
			accessPath = StringList.getNew(token0);

			target = token0;	// Remember the base name
			/* First gather the maximum initial qualification sequence 
			 * (might be a Java class path - or a qualified variable)
			 */
			int posDot = 1;
			String token2 = "";
			while (posDot+1 < nTokens && tokens.get(posDot).equals(".")
					&& Syntax.isIdentifier(token2 = tokens.get(posDot+1), false, null)) {
				// START KGU#1008 2021-11-01: Bugfx #1013 trouble with case c)
				mayBeUnknownType = false;
				// END KGU#1008 2021-11-01
				declType = null;	// Can't be a declared user type anymore
				isStandardType = false;	// ... neither a primitive type
				if (isVariable && targetType != null && targetType.isRecord()) {
					targetType = targetType.getComponentInfo(true).get(token2);
				}
				else {
					try {
						Class.forName(tokens.concatenate("", 0, posDot));
						isJavaType = true;
					} catch (ClassNotFoundException exc) {
						isJavaType = false;
					}
				}
				accessPath.add(token2);
				posDot += 2;
			}
			
			
			/* Now either an identifier might follow (which makes it an
			 * initialisation of C or Java style) or some access path
			 */
			// START KGU#1008 2021-11-01: Bugfx #1013 trouble with case c)
			//if ((declType != null || isJavaType || isStandardType) && posDot < nTokens
			if ((declType != null || isJavaType || isStandardType || mayBeUnknownType)
					&& posDot < nTokens
			// END KGU#1008 2021-11-01
					&& Syntax.isIdentifier(token1 = tokens.get(posDot), false, "")) {
				/* it is a either a non-array Java declaration or a C declaration
				 * with a possible array specification still to come
				 * i.e. cases b) or d)
				 */
				isDecl = true;
				accessPath.clear();
				target = token1;	// Now the target is the declared identifier
				typeDescr = tokens.subSequence(0, posDot);
				// Only index ranges may follow, which would make it a C declaration
				if (++posDot < nTokens) {
					// A Java declaration should end here
					boolean atPosDot = false;
					if ((atPosDot = !tokens.get(posDot).equals("["))
							|| !tokens.get(nTokens-1).equals("]")) {
						tokens.insert("►", atPosDot ? posDot : nTokens-1);
						throw new EvalError(control.msgInvalidExpr.getText()
								.replace("%1", tokens.concatenate(null)), null, null);
	// <================================================================
					}
					/* It is a C array declaration.
					 * The difficulty will be how to handle this exactly:
					 * The variable is to be assigned an array as a whole then -
					 * we may only check whether the dimensions are okay.
					 * The following check may throw an EvalError
					 */
					checkDimensionsC(target, typeDescr, tokens.subSequence(posDot+1, nTokens), content);
	// <= = = = = = = = = = = = = = = = = = = = = = = = = = = = = = = = =
					typeDescr.add(tokens.subSequence(posDot, nTokens));
				}
				associateType(target, typeDescr);
				// We are done with cases b), d). isDecl will prevent further parsing
			}
			while (!isDecl && posDot+1 < nTokens && ".[".contains(token1 = tokens.get(posDot))) {
				// Now it is either an access path or still a Java declaration
				if (token1.equals("[")) {
					/* It cannot be a C array initialisation, otherwise a type
					 * specification AND an id (possibly with non-empty brackets)
					 * should have preceded - but then we would not have come here!
					 */
					if (tokens.get(posDot+1).equals("]")) {
						/* This must be a Java array declaration: a (new!?)
						 * identifier must follow, possibly after further bracket
						 * pairs.
						 * The variable existence check is not so good an idea
						 * while we don't support block-local variables - it
						 * might be a declaration in a loop.
						 * FIXME: But is it generally too restrictive to require
						 * an actual type here?
						 */
						// START KGU#1008 2021-11-01: Bugfix #1013 - Java style over unknown base?
						//if ((isJavaType || declType != null) /*&& !isVariable*/) {
						if ((isJavaType || declType != null || mayBeUnknownType) /*&& !isVariable*/) {
						// END KGU#1008 2021-11-01
							// check for what is coming
							typeDescr = tokens.subSequence(0, posDot);
							/* The following "dimension counting" routine
							 * may throw an EvalError if syntax is corrupted,
							 * otherwise assigns the type and returns the
							 * variable name
							 */
							target = getJavaDimensions(tokens.subSequence(posDot, nTokens), typeDescr);
	// <= = = = = = = = = = = = = = = = = = = = = = = = = = = = = = = = =
							isDecl = true;
							accessPath.clear();
							// We are done here with case j)
							break;
						}
						tokens.insert("►", 0);
						throw new EvalError(control.msgInvalidExpr.getText()
								.replace("%1", tokens.concatenate(null)), null, null);
					}
					// Okay, some index expression is expected, no Java or C declaration
					else if (targetType == null || targetType.isArray() || isVariable) {
						// Variable may not exist. For a simple path we can create it.
						StringList indexExprs = Element.splitExpressionList(
								tokens.subSequence(posDot + 1, nTokens), ",", true);
						int nExprs = indexExprs.count()-1;
						
						if (!indexExprs.get(nExprs).startsWith("]")) {
							tokens.remove(posDot +1, nTokens);
							tokens.add(indexExprs.subSequence(0, nExprs).concatenate(","));
							tokens.add("►");
							tokens.add(indexExprs.get(nExprs));
							throw new EvalError(control.msgInvalidExpr.getText()
									.replace("%", tokens.concatenate(null)), null, null);
						}
						// Try to determine the array element type
						String typeStr = null;
						if (targetType != null && targetType.isArray()) {
							typeStr = targetType.getCanonicalType(true, false);
						}
						tokens.remove(posDot, nTokens);
						// Decompose a multiple index, retain the last index expression
						for (int i = 0; i < nExprs; i++) {
							indexStr = this.convertStringComparison(indexExprs.get(i));
							if (typeStr != null) {
								if (!typeStr.startsWith("@")) {
									tokens.add("► [");
									tokens.add(indexExprs.subSequence(i, nExprs).concatenate("]["));
									tokens.add("]");
									tokens.add(indexExprs.get(nExprs));
									throw new EvalError(control.msgInvalidArrayAccess.getText()
											.replace("%1", tokens.concatenate(null)).replace("%2", typeStr),
											null, null);
	// <================================================
								}
								typeStr = typeStr.substring(1);
							}
							// Pre-evaluate the index at this point
							Object index = this.evaluateExpression(indexStr, true, false);
							if (index != null && index instanceof Integer) {
								if ((int)index < 0) {
									throw new EvalError(control.msgIndexOutOfBounds.getText()
											.replace("%3", tokens.concatenate(null))
											.replace("%1", indexStr)
											.replace("%2", String.valueOf(index)),
											null, null);
	// <================================================
								}
								indexStr = Integer.toString((int)index);
							}
							else {
								tokens.add("[ ►");
								tokens.add(indexStr);
								tokens.add("]...");
								throw new EvalError(control.msgInvalidExpr.getText()
										.replace("%", tokens.concatenate(null)),
										null, null);
	// <=============================================
							}
							// For the access path a prefix character is sufficient
							accessPath.add("[" + indexStr);
							// For the token agglomeration, a full index expression is necessary
							tokens.add("[");
							tokens.add(indexStr);
							tokens.add("]");
							posDot += 3;
						}
						//target = tokens.concatenate(null);
						tokens.add(Syntax.splitLexically(indexExprs.get(nExprs), true));
						tokens.remove(posDot);	// drop the leading "]"
						nTokens = tokens.count();
					}
					// START KGU#1008 2021-11-01: Bugfix #1013: Avoid an eternal loop here!
					else {
						tokens.insert("►", posDot);
						throw new EvalError(control.msgInvalidArrayAccess.getText()
								.replace("%1", tokens.concatenate(null))
								.replace("%2", "???"),
								null, null);
// <========================================
					}
					// END KGU#1008 2021-11-01
				}
				/* Because of the prerequisites only a "." is to be expected,
				 * but at least one index access must have been in the path
				 */
				else if (Syntax.isIdentifier(token2 = tokens.get(posDot + 1), false, null)) {
					// Record component access again
					if (targetType != null && targetType.isRecord()) {
						targetType = targetType.getComponentInfo(false).get(token2);
					}
					accessPath.add(token2);
					posDot += 2;
				}
				else {
					// Something defective
					tokens.insert("►", posDot + 1);
					throw new EvalError(control.msgInvalidExpr.getText()
							.replace("%", tokens.concatenate(null)), null, null);
	// <================================================================
				}
			}

		}
		// Either a declaration or it does not start with an identifier
		else if (!isDecl) {
			// Certainly a syntax error
			throw new EvalError(control.msgInvalidExpr.getText()
					.replace("%", "►" + tokens.get(0)), null, null);
		}
		// END KGU#922 2021-01-31
		
		// ======== PHASE 2: Check of loop variable violations ===========
		
		// FIXME: target may still contain type and other modifiers, so this check might fail!
		// START KGU#307 2016-12-12: Enh. #307 - check FOR loop variable manipulation
		if (context.forLoopVars.lastIndexOf(target, ignoreLoopStackLevel) >= 0)
		{
			throw new EvalError(control.msgForLoopManipulation.getText().replace("%", target), null, null);
		}
		// END KGU#307 2016-12-12
		
		// ======== PHASE 3: Precautions against violation of constants ===========
		// START KGU#375 2017-03-30: Enh. #388 - check redefinition of constant
		// START KGU#922 2021-02-01: Bugfix #922
		//if (this.isConstant(target) || recordName != null && this.isConstant(recordName)) {
		if (this.isConstant(target)) {
		// END KGU#922 2021-02-01
			throw new EvalError(control.msgConstantRedefinition.getText().replace("%", target), null, null);
		}
		
		// Avoid sharing an array if the target is a constant (while the source may not be) 
		if (isConstant && content instanceof Object[]) {
			// START KGU#439 2017-10-13: Enh. #436
			//content = ((Object[])content).clone();
			ArrayList<Object> newContent = new ArrayList<Object>(((Object[])content).length);
			for (Object elem: (Object[])content) {
				newContent.add(elem);
			}
			content = newContent;
			// END KGU#439 2017-10-13
		}
		// END KGU#375 2017-03-30
		// START KGU#439 2017-10-13: Enh. #436
		else if (isConstant && content instanceof ArrayList<?>) {
			// FIXME: This is only a shallow copy, we might have to clone all values as well
			content = new ArrayList<Object>((ArrayList<?>)content);
		}
		// END KGU#439 2017-10-13
		// START KGU#388 2017-09-14: Enh. #423
		else if (isConstant && content instanceof HashMap<?,?>) {
			// FIXME: This is only a shallow copy, we might have to clone all values as well
			// START KGU#526 2018-08-01: Preserve component order (if it had actually been a LinkedHashMap all the better)
			content = new LinkedHashMap<String, Object>((HashMap<String, Object>)content);
			// END KGU#526 2018-08-01
		}
		// END KGU#388 2017-09-14
		
		// MODIFIED BY GENNARO DONNARUMMA, ARRAY SUPPORT ADDED
		// Fundamentally revised by Kay Gürtzig 2015-11-08

		// ======== PHASE 4: Structure-aware value assignment ===========

		// START KGU#922 2021-02-01: Bugfix #922 completely rewritten
//		// -------- Step 4 a: Array element assignment ----------------------- 
//		if (indexStr != null) {
//			boolean arrayFound = context.variables.contains(target);
//			boolean componentArrayFound = compType != null && context.variables.contains(recordName) && compType.isArray();
//			int index = this.getIndexValue(indexStr);
//			ArrayList<Object> objectArray = null;
//			Object record = null;
//			HashMap<String, Object> parentRecord = null;
//			int oldSize = 0;
//			if (arrayFound)
//			{
//				Object targetObject = this.context.interpreter.get(target);
//				if (targetObject == null && context.dynTypeMap.containsKey(target) && context.dynTypeMap.get(target).isArray()) {
//					// KGU#432: The variable had been declared as array but not initialized - so be generous here
//					objectArray = new ArrayList<Object>();
//				}
//				else if (targetObject instanceof ArrayList) {
//					objectArray = (ArrayList<Object>)targetObject;
//					oldSize = objectArray.size();
//				}
//				else {
//					// FIXME: Produce a more meaningful EvalError
//					this.evaluateExpression(target + "[" + index + "] = " + prepareValueForDisplay(content, context.dynTypeMap), false, true);
//				}
//			}
//			else if (componentArrayFound)
//			{
//				// Now get the original array component
//				StringList path = StringList.explode(target, "\\.");
//				record = context.interpreter.get(path.get(0));	// base record
//				if (record == null) {
//					record = this.createEmptyRecord(path, 0);
//				}
//				Object comp = record;
//				for (int i = 1; i < path.count(); i++) {
//					parentRecord = (HashMap<String,Object>)comp;
//					comp = parentRecord.get(path.get(i));
//					if (comp == null && i < path.count()-1) {
//						comp = this.createEmptyRecord(path, i);
//						parentRecord.put(path.get(i), comp);
//					}
//				}
//				if (comp == null) {
//					objectArray = new ArrayList<Object>();
//				}
//				else if (comp instanceof ArrayList<?>) {
//					objectArray = (ArrayList<Object>)comp;
//					oldSize = objectArray.size();
//				}
//				else {
//					String valueType = Instruction.identifyExprType(context.dynTypeMap, prepareValueForDisplay(comp, null), true);
//					throw new EvalError(control.msgTypeMismatch.getText().
//							replace("%1", valueType).
//									replace("%2", compType.getCanonicalType(true, true)).
//									replace("%3", target), null, null);
//				}
//			}
//			if (index > oldSize - 1) // This includes the case of oldSize = 0
//			{
//				// START KGU#439 2017-10-13: Issue #436
////				Object[] oldObjectArray = objectArray;
////				objectArray = new Object[index + 1];
////				for (int i = 0; i < oldSize; i++)
////				{
////					objectArray[i] = oldObjectArray[i];
////				}
////				for (int i = oldSize; i < index; i++)
////				{
////					objectArray[i] = new Integer(0);
////				}
//				if (objectArray == null) {
//					objectArray = new ArrayList<Object>(index+1);
//				}
//				// This adds dummy elements until inclusively index
//				for (int i = oldSize; i <= index; i++) {
//					objectArray.add(0);
//				}
//				// END KGU#439 2017-10-13
//			}
//			//objectArray[index] = content;
//			objectArray.set(index, content);
//			//this.interpreter.set(arrayname, objectArray);
//			//this.variables.addIfNew(arrayname);
//			if (componentArrayFound) {
//				//try {
//					StringList path = StringList.explode(target, "\\.");
//					parentRecord.put(path.get(path.count()-1), objectArray);
//					context.interpreter.set(recordName, record);
//				//}
//				//catch (Exception ex)
//				//{
//				//	// Produce a meaningful EvalError instead
//				//	//this.interpreter.eval(arrayname + "[" + index + "] = " + prepareValueForDisplay(content));
//				//	this.evaluateExpression(target + "[" + index + "] = " + prepareValueForDisplay(content), false);
//				//}
//				
//			}
//			else {
//				context.interpreter.set(target, objectArray);
//				context.variables.addIfNew(target);
//			}
//		}
//		// START KGU#388 2017-09-14: Enh. #423 Special treatment for record components
//		// -------- Step 4 b: Record component assignment -------------------- 
//		else if (recordName != null) {
//			StringList path = StringList.explode(target, "\\.");
//			try {
//				Object record = context.interpreter.get(recordName);
//				if (record == null && path.count() == 2) {
//					record = createEmptyRecord(path, 0);
//				}
//				// START KGU#568 2018-08-01: Avoid a dull NullPointerException
//				else if (record == null || !(record instanceof HashMap)) {
//					throw new EvalError(control.msgInvalidRecord.getText()
//							.replace("%1", recordName).replace("%2", String.valueOf(record)), null, null);
//				}
//				// END KGU#568 2018-08-01
//				Object comp = record;
//				for (int i = 1; i < path.count()-1; i++) {
//					Object subComp = ((HashMap<?, ?>)comp).get(path.get(i));
//					if (subComp == null && i == path.count()-2) {
//						// We tolerate that the penultimate level is unset...
//						subComp = this.createEmptyRecord(path, i);
//						((HashMap<String, Object>)comp).put(path.get(i), subComp);
//					}
//					else if (!(subComp instanceof HashMap<?,?>)) {
//						throw new EvalError(control.msgInvalidComponent.getText()
//								.replace("%1", path.get(i-1)).replace("%2", path.concatenate(".",0,i-1)), null, null);
//					}
//					comp = subComp;
//				}
//				((HashMap<String, Object>)comp).put(path.get(path.count()-1), content);
//				context.interpreter.set(recordName, record);
//				// START KGU#580 2018-09-24
//				target = recordName;	// this is the variable name to be returned
//				// END KGU#580 2018-09-24
//			}
//			catch (EvalError ex) {
//				throw ex;
//			}
//			catch (Exception ex) {
//				throw new EvalError(ex.toString(), null, null);
//			}
//		}
//		// END KGU#388 2017-09-14
		
		if (accessPath != null && accessPath.count() > 1) {
			// target should be identical to accessPath.get(0);
			Object targetObject = context.interpreter.get(target);
			
			// Convenience object holders
			ArrayList<Object> objectArray = null;
			HashMap<String, Object> objectRecord = null;
			TypeMapEntry targetType = context.dynTypeMap.get(target);
			String typeStr = null;
			if (targetType != null) {
				typeStr = targetType.getCanonicalType(true, false);
			}
			
			// Adjust the basic level - find the variable or object or create it
			int level = 0;
			boolean arrayWanted = false;
			if ((targetObject == null) && accessPath.count() < 3) {
				// We may generously create it, in particular if  the type is declared
				String access = accessPath.get(1);
				if ((arrayWanted = access.startsWith("["))
						&& (targetType == null || targetType.isArray())) {
					int index = Integer.parseInt(access = access.substring(1));
					targetObject = objectArray = new ArrayList<Object>(index+1);
					for (int i = 0; i <= index; i++) {
						objectArray.add(0);
					}
					if (typeStr == null) {
						typeStr = "@???";
					}
				}
				else if (!arrayWanted
						&& (targetType == null || targetType.isRecord())) {
					targetObject = objectRecord = createEmptyRecord(accessPath, 0);
					if (targetObject == null) {
						throw new EvalError(control.msgInvalidRecord.getText()
								.replace("%1", this.composeAccessPath(accessPath, 0))
								.replace("%2", String.valueOf(targetType)), null, null);
					}
					if (targetType == null) {
						Object typeName = objectRecord.get("§TYPENAME§");
						if (typeName != null && typeName instanceof String) {
							targetType = this.identifyRecordType((String)typeName, true);
						}
					}
					if (targetType != null) {
						typeStr = targetType.getCanonicalType(true, false);
					}
				}
			}
			
			// The substructure object on descending
			Object compObject = targetObject;
			// Now we actually walk the path (as far as possible)
			for (int i = 1; i < accessPath.count()-1 && compObject != null; i++) {
				String access = accessPath.get(i);
				String typeInfo = compObject.getClass().getSimpleName();
				if (compObject instanceof HashMap<?,?> &&
						((HashMap<String, Object>)compObject).containsKey("§TYPENAME§")) {
					typeInfo = String.valueOf(((HashMap<String, Object>)compObject).get("§TYPENAME§"));
				}
				level = i;
				
				if (access.startsWith("[")) {
					// ARRAY: access.sustring(1) t is an index expression
					if (!(compObject instanceof ArrayList<?>)) {
						throw new EvalError(control.msgInvalidArrayAccess.getText()
								.replace("%1", composeAccessPath(accessPath, i))
								.replace("%2", typeInfo),
								null, null);
					}
					objectArray = (ArrayList<Object>)compObject;
					int index = Integer.parseInt(access.substring(1));
					compObject = null;	// Just to make sure we get the true object
					// Underflow has already been checked in phase 2
					if (index < objectArray.size()) {
						compObject = objectArray.get((int)index);
					}
					else {
						throw new EvalError(control.msgIndexOutOfBounds.getText()
								.replace("%3", composeAccessPath(accessPath, i-1))
								.replace("%1", access.substring(1))
								.replace("%2", String.valueOf(index)),
								null, null);
					}
					// Now try to identify the type
					if (targetType != null && targetType.isArray()) {
						typeStr = targetType.getCanonicalType(true, false);
						if (typeStr != null && typeStr.startsWith("@")) {
							typeStr = typeStr.substring(1);
							targetType = context.dynTypeMap.get(":" + typeStr);
						}
					}
				}
				
				else {
					// RECORD: it is a component selector
					if (!(compObject instanceof HashMap<?,?>)) {
						throw new EvalError(control.msgInvalidRecord.getText()
								.replace("%1", composeAccessPath(accessPath, i))
								.replace("%2", typeInfo),
								null, null);
					}
					objectRecord = (HashMap<String, Object>)compObject;
					Object typeName = objectRecord.get("§TYPENAME§");
					if (typeName instanceof String) {
						targetType = this.identifyRecordType((String)typeName, true);
					}
					if (targetType == null || !targetType.isRecord()
							|| (targetType = targetType.getComponentInfo(true).get(access)) == null) {
						throw new EvalError(control.msgInvalidComponent.getText()
								.replace("%1", access)
								.replace("%2", composeAccessPath(accessPath, i-1)),
								null, null);
					}
					compObject = objectRecord.get(access);
					// targetType should already have been adjusted
					typeStr = targetType.getCanonicalType(true, false);
				}
			}
			if (compObject == null) {
				throw new EvalError(control.msgInvalidExpr.getText()
						.replace("%2", composeAccessPath(accessPath, level)),
						null, null);
			}

			// Now we can eventually do the assignment
			String access = accessPath.get(accessPath.count()-1);
			try {
				if (arrayWanted = access.startsWith("[")) {
					if (!(compObject instanceof ArrayList<?>)) {
						String typeInfo = "null";
						if (compObject instanceof HashMap<?,?> &&
								((HashMap<String, Object>)compObject).containsKey("§TYPENAME§")) {
							typeInfo = String.valueOf(((HashMap<String, Object>)compObject).get("§TYPENAME§"));
						}
						else if (compObject != null){
							typeInfo = compObject.getClass().getSimpleName();
						}
						throw new EvalError(control.msgInvalidArrayAccess.getText()
								.replace("%1", composeAccessPath(accessPath, accessPath.count()-1))
								.replace("%2", typeInfo),
								null, null);
					}
					objectArray = (ArrayList<Object>)compObject;
					int oldSize = objectArray.size();
					int index = Integer.parseInt(access.substring(1));
					for (int i = oldSize; i <= index; i++) {
						objectArray.add(0);
					}
					if (typeStr != null && typeStr.startsWith("@")) {
						typeStr = typeStr.substring(1);
						targetType = context.dynTypeMap.get(":" + typeStr);
					}
					checkTypeCompatibility(composeAccessPath(accessPath, accessPath.count()-1),
							targetType, content, typeDescr);
	// <= = = = = = = = = = = = = = = = = = = = = = = = = = = = 
					objectArray.set(index, content);
				}
				else {
					if (!(compObject instanceof HashMap<?,?>)
							|| targetType == null
							|| !targetType.isRecord()
							|| !targetType.getComponentInfo(true).containsKey(access)) {
						throw new EvalError(control.msgInvalidComponent.getText()
								.replace("%1", access)
								.replace("%2", composeAccessPath(accessPath, accessPath.count()-2)),
								null, null);
					}
					objectRecord = (HashMap<String, Object>)compObject;
					targetType = targetType.getComponentInfo(true).get(access);
					checkTypeCompatibility(composeAccessPath(accessPath, accessPath.count()-1),
							targetType, content, typeDescr);
	// <= = = = = = = = = = = = = = = = = = = = = = = = = = = = 
					objectRecord.put(access, content);
				}
				context.interpreter.set(target, targetObject);
				context.variables.addIfNew(target);
				if (isConstant) {
					context.constants.put(target, context.interpreter.get(target));
				}
			}
			catch (EvalError ex) {
				throw ex;
			}
			catch (Exception ex) {
				throw new EvalError(ex.toString(), null, null);
			}
		}
		// END KGU#922 2021-02-01
		
		// -------- Step 4 c: assignment to a plain variable ----------------------- 
		else // indexString == null && recordName == null
		{
			// START KGU#375 2017-03-30: Enh. #388 - this has all been done already now
//			// START KGU#109 2015-12-16: Bugfix #61: Several strings suggest type specifiers
//			// START KGU#109 2016-01-15: Bugfix #61,#107: There might also be a colon...
//			int colonPos = name.indexOf(":");	// Check Pascal and BASIC style as well
//			if (colonPos > 0 || (colonPos = name.indexOf(" as ")) > 0)
//			{
//				name = name.substring(0, colonPos).trim();
//			}
//			// END KGU#109 2016-01-15
//			String[] nameParts = name.split(" ");
//			name = nameParts[nameParts.length-1];
//			// END KGU#109 2015-12-15
			// END KGU#375 2017-03-30

			// START KGU#388 2017-09-14: Enh. #423
			/* Throw an error if a record is assigned to a used but undeclared, non-record or
			 * wrong-record-type variable or vice versa 
			 */
			checkTypeCompatibility(target, context.dynTypeMap.get(target), content, typeDescr);

			// START KGU#322 2017-01-06: Bugfix #324 - an array assigned on input hindered scalar re-assignment
			//this.interpreter.set(name, content);
			try {
				context.interpreter.set(target, content);
			}
			catch (EvalError ex) {
				// START KGU#1024 2022-01-05: Upgrade from bsh-2.0b6.jar to bsh-2.1.0.jar
				//if (MTCH_EVAL_ERROR_ARRAY.reset(ex.getMessage()).matches()) {
				if (MTCH_EVAL_ERROR_ARRAY.reset(ex.getRawMessage()).matches()) {
				// END KGU#1024 2022-01-05
					// Stored array type is an obstacle for re-assignment, so drop it
					context.interpreter.unset(target);
					// Now try again
					context.interpreter.set(target, content);
				}
				else {
					// Something different, so rethrow
					throw ex;
				}
			}
			// END KGU#322 2017-01-06
			
			// MODIFIED BY GENNARO DONNARUMMA
			// PREVENTING DAMAGED STRING AND CHARS
			// FIXME (KGU): Seems superfluous or even dangerous (Addendum 2015-12-10: Now the aim became clear by issue #49)
//			if (content != null)
//			{
//				if (content instanceof String)
//				{
//					content = ((String) content).replaceAll("\"\"", "\"");
//				}
//				else if (content instanceof Character)
//				{
//					content = new String("'" + content + "'");
//				}
//			}
//			this.interpreter.eval(name + " = " + content);	// What the heck is this good for, now?
			// START KGU#99 2015-12-10: Bugfix #49 - for later comparison etc. we try to replace wrapper objects by simple values
			// FIXME: Why is String also excluded here?
			if (! (content instanceof String || content instanceof Character || content instanceof ArrayList<?> || content instanceof HashMap<?,?>))
			{
				try {
					this.evaluateExpression(target + " = " + content, false, false);	// Avoid the variable content to be an object
				}
				catch (EvalError ex)	// Just ignore an error (if we may rely on the previously set content to survive)
				{}
			}
			// END KGU#99 2015-12-10
			context.variables.addIfNew(target);
			// START KGU#375 2017-03-30: Enh. #388
			if (isConstant) {
				context.constants.put(target, context.interpreter.get(target));
			}
			// END KGU#375 2017-03-30
		}
		
		// START KGU#20 2015-10-13: In step mode, variable display should be updated even if delay is set to 0
//		if (this.delay != 0)
//		{
//			Vector<Vector> vars = new Vector();
//			for (int i = 0; i < this.variables.count(); i++)
//
//			{
//				Vector myVar = new Vector();
//				myVar.add(this.variables.get(i));
//				myVar.add(this.interpreter.get(this.variables.get(i)));
//				vars.add(myVar);
//			}
//			this.control.updateVars(vars);
//		}
		
		// START KGU#910 2021-01-10: Bugfix #909 e.g. in case of enumerators we better postpone display
		//if (this.delay != 0 || step)
		//{
		//	updateVariableDisplay();
		//}
		if (displayNow)
		// END KGU#910 2021-01-10
		{
			updateVariableDisplay(false);
		}
		// END KGU#20 2015-10-13
		// START KGU#580 2018-09-24: Bugfix #605
		return target;	// Base name of the assigned variable or constant
		// END KGU#580 2018-09-24
	}

	/**
	 * Checks compatibility of types between {@code target} (i.e. {@code targetType}
	 * or {@code typeDescr}) on then one hand and {@code content} on the other hand.
	 * 
	 * @param target - name or path of the target variable or component
	 * @param targetType - type entry for {@code target}
	 * @param content - the value to be assigned
	 * @param typeDescr - a type description in case of a declaration
	 * 
	 * @throws EvalError if there is an obvious incompatibility (e.g. record vs. no
	 *     record or different record types)
	 */
	private void checkTypeCompatibility(String target, TypeMapEntry targetType, Object content, StringList typeDescr)
			throws EvalError {
		if (content instanceof HashMap<?,?>) {
			String typeName = String.valueOf(((HashMap<?, ?>)content).get("§TYPENAME§"));
			if ((targetType != null || typeDescr != null)
					&& (targetType == null || !targetType.isRecord()
					|| !targetType.typeName.equals(typeName))) {
				String compTypeStr = "???";
				if (targetType != null) {
					compTypeStr = targetType.getCanonicalType(true, true).replace("@", "array of ");
				}
				throw new EvalError(control.msgTypeMismatch.getText().
						replace("%1", ((HashMap<?, ?>)content).get("§TYPENAME§").toString()).
						replace("%2", compTypeStr).
						replace("%3", target), null, null);
			}
		}
		else if (content != null && (targetType != null
			|| typeDescr != null && typeDescr.count() == 1 && (targetType = context.dynTypeMap.get("%" + typeDescr.get(0))) != null)
				&& targetType.isRecord() ) {
			throw new EvalError(control.msgTypeMismatch.getText().
					replace("%1", content.toString()).
					replace("%2", targetType.typeName).
					replace("%3", target), null, null);
		}
	}
	
	/**
	 * Recomposes an extracted variable access path being a sequence of component
	 * names and index values (the latter ones prefixed with "[")
	 * 
	 * @param accessPath - the access token list
	 * @param depth - up to which element of the list the path is to be composed
	 * @return the composed variable access path
	 */
	private String composeAccessPath(StringList accessPath, int depth)
	{
		StringBuilder sb = new StringBuilder();
		if (!accessPath.isEmpty()) {
			sb.append(accessPath.get(0));
			for (int i = 1; i <= depth; i++) {
				String access = accessPath.get(i);
				if (access.startsWith("[")) {
					sb.append(access);
					sb.append("]");
				}
				else {
					sb.append(".");
					sb.append(access);
				}
			}
		}
		return sb.toString();
	}

	/**
	 * Checks whether the dimension definitions held in {@code dimensionSpecs}
	 * are syntactically plausible and whether {@code target} is an {@link ArrayList}
	 * (which is internally used to model arrays).<br/>
	 * Cannot sensibly check whether the numbers of dimensions coincide or
	 * whether the index ranges match.
	 * 
	 * @param target - the name of the declared array variable
	 * @param dimensionSpecs - the tokenised index range specifications
	 * @param content - the value of the expression to be assigned - expected to be
	 *     an {@link ArrayList}
	 */
	private int checkDimensionsC(String target, StringList typeDescr, StringList dimensionSpecs, Object content)
			throws EvalError
	{
		String decl = typeDescr + " " + target + " " + dimensionSpecs.concatenate(null);
		// TODO Is this too rigid
		int nDims = 0;
		int nTokens = dimensionSpecs.count();
		while (nTokens > 0 && dimensionSpecs.get(0).equals("[")) {
			ArrayList<StringList> exprs = Syntax.splitExpressionList(dimensionSpecs, ",");
			if (exprs.size() != 2 || !exprs.get(2).get(0).equals("]")) {
				throw new EvalError(control.msgInvalidExpr.getText()
						.replace("%", decl), null, null);
			}
			nDims++;
			dimensionSpecs = exprs.get(1);
			dimensionSpecs.remove(0); // This was the "]".
			nTokens = dimensionSpecs.count();
			typeDescr.add("[");
			if (exprs.get(0).trim().isEmpty()) {
				if (nTokens != 0) {
					/* Was not the last dimension - so there must be a size
					 * (at least in C this is mandatory). Otherwise error
					 */
					throw new EvalError(control.msgInvalidExpr.getText()
							.replace("%", decl), null, null);
				}
			}
			else {
				Object size = this.evaluateExpression(exprs.get(0).concatenate(null), false, false);
				if (size != null && size instanceof Integer) {
					typeDescr.add(((Integer)size).toString());
				}
			}
			typeDescr.add("]");
		}
		if (content == null || !(content instanceof ArrayList)) {
			String valStr = "null";
			if (content != null) {
				valStr = content.getClass().toGenericString();
			}
			throw new EvalError(control.msgTypeMismatch.getText()
					.replace("%1", typeDescr.concatenate(null))
					.replace("%2", valStr)
					.replace("%3", target), null, null);
		}
		return nDims;
	}

	/**
	 * Checks the number of dimensions for a Java type specification. Will
	 * associate the identified type to the target variable.
	 * 
	 * @param tokens - part of the lexically split declaration, starting with a bracket
	 *     pair - will not be modified here!
	 * @param typeDescr - a {@link StringList} containing the element type description so far
	 * @return the name of the declared target variable
	 * 
	 * @throws EvalError
	 */
	private String getJavaDimensions(StringList tokens, StringList typeDescr)
			throws EvalError
	{
		String target = null;
		int nTokens = tokens.count();
		int nDims = 1;
		// START KGU#1008 2021-11-01: Bugfix #1013 Wrong index calculations
		//while (nDims * 2 + 2 < nTokens
		//		&& tokens.get(nDims * 2 + 1).equals("[")
		//		&& tokens.get(nDims * 2 + 2).equals("]")) {
		//	nDims++;
		//}
		//if (nDims * 2 + 2 != nTokens ||
		//		!Function.testIdentifier(target = tokens.get(nDims*2+1), false, null)) {
		//	throw new EvalError(control.msgInvalidExpr.getText()
		//			.replace("%1", tokens.concatenate(null)), null, null);
		//}
		while (nDims * 2 + 1 < nTokens
				&& tokens.get(nDims * 2).equals("[")
				&& tokens.get(nDims * 2 + 1).equals("]")) {
			nDims++;
		}
		if (nDims * 2 + 1 != nTokens ||
				!Syntax.isIdentifier(target = tokens.get(nDims*2), false, null)) {
			throw new EvalError(control.msgInvalidExpr.getText()
					.replace("%1", tokens.concatenate(null)), null, null);
		}
		// END KGU#1008 2021-11-01
		// FIXME
		for (int d = 0; d < nDims; d++) {
			typeDescr.insert("of", 0);
			typeDescr.insert("array", 0);
		}
		associateType(target, typeDescr);
		return target;
	}

	/**
	 * If {@code typeDescr} contains the name of an existing type then associates
	 * it to the given variable or constant with name {@code target} in
	 * {@code this.context.dynTypeMap}, otherwise creates a new {@link TypeMapEntry}
	 * from the {@link StringList} {@code typeDescr} and associates this.
	 * 
	 * @param target - a variable or constant identifier
	 * @param typeDescr - a {@link StringList} comprising a found type description
	 * @return {@code true} if a new type was created.
	 */
	private boolean associateType(String target, StringList typeDescr) {
		boolean newType = false;
		String typeName = null;
		boolean isId = false;
		if (typeDescr != null && typeDescr.count() == 1
				// START KGU#922 2021-01-31: Bugfix #922
				//&& Function.testIdentifier(typeName = typeDescr.get(0), false, null)
				&& (isId = Syntax.isIdentifier(typeName = typeDescr.get(0), false, "."))
				// END KGU#922 2021-01-31
				&& context.dynTypeMap.containsKey(":" + typeName)) {
			context.dynTypeMap.put(target, context.dynTypeMap.get(":" + typeName));
		}
		// In other cases we cannot create a new TypeMapEntry because we are lacking
		// element and line information here.
		// So it is up to the calling method...
		// START KGU#922 2021-01-31: Bugfix #922
		else if (typeDescr != null && !typeDescr.isEmpty()) {
			TypeMapEntry type = new TypeMapEntry(typeDescr.concatenate(null),
					isId ? typeName : null,
					context.dynTypeMap,
					null, -1,
					false, false);
			newType = true;
			context.dynTypeMap.put(target, type);
		}
		return newType;
		// END KGU#922 2021-01-31
	}
	
	private HashMap<String, Object> createEmptyRecord(StringList path, int depth) {
		TypeMapEntry recordType = this.identifyRecordType(path.get(0), false);
		for (int i = 1; i <= depth; i++) {
			recordType = recordType.getComponentInfo(true).get(path.get(i));
		}
		return createEmptyRecord(recordType);
	}
	private HashMap<String, Object> createEmptyRecord(TypeMapEntry recordType) {
		// START KGU#526 2018-08-01: Preserve component order
		//HashMap<String, Object> record = new HashMap<String, Object>();
		HashMap<String, Object> record = new LinkedHashMap<String, Object>();
		// END KGU#526 2018-08-01
		for (String compName: recordType.getComponentInfo(true).keySet()) {
			record.put(compName, null);
		}
		record.put("§TYPENAME§", recordType.typeName);
		return record;
	}

	/**
	 * Checks if the name described by {@code typeOrVarName} represents a record and if so
	 * returns the respective TypeMapEntry, otherwise null.
	 * 
	 * @param typeOrVarName - a variable or type name ({@code is to specify which of them} 
	 * @param isTypeName - must be {@code true} for a type name and {@code false} for a
	 *     var/const name.
	 * @return a TypeMapEntry for a record type or {@code null}
	 */
	private TypeMapEntry identifyRecordType(String typeOrVarName, boolean isTypeName)
	{
		TypeMapEntry recordType = context.dynTypeMap.get((isTypeName ? ":" : "") + typeOrVarName);
		
		if (recordType != null && !recordType.isRecord()) {
				recordType = null;
		}
		
		return recordType;
	}

	// START KGU#20 2015-10-13: Code from above moved hitherto and formed to a method
	/**
	 * Prepares an editable variable table and has the Control update the display
	 * of variables with it
	 * 
	 * @param always - if {@code true} then {@link #delay} and {@link #step} won't hinder
	 *     the display, otherwise {@link #delay} 0 and non-step mode will impede it
	 */
	// START KGU#910 2021-01-10: Issue #909 centralized control about display opportunity
	//private void updateVariableDisplay() throws EvalError
	private void updateVariableDisplay(boolean always) throws EvalError
	// END KGU#910 2021-01-10
	{
		// START KGU#910 2021-01-10: Issue #909 centralized control about display opportunity
		if (!always && this.delay == 0 && !step) {
			return;
		}
		// END KGU#910 2021-01-10
		Vector<String[]> vars = new Vector<String[]>();
		for (int i = 0; i < context.variables.count(); i++)
		{
			String varName = context.variables.get(i);
			// START KGU#67 2015-11-08: We had to find a solution for displaying arrays in a sensible way
			//myVar.add(this.interpreter.get(this.variables.get(i)));
			Object val = context.interpreter.get(varName);
			String valStr = prepareValueForDisplay(val, context.dynTypeMap);
			// START KGU#542 2019-11-20: Enh. #739 - support enumeration types
			TypeMapEntry varType = context.dynTypeMap.get(varName);
			if (varType != null && varType.isEnum() && val instanceof Integer) {
				int testVal = ((Integer)val).intValue();
				String enumStr = decodeEnumValue(testVal, varType);
				if (enumStr != null) {
					if (enumStr.equals(varName)) {
						// This is the enumerator itself (a constant), so append the type name
						valStr += " (" + varType.typeName + ")";
					}
					else {
						// For variables just holding the enumarator value, just show the name instead
						valStr = enumStr;
					}
				}
			}
			// END KGU#542 2019-11-20
			// END KGU#67 2015-11-08
			vars.add(new String[]{varName, valStr});
		}
		this.control.updateVars(vars);
		// START KGU#2 (#9) 2015-11-14
		this.control.updateCallLevel(this.callers.size());
		// END#2 (#9) KGU 2015-11-14
	}
	// END KGU#20 2015-10-13
	
	// START KGU#67/KGU#68 2015-11-08: We have to present values in an editable way (recursively!)
	// START KGU#526 2018-08-01: Enh. #423 - new optional argument to improve record presentation
	//protected static String prepareValueForDisplay(Object val, HashMap<String)
	protected static String prepareValueForDisplay(Object val, HashMap<String, TypeMapEntry> typeMap)
	// END KGU#526 2018-08-01
	{
		String valStr = "";
		if (val != null)
		{
			valStr = val.toString();
			if (val instanceof ArrayList)
			{
				valStr = "{";
				ArrayList<?> valArray = (ArrayList<?>)val;
				for (int j = 0; j < valArray.size(); j++)
				{
					String elementStr = prepareValueForDisplay(valArray.get(j), typeMap);
					valStr = valStr + ((j > 0) ? ", " : "") + elementStr;
				}
				valStr = valStr + "}";
			}
			// START KGU#388 2017-09-14: Enh. #423
			// START KGU#526 2018-08-01: Enh. #423
			//if (val.getClass().getSimpleName().equals("HashMap")) {
			if (val instanceof HashMap) {
			// END KGU#526 2018-08-01
				// In case we have access to a type map provide the declared component order.
				HashMap<?, ?> hmVal = (HashMap<?, ?>)val;
				String typeName = String.valueOf(hmVal.get("§TYPENAME§"));
				valStr = typeName + "{";
				// START KGU#526 2018-08-01: Enh. #423 - Try to preserve component order
				TypeMapEntry typeInfo = null;
				int j = 0;
				if (typeMap != null && (typeInfo = typeMap.get(":"+typeName)) != null && typeInfo.isRecord()) {
					for (String compName: typeInfo.getComponentInfo(true).keySet()) {
						if (hmVal.containsKey(compName)) {
							String elementStr = prepareValueForDisplay(hmVal.get(compName), typeMap);
							valStr += ((j++ > 0) ? ", " : "") + compName + ": " + elementStr;
						}
					}
				}
				else {
				// END KGU#526 2018-08-01
					for (Entry<?, ?> entry: hmVal.entrySet())
					{
						if (entry.getKey() instanceof String) {
							String key = (String)entry.getKey();
							if (!key.startsWith("§")) {
								String elementStr = prepareValueForDisplay(entry.getValue(), typeMap);
								valStr += ((j++ > 0) ? ", " : "") + key + ": " + elementStr;
							}
						}
					}
				// START KGU#526 2018-08-01: Enh. #423 (continuation)
				}
				// END KGU#526 2018-08-01
				valStr = valStr + "}";
			}
			// END KGU#388 2017-09-14
			else if (val instanceof String)
			{
				// START KGU#285 2016-10-16: Bugfix #276
				valStr = valStr.replace("\\", "\\\\").replace("\"", "\\\"").replace("\n", "\\n");
				// END KGU#285 2016-10-16
				valStr = "\"" + valStr + "\"";
			}
			else if (val instanceof Character)
			{
				// START KGU#285 2016-10-16: Bugfix #276
				valStr = valStr.replace("\\", "\\\\").replace("'", "\\'").replace("\n", "\\n");
				// END KGU#285 2016-10-16
				valStr = "'" + valStr + "'";
			}
		}
		return valStr;
	}
	// END KGU#67/KGU#68 2015-11-08
	
	// START KGU#68 2015-11-06 - modified 2016-10-07 for improved thread-safety
	/**
	 * Tries to commit the variable manipulations prepared in the Control display
	 * and reports the manipulations to the Output Console Window.
	 * If errors occur, then the returned {@link StringList} will contain the respective
	 * messages.
	 * 
	 * @param newValues - a {@link HashMap} containing the names and new value strings
	 *     of manipulated variables.
	 * @return a {@link StringList} containing obtained evluation errors.
	 */
	@SuppressWarnings("unchecked")
	public StringList adoptVarChanges(HashMap<String,Object> newValues)
	{
		StringList errors = new StringList();
		String tmplManuallySet = control.lbManuallySet.getText();	// The message template
		for (HashMap.Entry<String, Object> entry: newValues.entrySet())
		{
			String varName = entry.getKey();
			try {
				TypeMapEntry type = context.dynTypeMap.get(varName);
				Object oldValue = context.interpreter.get(varName);
				Object newValue = entry.getValue();
				// START KGU#443 2017-10-29: Issue #439 Precaution against unnecessary value overwriting
				String oldValStr = prepareValueForDisplay(oldValue, context.dynTypeMap);
				if (oldValStr.equals(newValue.toString())) {
					// If there are no visible changes then we avoid reconstruction of the value
					// from string because this might lead to broken references without need.
					continue;
				}
				// END KGU#443 2017-10-29
				// START KGU#160 2016-04-12: Enh. #137 - text window output
				// START KGU#197 2016-05-05: Language support extended
				//this.console.writeln("*** Manually set: " + varName + " <- " + newValues[i] + " ***", Color.RED);
				if (this.console.logMeta()) {				
					this.console.writeln(tmplManuallySet.replace("%1", varName).replace("%2", newValue.toString()), Color.RED);
				}
				// END KGU#197 2016-05-05
				if (isConsoleEnabled)
				{
					this.console.setVisible(true);
				}
				// END KGU#160 2016-04-12

				if (oldValue != null && oldValue instanceof ArrayList<?>)
				{
					// In this case an initialisation expression ("{ ..., ..., ...}") is expected
					int oldSize = ((ArrayList<Object>)oldValue).size();
					//String asgnmt = "Object[] " + tmpVarName + " = " + newValue;
					//this.evaluateExpression(asgnmt, true, false);
					Object newObject = this.evaluateExpression(newValue.toString(), true, false);
					//context.interpreter.unset(tmpVarName);
					if (newObject instanceof ArrayList<?>) {
						int newSize = ((ArrayList<Object>)newObject).size();
						// First replace existing elements
						for (int i = 0; i < Math.min(oldSize, newSize); i++) {
							((ArrayList<Object>)oldValue).set(i, ((ArrayList<Object>)newObject).get(i));
						}
						// If the array has shrunk then get rid of obsolete elements
						for (int i = oldSize-1; i >= newSize; i--) {
							((ArrayList<Object>)oldValue).remove(i);
						}
						// If the element has grown then add the additional values
						for (int i = oldSize; i < newSize; i++) {
							((ArrayList<Object>)oldValue).add(((ArrayList<Object>)newObject).get(i));
						}
					}
					else {
						// FIXME check if the variable had explicitly been declared as Array - in this case refuse
						context.interpreter.set(varName, newObject);
					}
//					// Okay, but now we have to sort out some un-boxed strings
//					Object[] objectArray = (Object[]) interpreter.get(varName);
//					for (int j = 0; j < objectArray.length; j++)
//					{
//						Object content = objectArray[j];
//						if (content != null)
//						{
//							System.out.println("Updating " + varName + "[" + j + "] = " + content.toString());
//							this.interpreter.set("structorizer_temp", content);
//							this.interpreter.eval(varName + "[" + j + "] = structorizer_temp");
//						}
//					}
				}
				// START KGU#388 2017-10-08: Enh. #423
				else if (type != null && type.isRecord()) {
					// START KGU#439 2017-10-13: Issue #436 We must not break references
					//context.interpreter.set(varName, evaluateExpression((String)newValue, true));
					Object newObject = evaluateExpression((String)newValue, true, false);
					if (oldValue instanceof HashMap && newObject instanceof HashMap) {
						for (String key: type.getComponentInfo(true).keySet()) {
							if (!key.startsWith("§")) {
								if (((HashMap<String, Object>)newObject).containsKey(key)) {
									((HashMap<String, Object>)oldValue).put(key, ((HashMap<String, Object>)newObject).get(key));
								}
								else {
									((HashMap<String, Object>)oldValue).remove(key);
								}
							}
						}
					}
					else if (oldValue == null) {
						context.interpreter.set(varName, newObject);
					}
					// END KGU#439 2017-10-13
				}
				// START KGU#542 2019-11-21: Enh. #739 - support enum types
				else if (type != null && type.isEnum() && context.constants.containsKey(newValue)) {
					Object constVal = context.constants.get(newValue);
					if (constVal instanceof Integer && newValue.equals(this.decodeEnumValue((Integer)constVal, type))) {
						context.interpreter.set(varName, constVal);
					}
					else {
						setVarRaw(varName, (String)newValue);
					}
				}
				// END KGU#542 2019-11-21
				else
				{
					setVarRaw(varName, (String)newValue);
				}
				// END KGU#388 2017-10-08
			}
			catch (EvalError err) {
				// START KGU#1024 2022-01-05: Upgrade from bsh-2.0b6.jar to bsh-2.1.0.jar
				// START KGU#441 2017-10-13: Enh. #437
				//errors.add(varName + ": " + err.getMessage());
				// END KGU#441 2017-10-13
				//logger.log(Level.WARNING, "adoptVarChanges({}) on {0}: {1}", new Object[]{newValues, varName, err.getMessage()});
				String msg = err.getRawMessage();
				int pilcrowPos = -1;
				if (msg != null && (pilcrowPos = msg.indexOf(EVAL_ERR_PREFIX_SEPA)) > 0) {
					msg = msg.substring(0, pilcrowPos);
				}
				errors.add(varName + ": " + msg);
				logger.log(Level.WARNING, "adoptVarChanges({}) on {0}: {1}", new Object[]{newValues, varName, msg});
				// END KGU#1024 2022-01-05
			}
		}
		return errors;
	}
	// END KGU#68 2015-11-06
	
	// START KGU#542 2019-11-21: Enh. #739 Support for enumeration types
	/**
	 * Tries to return the named constant corresponding to the given code
	 * {@code testVal} in enumeration type {@code varType}.
	 * 
	 * @param testVal - the coded value
	 * @param varType - the identified enumeration type
	 * @return either the name of the constant or {@code null} if out of range
	 */
	public String decodeEnumValue(int testVal, TypeMapEntry varType) {
		int itemVal = 0;
		StringList enumInfo = varType.getEnumerationInfo();
		for (int j = 0; j < enumInfo.count(); j++) {
			String[] enumItem = enumInfo.get(j).split("\\s*=\\s*", 2);
			if (enumItem.length > 1) {
				try {
					Object e1 = context.interpreter.eval(enumItem[1]);
					if (e1 instanceof Integer && (Integer)e1 >= 0) {
						itemVal = ((Integer)e1).intValue();
					}
				}
				catch (EvalError ex) {}
			}
			if (testVal == itemVal) {
				return enumItem[0];
			}
			itemVal++;
		}
		return null;
	}
	// END KGU#542 2019-11-21
	
	// START KGU#375 2017-03-30: Auxiliary callback for Control
	public boolean isConstant(String varName)
	{
		return context.constants.containsKey(varName.trim());
	}
	// END KGU#375 2017-03-30
	
	// START KGU#542 2019-11-21: Enh. #739 support for enumerator types
	// START KGU#910 2021-01-07: Enh. #909 Also support nested enumerators
	/**
	 * Tries to retrieve the type of the given variable access path
	 * 
	 * @param varName - an access path - may be a single identifier or some
	 *     recursive application of component access or indices
	 * @return the dynamic type map entry for the variable path or {@code null}
	 */
	public TypeMapEntry getTypeForVariable(String varName)
	{
		StringList tokens = Syntax.splitLexically(varName, true);
		tokens.removeAll(" ");
		int nTokens = tokens.count();
		int pos = 1;
		if (nTokens == 0) {
			return null;
		}
		TypeMapEntry type = context.dynTypeMap.get(tokens.get(0));
		while (type != null && pos < nTokens) {
			if (type.isArray() && tokens.get(pos).equals("[")) {
				String typeStr = type.getCanonicalType(false, false);
				int nDims = 0;
				while (typeStr.charAt(nDims) == '@') {
					nDims++;
					if (!tokens.get(pos).equals("[") || (pos = tokens.indexOf("]", pos)) < 0) {
						return null;
					}
					pos++;
				}
				// The rest of typeStr should now be the name of the element type
				type = context.dynTypeMap.get(":" + typeStr.substring(nDims));
			} else if (type.isRecord() && tokens.get(pos++).equals(".")) {
				HashMap<String, TypeMapEntry> compInfo = type.getComponentInfo(false);
				if (compInfo != null) {
					type = compInfo.get(tokens.get(pos++));
				}
				else {
					return null;
				}
			}
			else {
				return null;
			}
		}
		return type;
	}
	// END KGU#910 2021-01-07

	/**
	 * Checks if the variable access path {@code varName} represents an
	 * enumeration type and if so returns the list of declared value names
	 * 
	 * @param varName - an access path - may be a single identifier or some
	 *     recursive application of component access or indices
	 * @return either the StringList of value names or {@code null}
	 */
	public StringList getEnumeratorValuesFor(String varName)
	{
		// START KGU#910 2021-01-07: Enh. #909 Also support nested enumerators
		//TypeMapEntry type = context.dynTypeMap.get(varName);
		TypeMapEntry type = getTypeForVariable(varName);
		// END KGU#910 2021-01-07
		if (type == null || !type.isEnum()) {
			return null;
		}
		StringList names = type.getEnumerationInfo();
		for (int i = 0; i < names.count(); i++) {
			int posEqu = names.get(i).indexOf('=');
			if (posEqu >= 0) {
				names.set(i, names.get(i).substring(0, posEqu).trim());
			}
		}
		return names;
	}
	// END KGU#542 2019-11-21

	public void start(boolean useSteps)
	{
		paus = useSteps;
		step = useSteps;
		stop = false;

		control.updateVars(new Vector<String[]>());
		
		running = true;
		Thread runner = new Thread(this, "Player");
		runner.start();
	}
	
	// START KGU#43 2015-10-12 New method for breakpoint support
	private boolean checkBreakpoint(Element element)
	{
		// START KGU#213 2016-08-01: Enh. #215
		//boolean atBreakpoint = element.isBreakpoint();
		boolean atBreakpoint = element.triggersBreakNow();
		// END KGU#213 2016-08-01
		// START KGU#276 2016-11-19: Issue #267: in paused mode we should move the focus to the current element
		if (delay > 0 || step || atBreakpoint) {
			diagram.redraw(element);
		}
		// END KGU#276 2016-11-19
		if (atBreakpoint) {
			// START KGU#379 2017-04-12: Bugfix #391 moved to waitForNext()
			//control.setButtonsForPause();
			// START KGU#907 2021-01-04: Enh. #906
			//control.setButtonsForPause(false);	// This avoids interference with the pause button
			control.setButtonsForPause(false,	// This avoids interference with the pause button
					element instanceof Call);	// This re-dedicates the pause button and the step button
			// END KGU#907 2021-01-04
			// END KGU#379 2017-04-12
			this.setPaus(true);
		}
		return atBreakpoint;
	}
	// END KGU#43 2015-10-12
	
	// START KGU#907 2021-01-04: Enh. #906
	/**
	 * If there is a currently executed Call then flags for pausing after completion
	 * Clears the {@link #currentCall} slot immediately
	 */
	public void ensurePauseAfterCall()
	{
		if (currentCall != null) {
			currentCall.pauseAfterCall = true;
			currentCall = null;
		}
	}
	// END KGU#907 2021-01-04

	// START KGU 2015-10-13: Decomposed this "monster" method into Element-type-specific subroutines
	private String step(Element element)
	{
		String trouble = new String();
		// START KGU#277 2016-10-13: Enh. #270: skip the element if disabled
		if (element.isDisabled(true)) {
			return trouble;
		}
		// END KGU#277 2016-10-13
		
		element.executed = true;
		// START KGU#143 2016-01-21: Bugfix #114 - make sure no compromising editing is done
		diagram.doButtons();
		// END KGU#143 2016-01-21
		// START KGU#43 2015-10-12: If there is a breakpoint switch to step mode before delay
		// START KGU#665 2019-02-26: Bugfix #687 a breakpointed Repeat loop must not pause when entered
		//checkBreakpoint(element);
		if (!(element instanceof Repeat)) {
			checkBreakpoint(element);
		}
		// END KGU#665 2019-02-26
		// END KGU#43 2015-10-12

		// START KGU#477 2017-12-10: Enh. #487 - check continuation of 
		if (!(element instanceof Instruction) || !((Instruction)element).isMereDeclaratory()) {
			this.lastDeclarationSurrogate = null;
		}
		else if (this.lastDeclarationSurrogate == null) {
			this.lastDeclarationSurrogate = (Instruction)element;
		}
		else if (Element.E_HIDE_DECL) {
			this.lastDeclarationSurrogate.executed = true;
		}
		// END KGU#477 2017-12-10
		// START KGU#907 2021-01-04: Enh. #906
		if (element instanceof Call) {
			this.currentCall = (Call)element;
		}
		else {
			this.currentCall = null;
		}
		// END KGU#907 2021-01-04
		// The Root element, REPEAT loop, and TRY block won't be delayed or halted in the beginning except by their members
		if (element instanceof Root)
		{
			trouble = stepRoot((Root)element);
		} else if (element instanceof Repeat)
		{
			trouble = stepRepeat((Repeat)element);
		}
		// START KGU#686 2019-03-16: Enh. #56
		else if (element instanceof Try) {
			trouble = stepTry((Try)element);
		}
		// END KGU#686 2019-03-16
		else 
		{
			// Delay or wait (in case of step mode or breakpoint) before
			delay();
			// START KGU#907 2021-01-04: Enh. #906
			this.currentCall = null;
			// END KGU#907 2021-01-04
			
			// START KGU#2 2015-11-14: Separate execution for CALL elements to keep things clearer
			//if (element instanceof Instruction)
			if (element instanceof Call)
			{
				trouble = stepCall((Call)element);
			}
			// START KGU#78 2015-11-25: Separate handling of JUMP instructions
			else if (element instanceof Jump)
			{
				trouble = stepJump((Jump)element);
			}
			// END KGU#78 2015-11-25
			else if (element instanceof Instruction)
			// END KGU#2 2015-11-14
			{
				trouble = stepInstruction((Instruction)element);
			} else if (element instanceof Case)
			{
				trouble = stepCase((Case)element);
			} else if (element instanceof Alternative)
			{
				trouble = stepAlternative((Alternative)element);
			} else if (element instanceof While)
			{
				trouble = stepWhile(element, false);
			} else if (element instanceof For)
			{
				trouble = stepFor((For)element);
			}
			// START KGU#44/KGU#47 2015-10-13: Obviously, Forever loops and Parallel sections had been forgotten
			else if (element instanceof Forever)
			{
				trouble = stepWhile(element, true);
			}
			else if (element instanceof Parallel)
			{
				trouble = stepParallel((Parallel)element);
			}
			// END KGU#44/KGU#47 2015-10-13
		}
		if (trouble.equals("")) {
			element.executed = false;
			// START KGU#117 2016-03-07: Enh. #77
			element.checkTestCoverage(false);
			// END KGU#117 2016-03-07
			// START KGU#156 2016-03-11: Enh. #124
			// Increment the execution counters
			element.countExecution();
			// END KGU#156 2016-03-11
		}
		return trouble;
	}

	private String stepRoot(Root element)
	{
		// KGU 2015-11-25: Was very annoying to wait here in step mode
		// and we MUST NOT re-initialize the diagramControllers on a subroutine!
		if ((diagramControllers != null || !step) && callers.isEmpty())
		{
			// START KGU#448 2017-10-28: Enh. #443 use the internal interface, not the diagram API
			//getExec("init(" + delay + ")");
			initRootExecDelay();
			// END KGU#448 2017-10-28
		}

		element.waited = true;

		// START KGU#117 2016-03-07: Enh. #77 - consistent subqueue handling
		String trouble = stepSubqueue(element.children, false);
		// END KGU#117 2016-03-07

		return trouble;
	}

	private String stepInstruction(Instruction element)
	{
		String trouble = new String();

		// START KGU#413 2017-06-09: Enh. #416 allow user-defined line concatenation
		//StringList sl = element.getText();
		StringList sl = element.getUnbrokenText();
		// END KGU#413 2017-06-09
		// START KGU#477 2017-12-10: Enh. #487 - special treatment for declaration sequences
		int initialStepCount = element.getExecStepCount(false);
		// END KGU#477 2017-12-10
		int i = 0;

		// START KGU#569 2018-08-06: Issue #577 - circumvent GUI trouble on window output
		boolean repeated = false;
		// END KGU#569 2018-08-06
		// START KGU#77/KGU#78 2015-11-25: Leave if some kind of leave statement has been executed
		//while ((i < sl.count()) && trouble.equals("") && (stop == false))
		while ((i < sl.count()) && trouble.equals("") && (stop == false) &&
				!context.returned && leave == 0)
		// END KGU#77/KGU#78 2015-11-25
		{
			String cmd = sl.get(i).trim();
			// START KGU#388 2017-09-13: Enh. #423 We shouldn't do this for type definitions
			//cmd = convert(cmd).trim();
			// END KGU#388 2017-09-13
			// START KGU#569 2018-08-06: Issue #577 - circumvent GUI trouble on window output
			boolean isOutput = false;
			boolean outputDone = false;
			// END KGU#569 2018-08-06
			try
			{
				// START KGU#508 2018-03-19: Bugfix #525 operation count for all non-typedefs
				boolean isTypeDef = false;
				// END KGU#508 2018-03-19
				
				// START KGU#809 2020-02-20: Issue #822 (derived from #819) Just skip empty lines
				if (cmd.trim().isEmpty()) {
					i++;
					continue;
				}
				// END KGU#809 2020-02-20
				
				// START KGU#490 2018-02-07: Bugfix #503 - we should first rule out input, output instructions, and JUMPs
				//if (!Instruction.isTypeDefinition(cmd, context.dynTypeMap)) {
				//	cmd = convert(cmd).trim();
				// Input (keyword should only trigger this if positioned at line start)
				if (cmd.matches(
						this.getKeywordPattern(Syntax.getKeyword("input")) + "([\\W].*|$)"))
				{
					trouble = tryInput(cmd);
				}
				// output (keyword should only trigger this if positioned at line start)
				else if (cmd.matches(
						this.getKeywordPattern(Syntax.getKeyword("output")) + "([\\W].*|$)"))
				{
					// START KGU#569 2018-08-06: Issue #577 - circumvent GUI trouble on window output
					isOutput = true;
					// END KGU#569 2018-08-06
					trouble = tryOutput(cmd);
					// START KGU#569 2018-08-06: Issue #577 - circumvent GUI trouble on window output
					outputDone = true;
					// END KGU#569 2018-08-06
				}
				// return statement
				// The "return" keyword ought to be the first word of the instruction,
				// comparison should not be case-sensitive while Syntax.preReturn isn't fully configurable,
				// but a separator would be fine...
				else if (cmd.matches(
						this.getKeywordPattern(Syntax.getKeywordOrDefault("preReturn", "return")) + "([\\W].*|$)"))
				{		 
					trouble = tryReturn(cmd.trim());
				}
				else 
				// START KGU#388 2017-09-13: Enh. #423 We shouldn't do this for type definitions
				if (!Instruction.isTypeDefinition(cmd, context.dynTypeMap)) {
					cmd = convert(cmd, false).trim();	// Do the string comparison analysis after decomposition!
				// END KGU#388 2017-09-13
				// END KGU#490 2018-02-07

					// START KGU#417 2017-06-30: Enh. #424 (Turtleizer functions introduced)
					// FIXME (KGU#490): Is this too early?
					cmd = this.evaluateDiagramControllerFunctions(cmd);
					// END KGU#417 2017-06-30

					// assignment?
					boolean isBasic = false;
					// START KGU#377 2017-03-30: Bugfix
					//if (cmd.indexOf("<-") >= 0)
					if (Syntax.splitLexically(cmd, true).contains("<-"))
					// END KGU#377 2017-03-30: Bugfix
					{
						trouble = tryAssignment(cmd, element, i);
					}
					// START KGU#332 2017-01-17/19: Enh. #335 - tolerate a Pascal variable declaration
					else if (cmd.matches("^var\\s.+?:.*") || (isBasic = cmd.matches("^dim\\s.+? as .*"))) {
						// START KGU#388 2017-09-14: Enh. #423
						element.updateTypeMapFromLine(this.context.dynTypeMap, cmd, i);
						// END KGU#388 2017-09-14
						String delim1 = isBasic ? "dim" : "var";
						String delim2 = isBasic ? " as " : ":";
						StringList varNames = StringList.explode(cmd.substring(delim1.length(), cmd.indexOf(delim2)), ",");
						for (int j = 0; j < varNames.count(); j++) {
							// START KGU#910 2021-01-10: Bugfix #909 For performance reasons postpone display
							//setVar(varNames.get(j), null);
							setVar(varNames.get(j).trim(), null, false);
							// END KGU#910 2021-01-10
						}
						// START KGU#910 2021-01-10: Bugfix #909 postponed display
						if (!varNames.isEmpty()) {
							updateVariableDisplay(false);
						}
						// END KGU#910 2021-01-10
					}
					// END KGU#332 2017-01-17/19
					else
					{
						// START KGU#490 2018-02-08: Bugfix #503 - we haven't converted string comp any longer before
						cmd = this.convertStringComparison(cmd);
						// END KGU#490 2018-02-08
						trouble = trySubroutine(cmd, element);
					}
				// START KGU#388 2017-09-13: Enh. #423
				}
				else {
					// START KGU#508 2018-03-19: Bugfix #525 operation count for non-typedefs
					// We don't increment the total execution count here - this is regarded as a non-operation
					isTypeDef = true;
					// END KGU#508 2018-03-19
					element.updateTypeMapFromLine(this.context.dynTypeMap, cmd, i);
					// START KGU#542 2019-11-17: Enh. #739 - In case of an enum type definition we have to assign the constants
					String typeDescr = cmd.substring(cmd.indexOf('=')+1).trim();
					if (TypeMapEntry.MATCHER_ENUM.reset(typeDescr).matches()) {
						isTypeDef = false;	// Is to be counted as an ordinary instruction (costs even more)
						HashMap<String, String> enumItems = context.root.extractEnumerationConstants(cmd);
						if (enumItems == null) {
							trouble = Control.msgInvalidEnumDefinition.getText().replace("%", typeDescr);
						}
						else {
							// START KGU#910 2021-01-10: Bugfix #909 Postpone the display for performance reasons
							boolean displayLater = false;
							// END KGU#910 2021-01-10
							for (Entry<String,String> enumItem: enumItems.entrySet()) {
								String constName = enumItem.getKey();
								// This is the prefixed value
								String enumValue = enumItem.getValue();
								// Check whether the constant may be set or confirmed
								String oldVal = context.root.constants.put(constName, enumValue);
								if (oldVal != null && !enumValue.equals(oldVal) || context.constants.containsKey(constName)) {
									// There had been a differing value before
									trouble = control.msgConstantRedefinition.getText().replace("%", constName);
									break;
								}
								else {
									// This is the pure value (ought to be an integral literal)
									Object trueValue = context.interpreter.eval(context.root.getConstValueString(constName));
									// Now establish the value in the interpreter and the variable display
									// START KGU#910 2021-01-10: Bugfix #909 Postpone the display for performance reasons
									//setVar("const " + constName, trueValue);
									setVar("const " + constName, trueValue, false);
									displayLater = true;
									// END KGU#910 2021-01-10
								}
							}
							// START KGU#910 2021-01-10: Bugfix #909 Postpone the display for performance reasons
							if (displayLater) {
								updateVariableDisplay(false);
							}
							// END KGU#910 2021-01-10
						}
					}
					// END KGU#542 2019-11-17
				}
				// END KGU#388 2017-09-13
				// START KGU#156/KGU#508 2018-03-19: Enh. #124, bugfix #525 - this has to be done for all non-typedefs
				if (!isTypeDef) {
					element.addToExecTotalCount(1, true);	// For the instruction line
				}
				// END KGU#156/KGU#508 2018-03-19
				// START KGU#271: 2016-10-06: Bugfix #261: Allow to step and stop within an instruction block (but no breakpoint here!) 
				if ((i+1 < sl.count()) && trouble.equals("") && (stop == false)
						&& !context.returned && leave == 0)
				{
					delay();
				}
				// END KGU#271 2016-10-06
				// START KGU#569 2018-08-06: Issue #577 - circumvent GUI trouble on window output
				repeated = false;
				// END KGU#569 2018-08-06
			} catch (EvalError ex)
			{
				// START KGU#1024 2022-01-05: Upgrade from bsh-2.0b6.jar to bsh-2.1.0.jar
				//trouble = ex.getLocalizedMessage();
				//if (trouble == null) trouble = ex.getMessage();
				trouble = ex.getRawMessage();
				int pilcrowPos = -1;
				if (trouble != null && (pilcrowPos = trouble.indexOf(EVAL_ERR_PREFIX_SEPA)) > 0) {
					trouble = trouble.substring(0, pilcrowPos);
				}
				// END KGU#1024 2022-01-05
				if (trouble.endsWith("TargetError")) {
					String errorText = ex.getErrorText();
					int leftParPos = errorText.indexOf('(');
					int rightParPos = errorText.lastIndexOf(')');
					if (errorText.startsWith("throw") && leftParPos >= 0 && rightParPos > leftParPos) {
						errorText = errorText.substring(leftParPos+1,  rightParPos).trim();
					}
					trouble = trouble.replace("TargetError", errorText);
				}
			}
			catch (Exception ex)
			{
				// START KGU#569 2018-08-06: Issue #577 - Might be some trouble resulting from the output console...
				// (Sometimes there occurred asynchronous NullPointerExceptions from the OutputConsole textPane here)
				//trouble = ex.getLocalizedMessage();
				//if (trouble == null || trouble.length() < 5) trouble = ex.getMessage();
				//if (trouble == null || trouble.length() < 5) trouble = ex.toString();
				logger.log(Level.WARNING, "Unspecific error during execution of " + element.toString(), ex);
				if (trouble.isEmpty() && isOutput && !repeated && JOptionPane.showConfirmDialog(
						this.control, Control.msgGUISyncFault.getText().replace("%", cmd),
						control.msgTitleError.getText(),
						JOptionPane.YES_NO_OPTION) == JOptionPane.YES_OPTION) {
					if (!outputDone) {
						// Try to repeat it once
						i--;
						repeated = true;
					}
					// Otherwise ignore it since execution was done.
				}
				else {
					trouble = ex.getLocalizedMessage();
					if (trouble == null || trouble.length() < 5) trouble = ex.getMessage();
					if (trouble == null || trouble.length() < 5) trouble = ex.toString();
				}
				// END KGU#569 2018-08-06
			}
			i++;
		} // while ((i < sl.count()) && trouble.equals("") ...)
		if (trouble.equals(""))
		{
			element.executed = false;
			// START KGU#477 2017-12-10: Enh. #487 - special treatment for declaration sequences
			if (this.lastDeclarationSurrogate != null && this.lastDeclarationSurrogate != element) {
				this.lastDeclarationSurrogate.executed = false;
				this.lastDeclarationSurrogate.addToExecTotalCount(element.getExecStepCount(false) - initialStepCount, false);
			}
			// END KGU#477 2017-12-10
		}
		return trouble;
	}
	
	// START KGU#2 2015-11-14: Separate dedicated implementation for "foreign calls"
	private String stepCall(Call element)
	{
		String trouble = new String();

		// START KGU#413 2017-06-09: Enh. #416 allow user-defined line concatenation
		//StringList sl = element.getText();
		StringList sl = element.getUnbrokenText();
		// END KGU#413 2017-06-09
		int i = 0;

		// START KGU#117 2016-03-10: Enh. #77
		boolean wasSimplyCovered = element.simplyCovered;
		boolean wasDeeplyCovered = element.deeplyCovered;
		boolean allSubroutinesCovered = true;
		// END KGU#117 2016-03-10

		// START KGU#77 2015-11-11: Leave if a return statement has been executed
		//while ((i < sl.count()) && trouble.equals("") && (stop == false))
		while ((i < sl.count()) && trouble.equals("") && (stop == false) && !context.returned)
		// END KGU#77 2015-11-11
		{
			String cmd = sl.get(i);
			// START KGU#809 2020-04-28: Issue #822 Sensible error messages on empty lines
			if (cmd.trim().isEmpty()) {
				trouble = Control.msgIllegalEmptyLine.getText();
				break;
			}
			// END KGU#809 2020-04-28
			// cmd=cmd.replace(":=", "<-");
			// START KGU#490 2018-02-08: Bugfix #503 - postpone string comparison conversion 
			//cmd = convert(cmd);
			cmd = convert(cmd, !Instruction.isAssignment(cmd));
			// END KGU#490 2018-02-08

			try
			{
				// START KGU#117 2016-03-08: Enh. #77
				element.deeplyCovered = false;
				// END KGU#117 2016-03-08

				// START KGU 2015-10-12: Allow to step within an instruction block (but no breakpoint here!) 
				if (i > 0)
				{
					// START KGU#907 2021-01-04: Enh. #907 different behaviour on stepping Calls
					//delay();
					this.currentCall = element;
					delay();
					this.currentCall = null;
					// END KGU#907 2021-01-04
				}
				// END KGU 2015-10-12

				// START KGU#417 2017-06-30: Enh. #424
				cmd = this.evaluateDiagramControllerFunctions(cmd);
				// END KGU#417 2017-06-30

				// assignment?
				// START KGU#377 2017-03-30: Bugfix
				//if (cmd.indexOf("<-") >= 0)
				if (Syntax.splitLexically(cmd, true).contains("<-"))
				// END KGU#377 2017-03-30: Bugfix
				{
					trouble = tryAssignment(cmd, element, i);
				}
				else
				{
					trouble = trySubroutine(cmd, element);
				}
				
				// START KGU#117 2016-03-08: Enh. #77
				allSubroutinesCovered = allSubroutinesCovered && element.deeplyCovered;
				// END KGU#117 2016-03-08
			} catch (EvalError ex)
			{
				// START KGU#1024 2022-01-05: Upgrade bsh-2.0b6.jar to bsh-2.1.0.jar
				//trouble = ex.getLocalizedMessage();
				//if (trouble == null) trouble = ex.getMessage();
				trouble = ex.getRawMessage();
				int pilcrowPos = -1;
				if (trouble != null && (pilcrowPos  = trouble.indexOf(EVAL_ERR_PREFIX_SEPA)) > 0) {
					trouble = trouble.substring(0, pilcrowPos);
				}
				// END KGU#1024 2022-01-05
			}

			i++;
			// Among the lines of a single instruction element there is no further breakpoint check!
			// START KGU#907 2021-01-04: Enh. #906 ... but a specific pause check
			if (element.pauseAfterCall) {
				setPaus(true);
				element.pauseAfterCall = false;
			}
			// END KGU#907 2021-01-04
		}
		if (trouble.equals(""))
		{
			element.executed = false;
			// START KGU#117 2016-03-08: Enh. #77
			element.simplyCovered = true;	// (Should already have been set)
			element.deeplyCovered = wasDeeplyCovered || allSubroutinesCovered;
			if (!wasDeeplyCovered && allSubroutinesCovered ||
					!wasSimplyCovered)
			{
				element.checkTestCoverage(true);
			}
			// END KGU#117 2016-03-08
		}
		return trouble;
	}
	// END KGU#2 2015-11-14

	// START KGU#78 2015-11-25: Separate dedicated implementation for JUMPs
	private String stepJump(Jump element)
	{
		String trouble = new String();

		// START KGU#413 2017-06-09: Enh. #416 allow user-defined line concatenation
		//StringList sl = element.getText();
		StringList sl = element.getUnbrokenText();
		// END KGU#413 2017-06-09
		boolean done = false;

		// START KGU#380 2017-04-14: #394 Radically rewritten and simplified (no multi-line evaluation anymore)
		// Leave?
		if (element.isLeave()) {
			int nLevels = element.getLevelsUp();
			if (nLevels < 1) {
				String argument = sl.get(0).trim().substring(Syntax.getKeyword("preLeave").length()).trim();
				trouble = control.msgIllegalLeave.getText().replace("%1", argument);				
			}
			else {
				this.leave += nLevels;
				done = true;
			}
		}
		// Unstructured return?
		else if (element.isReturn()) {
			try {
				// START KGU#417 2017-06-30: Enh. #424
				//trouble = tryReturn(convert(sl.get(0)));
				String cmd = convert(sl.get(0));
				cmd = this.evaluateDiagramControllerFunctions(cmd);
				trouble = tryReturn(cmd);
				// END KGU#417 2017-06-30
				done = true;			
			}
			catch (Exception ex)
			{
				trouble = ex.getLocalizedMessage();
				if (trouble == null) trouble = ex.getMessage();
			}
		}
		// Exit from entire program?
		else if (element.isExit()) {
			StringList tokens = Syntax.splitLexically(sl.get(0).trim(), true);
			// START KGU#365/KGU#380 2017-04-14: Issues #380, #394 Allow arbitrary integer expressions now
			//tokens.removeAll("");
			tokens.remove(0);	// Get rid of the keyword...
			String expr = tokens.concatenate().trim();
			// END KGU#380 2017-04-14
			// Get exit value
			int exitValue = 0;
			if (!expr.isEmpty()) {	// KGU 2020-02-20 issue #   we tolerate omitted exit value (defaults to 0)
				try {
					// START KGU 2017-04-14: #394 Allow arbitrary integer expressions now
					//Object n = interpreter.eval(tokens.get(1));
					// START KGU#417 2017-06-30: Enh. #424
					expr = this.evaluateDiagramControllerFunctions(expr);
					// END KGU#417 2017-06-30
					Object n = this.evaluateExpression(expr, false, false);
					// END KGU 2017-04-14
					if (n instanceof Integer)
					{
						exitValue = ((Integer) n).intValue();
					}
					else
					{
						// START KGU#197 2016-07-27: More localization support
						//trouble = "Inappropriate exit value: <" + (n == null ? tokens.get(1) : n.toString()) + ">";
						trouble = control.msgWrongExit.getText().replace("%1",
								"<" + (n == null ? expr : n.toString()) + ">");
						// END KGU#197 2016-07-27
						// START KGU#686 2019-03-18: Enh. #56 must not be caught
						// END KGU#686 2019-03-18
					}
				}
				catch (EvalError ex)
				{
					// START KGU#197 2016-07-27: More localization support (Updated 32016-09-17)
					//trouble = "Wrong exit value: " + ex.getMessage();
					// START KGU#1024 2022-01-05: Upgrade bsh-2.0b6.jar to bsh-2.1.0.jar
					//String exMessage = ex.getLocalizedMessage();
					//if (exMessage == null) exMessage = ex.getMessage();
					String exMessage = ex.getRawMessage();
					int pilcrowPos = -1;
					if (exMessage != null && (pilcrowPos  = exMessage.indexOf(EVAL_ERR_PREFIX_SEPA)) > 0) {
						exMessage = exMessage.substring(0, pilcrowPos);
					}
					// END KGU#1024 2022-01-05
					trouble = control.msgWrongExit.getText().replace("%1", exMessage);
					// END KGU#197 2016-07-27
				}
			}
			if (trouble.isEmpty())
			{
				// START KGU#197 2016-07-27: More localization support
				//trouble = "Program exited with code " + exitValue + "!";
				trouble = control.msgExitCode.getText().replace("%1",
						Integer.toString(exitValue));
				// END KGU#197 2016-07-27
				// START KGU#117 2016-03-07: Enh. #77
				element.checkTestCoverage(true);
				// END KGU#117 2016-03-07
				// START KGU#808 2020-02-20: Bugfix #820 this flag must be set lest a try block should catch it
				this.isExited = true;
				// END KGU#808 2020-02-20
			}
			done = true;
		}
		// START KGU#686 2019-03-18: Enh. #56 throw instructions introduced
		else if (element.isThrow()) {
			try {
				String expr = sl.get(0).trim().substring(Syntax.getKeyword("preThrow").length()).trim();
				if (expr.isEmpty()) {
					trouble = RETHROW_MESSAGE;
				}
				else {
					Object argVal = null;
					try {
						String temp = this.evaluateDiagramControllerFunctions(convert(expr));
						argVal = this.evaluateExpression(temp, temp.contains("{"), false);
					}
					catch (Exception ex) {}
					if (argVal != null) {
						trouble = argVal.toString();
					}
					else {
						trouble = expr;
					}
				}
				if (console.logMeta()) {
					console.writeln("*** " + Control.msgThrown.getText().
							replace("%1", this.stackTrace.get(this.stackTrace.count()-1)).
							replace("%2", Integer.toString(this.stackTrace.count()-1)).
							replace("%3", trouble), Color.RED);
				}
			}
			catch (Exception ex)
			{
				if ((trouble = ex.getLocalizedMessage()) == null && (trouble = ex.getMessage()) == null || trouble.trim().isEmpty()) {
					trouble = ex.toString();
				}
			}
		}
		// END KGU#686 2019-03-18
		// Anything else is an error
		else
		{
			// START KGU#197 2016-07-27: More localization support
			//trouble = "Illegal content of a Jump (i.e. exit) instruction: <" + cmd + ">!";
			trouble = control.msgIllegalJump.getText().replace("%1", sl.concatenate(" <nl> "));
			// END KGU#197 2016-07-27
		}
		// END KGU#380 2017-04-14
			
		if (done && leave > context.loopDepth)
		{
			// START KGU#197 2016-07-27: More localization support
			trouble = "Too many levels to leave (actual depth: " + context.loopDepth + " / specified: " + leave + ")!";
			trouble = control.msgTooManyLevels.getText().
					replace("%1", Integer.toString(context.loopDepth)).
					replace("%2", Integer.toString(leave));
			// END KGU#197 2016-07-27
		}			
		if (trouble.equals(""))
		{
			// START KGU#156 2016-03-11: Enh. #124
			element.addToExecTotalCount(1, true);	// For the jump
			//END KGU#156 2016-03-11
			element.executed = false;
		}
		return trouble;
	}
	// END KGU#78 2015-11-25
	
	// START KGU#417 2017-06-29: Enh. #424 New mechanism to pre-evaluate Turtleizer functions
	private String evaluateDiagramControllerFunctions(String expression) throws EvalError
	{
		if (diagramControllers != null) {
			// Now, several ones of the functions offered by diagramController might
			// occur at different nesting depths in the expression. So we must find
			// and evaluate them from innermost to outermost.
			// We advance from right to left, this way we will evaluate deeper nested
			// functions first.
			// Begin with collecting all possible occurrence positions
			StringList tokens = Syntax.splitLexically(expression, true);
			LinkedList<Integer> positions = new LinkedList<Integer>();
			int pos = tokens.count();
			while ((pos = tokens.lastIndexOf("(", pos-1)) >= 0) {
				String token = null;
				while (pos > 0 && (token = tokens.get(--pos).trim()).isEmpty());
				if (pos >= 0 && token != null && this.controllerFunctionNames.contains(token.toLowerCase())) {
					// START KGU#592 2018-10-02: Bugfix #617 The evaluation is to be done in reverse order as well
					//positions.addFirst(pos);
					positions.addLast(pos);
					// END KGU#591 2018-10-02
				}
			}
			Iterator<Integer> iter = positions.iterator();
			try {
				while (iter.hasNext()) {
					pos = iter.next();
					String fName = tokens.get(pos).toLowerCase();
					StringList exprTail = tokens.subSequence(tokens.indexOf("(", pos+1)+1, tokens.count());
					StringList args = Element.splitExpressionList(exprTail, ",", false);
					int nArgs = args.count();
					String fSign = fName + "#" + nArgs;
					DiagramController controller = this.controllerFunctions.get(fSign);
					// START KGU#592 2018-10-04 - Bugfix #617 If the signature doesn't match exactly then skip
					// START KGU#911 2021-01-11: Enh. #910 - also make sure the controller is included
					//if (controller != null) {
					if (checkController(controller)) {
					// END KGU#911 2021-01-11
					// END KGU#592 2018-10-04
						//Method function = controller.getFunctionMap().get(fSign);
						// Now we must know what is beyond the function call (the tail)
						String tail = "";
						StringList parts = Element.splitExpressionList(exprTail, ",", true);
						if (parts.count() > nArgs) {
							tail = parts.get(parts.count()-1).trim();
						}
						Object argVals[] = new Object[nArgs];
						for (int i = 0; i < nArgs; i++) {
							// While the known controller functions haven't got (complex) arguments we may neglect initializers
							argVals[i] = this.evaluateExpression(args.get(i), false, false);
						}
						// Passed till here, we try to execute the function - this may throw a FunctionException
						Object result = controller.execute(fName, argVals);
						tokens.remove(pos, tokens.count());
						//tokens.add(controller.castArgument(result, function.getReturnType()).toString());
						// START KGU#898 2020-12-25: Bugfix #898 - we must put the results in parentheses
						//tokens.add(result.toString());
						tokens.add("(");
						// START KGU#911 2021-01-10: Enh. #910 worked only for numeric objects
						//tokens.add(result.toString());
						tokens.add(prepareValueForDisplay(result, null));
						// END KGU#911 2021-01-10
						tokens.add(")");
						// END KGU#898 2020-12-25
						if (!tail.isEmpty()) {
							tokens.add(Syntax.splitLexically(tail.substring(1), true));
						}
					// START KGU#592 2018-10-04 - Bugfix #617 (continued)
					}
					// END KGU#592 2018-10-04
				}
			}
			catch (EvalError ex) {
				throw ex;
			}
			catch (Exception ex) {
				// Convert other errors into EvalError
				EvalError err = new EvalError(ex.toString(), null, null);
				err.setStackTrace(ex.getStackTrace());
				throw err;
			}

			expression = tokens.concatenate();
		}
		return expression;
	}
	// END KGU#417 2017-06-29
	
	// START KGU 2015-11-11: Equivalent decomposition of method stepInstruction
	/**
	 * Submethod of {@link #stepInstruction(Instruction)}, handling an assignment.
	 * Also updates the dynamic type map.
	 * 
	 * @param cmd - the (assignment) instruction line, may also contain declarative parts
	 * @param instr - the Instruction element
	 * @param lineNo - the line number of the current assignment (for the type resgistration)
	 * @return a possible error message (for errors not thrown as EvalError)
	 * 
	 * @throws EvalError
	 */
	private String tryAssignment(String cmd, Instruction instr, int lineNo) throws EvalError
	{
		String trouble = "";
		Object value = null;
		// KGU#2: In case of a Call element, we allow an assignment with just the subroutine call on the
		// right-hand side. This makes it relatively easy to detect and prepare the very subroutine call,
		// in contrast to possible occurrences of such foreign function calls at arbitrary expression depths,
		// combined, nested etc.
		// START KGU#375 2017-03-30: Enh. #388 - be constant-aware (clone constant arrays in the expression)
//		String varName = cmd.substring(0, cmd.indexOf("<-")).trim();
//		String expression = cmd.substring(
//				cmd.indexOf("<-") + 2, cmd.length()).trim();
		StringList tokens = Syntax.splitLexically(cmd, true);
		int posAsgnOpr = tokens.indexOf("<-");
		String leftSide = tokens.subSequence(0, posAsgnOpr).concatenate().trim();
		tokens.remove(0, posAsgnOpr+1);
		// START KGU#490 2018-02-08: Bugfix #503 - we must apply string comparison conversion after decomposition#
		// FIXME: this repeated tokenization is pretty ugly - we need a syntax tree...
		// DEBUG
		//StringBuilder problems = new StringBuilder();
		//ExprParser.getInstance().parse(tokens.concatenate(), problems);
		tokens = Syntax.splitLexically(this.convertStringComparison(tokens.concatenate().trim()), true, true);
		// END KGU#490 2018-02-08
		// Watch out for constant arrays or records
		for (int i = 0; i < tokens.count(); i++) {
			String token = tokens.get(i);
			Object constVal = context.constants.get(token);
			if (constVal instanceof ArrayList<?>) {
				// Let a constant array be replaced by its clone, so we avoid structure
				// sharing, which would break the assurance of constancy.
				tokens.set(i, "copyArray(" + token + ")");
			}
			// START KGU#388 2017-09-13: Enh. #423 support records, too
			else if (constVal instanceof HashMap<?, ?>) {
				// Let a constant record be replaced by its clone, so we avoid structure
				// sharing, which would break the assurance of constancy.
				tokens.set(i, "copyRecord(" + token + ")");
			}
			// END KGU#388 2017-09-13
		}
		// START KGU#810 2020-02-20 Bugfix #823 - necessary gaps could vanish here
		//String expression = tokens.concatenate().trim();
		String expression = tokens.concatenate(null).trim();
		// END KGU#81ß0 2020-02-20
		// END KGU#375 2017-03-30
		if (instr instanceof Call)
		{
			Function f = new Function(expression);
			if (f.isFunction())
			{
				//System.out.println("Looking for SUBROUTINE NSD:");
				//System.out.println("--> " + f.getName() + " (" + f.paramCount() + " parameters)");
				// START KGU#317 2016-12-29
				//Root sub = this.findSubroutineWithSignature(f.getName(), f.paramCount());
				Root sub = null;
				try {
					sub = this.findSubroutineWithSignature(f.getName(), f.paramCount());
				} catch (Exception ex) {
					// Ambiguous call!
					if ((trouble = ex.getMessage()) == null) {
						trouble = ex.toString();
					}
					return trouble;
				}
				// END KGU#317 2016-12-29
				if (sub != null)
				{
					Object[] args = new Object[f.paramCount()];
					for (int p = 0; p < f.paramCount(); p++)
					{
						// START KGU#615 2018-12-16: Bugfix #644 - initializers as arguments caused errors
						//args[p] = this.evaluateExpression(f.getParam(p), false, false);
						args[p] = this.evaluateExpression(f.getParam(p), true, false);
						// END KGU#615 2018-12-16
					}
					value = executeCall(sub, args, (Call)instr);
					// START KGU#117 2016-03-10: Enh. #77
					// START KGU#686 2019-03-17: Enh. #56 might have caused a caught trouble
					//if (Element.E_COLLECTRUNTIMEDATA)
					if (subroutineTrouble != null) {
						trouble = subroutineTrouble;
						subroutineTrouble = null;
					}
					else if (Element.E_COLLECTRUNTIMEDATA)
					// END KGU#686 2019-03-17
					{
						instr.simplyCovered = true;
					}
					// END KGU#117 2016-03-10
				}
				else
				{
					// START KGU#197 2016-07-27: Now translatable
					//trouble = "A function diagram " + f.getName() + " (" + f.paramCount() + 
					//		" parameters) could not be found!\nConsider starting the Arranger and place needed subroutine diagrams there first.";
					trouble = control.msgNoSubroutine.getText().
							replace("%1", f.getName()).
							replace("%2", Integer.toString(f.paramCount())).
							replace("\\n", "\n");
					// END KGU#197 2016-07-27
				}
			}
			else
			{
				// START KGU#197 2016-07-27: Now translatable
				//trouble = "<" + expression + "> is not a correct function!";
				trouble = control.msgIllFunction.getText().replace("%1", expression);
				// END KGU#197 2016-07-27
			}
		}
		// END KGU#2 2015-10-17
		// Now evaluate the expression
		// START KGU#426 2017-09-30: Enh. #48, #423, bugfix #429 we need this code e.g in tryReturn, too
		else
		{
			value = this.evaluateExpression(expression, true, false);
		}
		// END KGU#426 2017-09-30
		
		if (value != null)
		{
			// START KGU#910 2021-01-10: Bugfix #909 We must postpone the display to ensure type info
			// END KGU#910 2021-01-10
			// Assign the value and handle provided declaration
			// START KGU#910 2021-01-10: Bugfix #909 We must postpone the display until we fixed the type
			//setVar(leftSide, value);
			setVar(leftSide, value, false);
			// END KGU#910 2021-01-10
			// START KGU#388 2017-09-14. Enh. #423
			// FIXME: This is poorly done, particularly we must handle cases of record assignment 
			//instr.updateTypeMapFromLine(context.dynTypeMap, cmd, lineNo);
			if (!leftSide.contains(".") && !leftSide.contains("[")) {
				TypeMapEntry oldEntry = null;
				String target = Instruction.getAssignedVarname(Syntax.splitLexically(leftSide, true), false) + "";
				if (!context.dynTypeMap.containsKey(target) || !(oldEntry = context.dynTypeMap.get(target)).isDeclared) {
					String typeDescr = Instruction.identifyExprType(context.dynTypeMap, expression, true);
					if (oldEntry == null) {
						TypeMapEntry typeEntry = null;
						if (typeDescr != null && (typeEntry = context.dynTypeMap.get(":" + typeDescr)) == null) {
							typeEntry = new TypeMapEntry(typeDescr, null, null, instr, lineNo, true, false);
						}
						context.dynTypeMap.put(target, typeEntry);
					}
					else {
						oldEntry.addDeclaration(typeDescr, instr, lineNo, true);
					}
				}
			}
			// END KGU#388 2017-09-14
			// START KGU#910 2021-01-10: Bugfix #909 We must postpone the display until we fixed the type
			updateVariableDisplay(false);
			// END KGU#910 2021-01-10
		}
		// START KGU#2 2015-11-24: In case of an already detected problem don't fill the trouble
		//else if (trouble.isEmpty())
		else if (trouble.isEmpty() && !stop)
		// END KGU#2 2015-11-24
		{
			// START KGU#197 2016-07-27: Localization support
			//trouble = "<"
			//		+ expression
			//		+ "> is not a correct or existing expression.";
			trouble = control.msgInvalidExpr.getText().replace("%1", expression);
			// END KGU#197 2016-07-27
		}

		return trouble;
		
	}
	
	/**
	 * Submethod of {@link #stepInstruction(Instruction)}, handling an input instruction
	 * 
	 * @param cmd - the instruction line expressing an input operation
	 * @return a possible error string
	 * 
	 * @throws EvalError
	 */
	private String tryInput(String cmd) throws EvalError
	{
		String trouble = "";
		// START KGU#356 2019-03-02: Issue #366
		DiagramController focusedController = null;
		for (DiagramController dc: this.diagramControllers) {
			if (dc.isFocused()) {
				focusedController = dc;
				break;	// There can hardly be more than one focused controller
			}
		}
		// END KGU#356 2019-03-02
		// START KGU#356 2019-03-14: Enh. #366
		JFrame focusedFrame = null;
		if (focusedController == null) {
			if (diagram.getFrame().isFocused()) {
				focusedFrame = diagram.getFrame();
			}
			else if (control.isFocused()) {
				focusedFrame = control;
			}
			else if (Arranger.hasInstance() && Arranger.getInstance().isFocused()) {
				focusedFrame = Arranger.getInstance();
			}
		}
		// END KGU#356 2019-03-14
		// START KGU#653 2019-02-14: Enh. #680 - revision
		StringList inputItems = Instruction.getInputItems(cmd);
		String prompt = inputItems.get(0);
		if (!prompt.isEmpty()) {
			// Wipe off delimiters
			prompt = prompt.substring(1, prompt.length()-1);
			// START KGU#285 2016-10-16: Bugfix #276 - We should interpret contained escape sequences...
			try {
				String dummyVar = "prompt" + this.hashCode();
				this.evaluateExpression(dummyVar + "=\"" + prompt + "\"", false, false);
				Object res = context.interpreter.get(dummyVar);
				if (res != null) {
					prompt = res.toString();
				}
				context.interpreter.unset(dummyVar);
			}
			catch (EvalError ex) {}
			// END KGU#285 2016-10-16
		}
		// Empty input instruction?
		if (inputItems.count() == 1)
		// END KGU#653 219-02-14
		{
			// In run mode, give the user a chance to intervene
			Object[] options = {
					Control.lbOk.getText(),
					Control.lbPause.getText()
			};
			if (prompt.isEmpty()) {
				prompt = control.lbAcknowledge.getText();
			}
			// START KGU#160 2019-02-17: Enh. #51, #137 - an explicit prompt should be passed to text window
			else {
				this.console.writeln(prompt, Color.YELLOW);
			}
			// END KGU#160 2019-02-17
			int pressed = JOptionPane.showOptionDialog(diagram.getParent(), prompt, control.lbInput.getText(),
					JOptionPane.OK_CANCEL_OPTION, JOptionPane.QUESTION_MESSAGE, null, options, null);
			if (pressed == 1)
			{
				synchronized(this)
				{
					paus = true;
					step = true;
				}
				// START KGU#379 2017-04-12: Bugfix #391 moved to waitForNext()
				//control.setButtonsForPause();
				control.setButtonsForPause(false, false);	// This avoids interference with the pause button
				// END KGU#379 2017-04-12
			}
		}
		else
		{
		// END KGU#107 2015-12-13
			inputItems.remove(0);
			for (int i = 0; i < inputItems.count() && trouble.equals("") && (stop == false); i++) {
				String var = inputItems.get(i).trim();
				// START KGU#141 2016-01-16: Bugfix #112 - setVar won't eliminate enclosing parantheses anymore
				while (var.startsWith("(") && var.endsWith(")"))
				{
					var = var.substring(1, var.length()-1).trim();
				}
				// END KGU#141 2016-01-16
				// START KGU#33 2014-12-05: We ought to show the index value
				// if the variable is indeed an array element
				if (var.contains("[") && var.contains("]")) {
					try {
						// Try to replace the index expression by its current value
						int index = getIndexValue(var);
						var = var.substring(0, var.indexOf('[')+1) + index
								+ var.substring(var.indexOf(']'));
					}
					catch (Exception e)
					{
						// START KGU#141 2016-01-16: We MUST raise the error here.
						trouble = e.getLocalizedMessage();
						if (trouble == null) trouble = e.getMessage();
						// END KGU#141 2016-01-16
					}
				}
				// END KGU#33 2014-12-05
				// START KGU#375 2017-03-30: Enh. #388 - support of constants
				if (this.isConstant(var)) {
					trouble = control.msgConstantRedefinition.getText().replaceAll("%", var);
				}
				// END KGU#375 2017-03-30
				// START KGU#141 2016-01-16: Bugfix #112 - nothing more to do than exiting
				if (!trouble.isEmpty())
				{
					return trouble;
				}
				// END KGU#141 2016-01-16
				inputItems.set(i, var);
			}
			// START KGU#89 2016-03-18: More language support 
			//String str = JOptionPane.showInputDialog(null,
			//		"Please enter a value for <" + in + ">", null);
			// START KGU#281 2016-10-12: Enh. #271
			//String msg = control.lbInputValue.getText();
			//msg = msg.replace("%", in);
			if (prompt.isEmpty()) {
				prompt = control.lbInputValue.getText();				
				prompt = prompt.replace("%", inputItems.concatenate(", "));
			}
			// END KGU#281 2016-10-12
			// START KGU#160 2016-04-12: Enh. #137 - text window output
			this.console.write(prompt + (prompt.trim().endsWith(":") ? " " : ": "), Color.YELLOW);
			if (isConsoleEnabled)
			{
				this.console.setVisible(true);
			}
			// END KGU#160 2016-04-12
			//String str = JOptionPane.showInputDialog(diagram.getParent(), prompt, null);
			// END KGU#89 2016-03-18
			String[] values = new String[inputItems.count()];
			boolean goOn = true;
			if (values.length == 1) {
				values[0] = JOptionPane.showInputDialog(diagram.getParent(), prompt, null);
				goOn = values[0] != null;
			}
			else {
				goOn = showMultipleInputDialog(diagram.getParent(), prompt, inputItems, values);
			}

			// START KGU#84 2015-11-23: ER #36 - Allow a controlled continuation on cancelled input
			//setVarRaw(in, str);
			
			if (!goOn)
			{
				// Switch to step mode such that the user may enter the variable in the display and go on
				// START KGU#197 2016-05-05: Issue #89
				//JOptionPane.showMessageDialog(diagram, "Execution paused - you may enter the value in the variable display.",
				//		"Input cancelled", JOptionPane.WARNING_MESSAGE);
				JOptionPane.showMessageDialog(control, control.lbInputPaused.getText(),
						control.lbInputCancelled.getText(), JOptionPane.WARNING_MESSAGE);
				// START KGU#197 2016-05-05
				synchronized(this)
				{
					paus = true;
					step = true;
				}
				// START KGU#379 2017-04-12: Bugfix #391 moved to waitForNext()
				//control.setButtonsForPause();
				control.setButtonsForPause(false, false);	// This avoids interference with the pause button
				// END KGU#379 2017-04-12
				for (int i = 0; i < inputItems.count(); i++) {
					String var = inputItems.get(i);
					if (!context.variables.contains(var))
					{
						// If the variable hasn't been used before, we must create it now
						setVar(var, null, true);
					}
				}
			}
			else // goOn
			{
				// START KGU#160 2016-04-12: Enh. #137 - Checkbox for text window output
				this.console.writeln((new StringList(values)).concatenate(", "), Color.GREEN);
				if (isConsoleEnabled)
				{
					this.console.setVisible(true);
				}
				// END KGU#160 2016-04-12
				// START KGU#69 2015-11-08: Use specific method for raw input
				for (int i = 0; i < inputItems.count(); i++) {
					setVarRaw(inputItems.get(i), values[i]);
				}
				// END KGU#69 2015-11-08
				// START KGU#356 2019-03-02: Issue #366
				if (focusedController != null) {
					focusedController.requestFocus();
				}
				// END KGU#356 2019-03-02
				// START KGU#356 2019-03-14: Enh. #366
				else if (focusedFrame != null) {
					focusedFrame.requestFocus();
				}
				// END KGU#356 2019-03-14
			}
			// END KGU#84 2015-11-23
			// START KGU#107 2015-12-13: Enh./bug #51 part 2
		}
		// END KGU#107 2015-12-13

		return trouble;

	}
	
	// START KGU#653 2019-02-13: Enh. #653 - Comfortable handling of multi-variable input
	/**
	 * Opens a dialog with input fields for all input items given as {@code targets} and gathers the
	 * values in array {@code values}.
	 * @param parent - the {@link Container} this modal dialog is placed relatively to
	 * @param prompt - the common input prompt string 
	 * @param targets - the descriptions of the variables to be filled
	 * @param values - array for the raw input strings per variable 
	 * @return true if the results were committed, false otherwise (meaning to pause execution)
	 */
	private boolean showMultipleInputDialog(Container parent, String prompt, StringList targets, String[] values) {
		javax.swing.JPanel pnl = new javax.swing.JPanel();
		pnl.setLayout(new java.awt.GridBagLayout());
		java.awt.GridBagConstraints gbc = new java.awt.GridBagConstraints();

		gbc.gridx = 0;
		gbc.gridy = 0;
		gbc.gridwidth = 2;
		gbc.weightx = 1;
		gbc.weighty = 1;
		gbc.anchor = java.awt.GridBagConstraints.LINE_START;
		gbc.fill = java.awt.GridBagConstraints.HORIZONTAL;
		gbc.insets = new java.awt.Insets(1, 2, 2, 1);
		javax.swing.JLabel lblPrompt = new javax.swing.JLabel(prompt);
		pnl.add(lblPrompt, gbc);
		javax.swing.JTextField[] fields = new javax.swing.JTextField[values.length];
		
		gbc.gridwidth = 1;
		for (int row = 0; row < targets.count(); row++) {
			gbc.gridy++;
			gbc.gridx = 0;
			gbc.weightx = 0;
			gbc.fill = java.awt.GridBagConstraints.NONE;
			pnl.add(new javax.swing.JLabel(targets.get(row)), gbc);
			gbc.gridx++;
			gbc.weightx = 1;
			gbc.fill = java.awt.GridBagConstraints.HORIZONTAL;
			fields[row] = new javax.swing.JTextField();
			pnl.add(fields[row], gbc);
		}
		
		boolean committed = JOptionPane.showConfirmDialog(diagram.getParent(), pnl,
				Syntax.getKeywordOrDefault("input", "INPUT"),
				JOptionPane.OK_CANCEL_OPTION,
				JOptionPane.QUESTION_MESSAGE) == JOptionPane.OK_OPTION;
		if (committed) {
			for (int row = 0; row < targets.count(); row++) {
				values[row] = fields[row].getText();
			}
		}
		
		return committed;
	}
	// END KGU#653 2019-02-14

	/**
	 * Submethod of {@link #stepInstruction(Instruction)}, handling an output instruction
	 * 
	 * @param cmd - the output instruction line
	 * @return a possible error string
	 * 
	 * @throws EvalError
	 */
	private String tryOutput(String cmd) throws EvalError
	{
		String trouble = "";
		// KGU 2015-12-11: Instruction is supposed to start with the output keyword!
		String out = cmd.substring(/*cmd.indexOf(CodeParser.output) +*/
						Syntax.getKeyword("output").trim().length()).trim();
		// START KGU#490 2018-02-07: Bugfix #503 
		out = this.evaluateDiagramControllerFunctions(convert(out).trim());
		// END KGU#490 2018-02-07
		String str = "";
		// START KGU#107 2015-12-13: Enh-/bug #51: Handle empty output instruction
		if (!out.isEmpty())
		{
		// END KGU#107 2015-12-13
		// START KGU#101 2015-12-11: Fix #54 - Allow several expressions to be output in a line
			StringList outExpressions = Element.splitExpressionList(out, ",");
			for (int i = 0; i < outExpressions.count() && trouble.isEmpty(); i++)
			{
				out = outExpressions.get(i);
		// END KGU#101 2015-12-11
				Object n = this.evaluateExpression(out, false, false);
				if (n == null)
				{
					trouble = control.msgInvalidExpr.getText().replace("%1", out);
				} else
				{
		// START KGU#101 2015-12-11: Fix #54 (continued)
					//	String s = unconvert(n.toString());
					str += n.toString();
				}
			}
		// START KGU#107 2015-12-13: Enh-/bug #51: Handle empty output instruction
		}
//		else {
//			str = "(empty line)";
//		}
		// END KGU#107 2015-12-13
		if (trouble.isEmpty())
		{
			// START KGU#616 2018-12-17: Bugfix #646 Undue trimming and obsolete "unconverting"
			//String s = unconvert(str.trim());	// FIXME (KGU): What the heck is this good for?
			String s = str;
			// END KGU#616 2018-12-17
		// END KGU#101 2015-12-11
			// START KGU#84 2015-11-23: Enhancement #36 to give a chance to pause
			//JOptionPane.showMessageDialog(diagram, s, "Output",
			//		0);
			//System.out.println("running/step/paus/stop: " +
			//		running + " / " + step + " / " + paus + " / " + " / " + stop);

			// START KGU#160 2016-04-12: Enh. #137 - Checkbox for text window output
			//if (step)
			this.console.writeln(s);
			// START KGU#107 2016-05-05: For the message dialog we must show something
			if (s.isEmpty())
			{
				s = "(" + control.lbEmptyLine.getText() + ")";
			}
			// END KGU#107 2016-05-05
			if (isConsoleEnabled)
			{
				this.console.setVisible(true);
			}
			else if (step)
			// END KGU#160 2016-04-12
			{
				// In step mode, there is no use to offer pausing
				// diagram is a bad anchor component since its extension is the Root rectangle (may be huge!)
				JOptionPane.showMessageDialog(diagram.getParent(), s, control.lbOutput.getText(),
						JOptionPane.INFORMATION_MESSAGE);
			}
			else
			{
				// In run mode, give the user a chance to intervene
				Object[] options = {
						Control.lbOk.getText(),
						Control.lbPause.getText()
				};
				// diagram is a bad anchor component since its extension is the Root rectangle (may be huge!)
				int pressed = JOptionPane.showOptionDialog(diagram.getParent(), s, control.lbOutput.getText(),
						JOptionPane.OK_CANCEL_OPTION, JOptionPane.INFORMATION_MESSAGE, null, options, null);
				if (pressed == 1)
				{
					synchronized(this)
					{
						paus = true;
						step = true;
					}
					// START KGU#379 2017-04-12: Bugfix #391 moved to waitForNext()
					//control.setButtonsForPause();
					control.setButtonsForPause(false, false);	// This avoids interference with the pause button
					// END KGU#379 2017-04-12
				}
			}
			// END KGU#84 2015-11-23
		}
		return trouble;
	}

	// Submethod of stepInstruction(Instruction element), handling a return instruction
	private String tryReturn(String cmd) throws EvalError
	{
		String trouble = "";
		String header = control.lbReturnedResult.getText();
		String out = cmd.substring(Syntax.getKeywordOrDefault("preReturn", "return").length()).trim();
		// START KGU#77 (#21) 2015-11-13: We ought to allow an empty return
		//Object n = interpreter.eval(out);
		//if (n == null)
		//{
		//	trouble = "<"
		//			+ out
		//			+ "> is not a correct or existing expression.";
		//} else
		//{
		//	String s = unconvert(n.toString());
		//	JOptionPane.showMessageDialog(diagram, s,
		//			"Returned trouble", 0);
		//}
		// START KGU#490 2018-02-07: Bugfix #503 
		out = this.evaluateDiagramControllerFunctions(convert(out).trim());
		// END KGU#490 2018-02-07
		Object resObj = null;
		if (!out.isEmpty())
		{
			// START KGU#426 2017-09-30: Bugfix #429
			//resObj = this.evaluateExpression(out);
			resObj = this.evaluateExpression(out, true, false);
			// END KGU#426 2017-09-30
			// If this diagram is executed at top level then show the return value
			if (this.callers.empty())
			{
				if (resObj == null)	{
					trouble = control.msgInvalidExpr.getText().replace("%1", out);
				} 
				// START KGU#133 2016-01-29: Arrays should be presented as scrollable list
				// START KGU#439 2017-10-13: Issue 436 - Structorizer arrays now implemented as ArrayLists rather than Object[] 
				//else if (resObj instanceof Object[]) {
				//	showArray((Object[])resObj, header, !step);
				//}
				else if (resObj instanceof ArrayList<?> || resObj instanceof HashMap<?,?>) {
					showCompoundValue(resObj, header, !step);
				}
				// END KGU#439 2017-10-13
				else if (step) {
					// START KGU#160 2016-04-26: Issue #137 - also log the result to the console
					if (this.console.logMeta()) {
						this.console.writeln("*** " + header + ": " + prepareValueForDisplay(resObj, context.dynTypeMap), Color.CYAN);
					}
					// END KGU#160 2016-04-26
					// START KGU#147 2016-01-29: This "unconverting" copied from tryOutput() didn't make sense...
					//String s = unconvert(resObj.toString());
					//JOptionPane.showMessageDialog(diagram, s,
					//		"Returned result", JOptionPane.INFORMATION_MESSAGE);
					JOptionPane.showMessageDialog(diagram.getParent(), resObj,
							header, JOptionPane.INFORMATION_MESSAGE);
					// END KGU#147 2016-01-29					
				// END KGU#133 2016-01-29
				}
				else {
					// START KGU#198 2016-05-25: Issue #137 - also log the result to the console
					if (this.console.logMeta()) {
						this.console.writeln("*** " + header + ": " + prepareValueForDisplay(resObj, context.dynTypeMap), Color.CYAN);
					}
					// END KGU#198 2016-05-25
					// START KGU#84 2015-11-23: Enhancement to give a chance to pause (though of little use here)
					Object[] options = {
							Control.lbOk.getText(),
							Control.lbPause.getText()
					};
					int pressed = JOptionPane.showOptionDialog(diagram.getParent(), resObj, header,
							JOptionPane.OK_CANCEL_OPTION, JOptionPane.INFORMATION_MESSAGE, null, options, null);
					if (pressed == 1)
					{
						synchronized(this) {
							paus = true;
							step = true;
						}
						// START KGU#379 2017-04-12: Bugfix #391 moved to waitForNext()
						//control.setButtonsForPause();
						control.setButtonsForPause(false, false);	// This avoids interference with the pause button
						// END KGU#379 2017-04-12
					}
					// END KGU#84 2015-11-23
				}
			}
		}
		
		context.returnedValue = resObj;
		// END KGU#77 (#21) 2015-11-13
		context.returned = true;
		return trouble;
	}

	// Submethod of stepInstruction(Instruction element), handling a function call
	private String trySubroutine(String cmd, Instruction element) throws EvalError
	{
		String trouble = "";
		Function f = new Function(cmd);
		if (f.isFunction())
		{
			String procName = f.getName();
			//String params = new String();	// List of evaluated arguments
			Object[] args = new Object[f.paramCount()];
			for (int p = 0; p < f.paramCount(); p++)
			{
				try
				{
					// START KGU#615 2018-12-16: Bugfix #644 - Allow initializers as subroutine arguments
					//args[p] = this.evaluateExpression(f.getParam(p), false, false);
					args[p] = this.evaluateExpression(f.getParam(p), true, false);
					// END KGU#615 2018-12-16
					if (args[p] == null)
					{
						if (!trouble.isEmpty())
						{
							trouble = trouble + "\n";
						}
						trouble += "PARAM " + (p+1) + ": "
								+ control.msgInvalidExpr.getText().replace("%1", f.getParam(p));
					}
//					else
//					{
//						params += "," + args[p].toString();
//					}
				} catch (EvalError ex)
				{
					// START KGU#1024 2022-01-05: Upgrade from bsh-2.0b6.jar to bsh-2.1.0.jar
					//String exMessage = ex.getLocalizedMessage();
					//if (exMessage == null) exMessage = ex.getMessage();
					String exMessage = ex.getRawMessage();
					int pilcrowPos = -1;
					if (exMessage != null && (pilcrowPos = exMessage.indexOf(EVAL_ERR_PREFIX_SEPA)) > 0) {
						exMessage = exMessage.substring(0, pilcrowPos);
					}
					// END KGU#1024 2022-01-05
					trouble += (!trouble.isEmpty() ? "\n" : "") +
							"PARAM " + (p+1) + ": " + exMessage;
				}
			}
			// If this element is of class Call and the extracted function name
			// corresponds to one of the NSD diagrams currently opened then try
			// a sub-execution of that diagram.
			// START KGU#2 2015-10-17: Check foreign call
			if (trouble.isEmpty() && element instanceof Call)
			{
				// FIXME: Disable the output instructions for the release version
				//System.out.println("Looking for SUBROUTINE NSD:");
				//System.out.println("--> " + f.getName() + " (" + f.paramCount() + " parameters)");
				// START KGU#317 2016-12-29: Abort execution on ambiguous calls
				//Root sub = this.findSubroutineWithSignature(f.getName(), f.paramCount());
				Root sub = null;
				try {
					sub = this.findSubroutineWithSignature(procName, f.paramCount());
				} catch (Exception ex) {
					return ex.getMessage();	// Ambiguous call!
				}
				// END KGU#317 2016-12-29
				if (sub != null)
				{
					executeCall(sub, args, (Call)element);
					// START KGU#117 2016-03-10: Enh. #77
					// START KGU#686 2019-03-17: Enh. #56 might have caused a caught trouble
					//if (Element.E_COLLECTRUNTIMEDATA)
					if (subroutineTrouble != null) {
						trouble = subroutineTrouble;
						subroutineTrouble = null;
					}
					else if (Element.E_COLLECTRUNTIMEDATA)
					// END KGU#686 2019-03-17
					{
						element.simplyCovered = true;
					}
					// END KGU#117 2016-03-10
				}
				else
				{
					// START KGU#197 2016-07-27: Now translatable message
					//trouble = "A subroutine diagram " + f.getName() + " (" + f.paramCount() + 
					//		" parameters) could not be found!\nConsider starting the Arranger and place needed subroutine diagrams there first.";
					trouble = control.msgNoSubroutine.getText().
							replace("%1", procName).
							replace("%2", Integer.toString(f.paramCount())).
							replace("\\n", "\n");
					// END KGU#197 2016-07-27
				}
			}
			// END KGU#2 2015-10-17
			else if (trouble.isEmpty())
			{
				// START KGU#448 2017-10-28: Enh. #443
//				if (diagramController != null)
//				{
//					if (f.paramCount() > 0)
//					{
//						// Cut off the leading comma from the list of evaluated arguments
//						params = params.substring(1);
//					}
//					cmd = procName.toLowerCase() + "(" + params + ")";
//					trouble = getExec(cmd, element.getColor());
//				} 
				procName = procName.toLowerCase();
				String pSign = procName + "#" + args.length;
				DiagramController controller = this.controllerProcedures.get(pSign);
				// START KGU#911 2021-01-11: Enh. #910 to check if the controller is included
				//if (controller != null) { 
				if (checkController(controller)) { 
				// END KGU#911 2021-01-11
					HashMap<String, Method> procMap = controller.getProcedureMap(); 
					// Check if the controller accepts a method with additional color argument, too
					Method colMethod = procMap.get(procName + "#" + (args.length + 1));
					if (colMethod != null && colMethod.getParameterTypes()[args.length] == Color.class) {
						Object[] argsColor = new Object[args.length+1];
						for (int i = 0; i < args.length; i++) {
							argsColor[i] = args[i];
						}
						argsColor[args.length] = element.getColor();
						args = argsColor;
					}
					trouble = getExec(controller, procName, args);
				}
				// END KGU#448 2017-20-28
				// START KGU#911 2021-01-11: Enh. #910 Special startup support for controllers
				else if (procName.equals("restart")
						&& context.root.isRepresentingDiagramController()) {
					String ctrlName = context.root.getMethodName().substring(1);
					for (DiagramController contr: this.diagramControllers) {
						boolean found = ctrlName.equals(contr.getName().replace(" ", "_"));
						if (found) {
							Method[] meths = contr.getClass().getMethods();
							for (int i = 0; i < meths.length; i++) {
								if (meths[i].getName().equals("restart")) {
									try {
										meths[i].invoke(contr, new Object[] {args});
										break;
									} catch (IllegalAccessException | IllegalArgumentException
											| InvocationTargetException exc) {
										return exc.getMessage();
									}
								}
							}
							break;
						}
					}
				}
				// END KGU#911 2021-01-11
				else	
				{
					// Try as built-in subroutine as is
					this.evaluateExpression(cmd, false, false);
				}
			}
		}
		else {
			// START KGU#197 2017-06-06: Now localizable
			//trouble = "<" + cmd + "> is not a correct function!";
			trouble = control.msgIllFunction.getText().replace("%1", cmd);
			// END KGU#197 2017-06-06
		}
		return trouble;
	}
	
	/**
	 * Checks whether the given {@link DiagramController} {@code controller} can legitimitely
	 * be used (i.e. it is not {@code null} and either the Turtleizer or included by the owning
	 * root.
	 * @param controller - a {@link DiagramController} candidate for a controller routine
	 * @return true if {@code controller} is available
	 */
	private boolean checkController(DiagramController controller) {
		Root root = context.root;
		return controller != null
				&& (controller.getClass().getName().equals("lu.fisch.turtle.TurtleBox")
				|| root.includeList != null && root.includeList.contains("$" + controller.getName().replace(" ", "_")));
	}

	// END KGU 2015-11-11

	private String stepCase(Case element)
	{
		// START KGU 2016-09-25: Bugfix #254
		String[] parserKeys = new String[]{
				Syntax.getKeyword("preCase"),
				Syntax.getKeyword("postCase")
				};
		// END KGU 2016-09-25
		String trouble = new String();
		try
		{
			// START KGU#453 2017-11-02: Issue #447 - face line continuation
			//StringList text = element.getText();
			StringList text = element.getUnbrokenText();
			// START KGU#453 2017-11-02
			// START KGU#259 2016-09-25: Bugfix #254
			//String expression = text.get(0) + " = ";
			StringList tokens = Syntax.splitLexically(text.get(0), true);
			for (String key : parserKeys)
			{
				if (!key.trim().isEmpty())
				{
					tokens.removeAll(Syntax.splitLexically(key, false), !Syntax.ignoreCase);
				}		
			}
			// START KGU#417 2017-06-30: Enh. #424
			//String expression = tokens.concatenate() + " = ";
			String expression = this.evaluateDiagramControllerFunctions(tokens.concatenate()) + " = ";
			// END KGU#417 2017-06-30
			// END KGU#259 2016-09-25
			boolean done = false;
			int last = text.count() - 1;
			boolean hasDefaultBranch = !text.get(last).trim().equals("%");
			if (!hasDefaultBranch)
			{
				last--;
			}
			// START KGU#156 2016-03-11: Enh. #124
			element.addToExecTotalCount(1, true);	// For the condition test (as if were just one comparison)
			//END KGU#156 2016-03-11
			
			for (int q = 1; (q <= last) && (done == false); q++)
			{
				// START KGU#15 2015-10-21: Support for multiple constants per branch
				//String test = convert(expression + text.get(q));
				// START KGU#755 2019-11-08: Bugfix #769 - string literals might contain commas
				//String[] constants = text.get(q).split(",");
				String[] constants = Element.splitExpressionList(text.get(q), ",").toArray();
				// END KGU#755 2019-11-08
				// END KGU#15 2015-10-21
				boolean go = false;
				if ((q == last) && hasDefaultBranch)
				{
					// default branch
					go = true;
				}
				if (go == false)
				{
					// START KGU#15 2015-10-21: Test against a list of constants now
					//Object n = interpreter.eval(test);
					//go = n.toString().equals("true");
					for (int c = 0; !go && c < constants.length; c++)
					{
						// START KGU#259 2016-09-25: Bugfix #254
						//String test = convert(expression + constants[c]);
						tokens = Syntax.splitLexically(constants[c], true);
						for (String key : parserKeys)
						{
							if (!key.trim().isEmpty())
							{
								tokens.removeAll(Syntax.splitLexically(key, false), !Syntax.ignoreCase);
							}		
						}
						String test = convert(expression + tokens.concatenate());
						// END KGU#259 2016-09-25
						Object n = this.evaluateExpression(test, false, false);
						go = n.toString().equals("true");
					}
					// END KGU#15 2015-10-21
				}
				if (go)
				{
					done = true;
					element.waited = true;
					if (trouble.isEmpty())
					{
						trouble = stepSubqueue(element.qs.get(q - 1), false);
					}
					if (trouble.equals(""))
					{
						element.waited = false;
					}
				}
			}
			if (trouble.equals(""))
			{
				// START KGU#296 2016-11-25: Issue #294 - special coverage treatment for default-less CASE
				if (!done && !hasDefaultBranch) {
					// In run data tracking mode it is required that the suppressed default branch
					// has been passed at least once to achieve deep test coverage
					element.qs.get(last).deeplyCovered = true;
				}
				// END KGU#296 2016-11-25
				element.executed = false;
				element.waited = false;
			}
		} catch (EvalError ex)
		{
			// START KGU#1024 2022-01-05: Upgrade from bsh-2.0b6.jar to bsh-2.1.0.jar
			//trouble = ex.getLocalizedMessage();
			//if (trouble == null) trouble = ex.getMessage();
			trouble = ex.getRawMessage();
			int pilcrowPos = -1;
			if (trouble != null && (pilcrowPos = trouble.indexOf(EVAL_ERR_PREFIX_SEPA)) > 0) {
				trouble = trouble.substring(0, pilcrowPos);
			}
			// END KGU#1024 2022-01-05
		}
		
		return trouble;
	}
	
	private String stepAlternative(Alternative element)
	{
		String trouble = new String();
		try
		{
			// START KGU#453 2017-11-01: Bugfix #447 - get rid of possible line continuator backslashes
			//String s = element.getText().getText();
			String s = element.getUnbrokenText().getLongString();
			// END KGU#453 2017-11-01
			// START KGU#150 2016-04-03: More precise processing
//			if (!CodeParser.preAlt.equals(""))
//			{
//				// FIXME: might damage variable names
//				s = BString.replace(s, CodeParser.preAlt, "");
//			}
//			if (!CodeParser.postAlt.equals(""))
//			{
//				// FIXME: might damage variable names
//				s = BString.replace(s, CodeParser.postAlt, "");
//			}
//
//			s = convert(s);
			StringList tokens = Syntax.splitLexically(s, true);
			for (String key : new String[]{
					Syntax.getKeyword("preAlt"),
					Syntax.getKeyword("postAlt")})
			{
				if (!key.trim().isEmpty())
				{
					tokens.removeAll(Syntax.splitLexically(key, false), !Syntax.ignoreCase);
				}		
			}
			s = convert(tokens.concatenate());
			// END KGU#150 2016-04-03

			// START KGU#417 2017-06-30: Enh. #424
			s = this.evaluateDiagramControllerFunctions(s);
			// END KGU#417 2017-06-30

			//System.out.println("C=  " + interpreter.get("C"));
			//System.out.println("IF: " + s);
			Object cond = this.evaluateExpression(s, false, false);
			//System.out.println("Res= " + n);
			if (cond == null || !(cond instanceof Boolean))
			{
				// START KGU#197 2016-07-27: Localization support
				//trouble = "<" + s
				//		+ "> is not a correct or existing expression.";
				trouble = control.msgInvalidBool.getText().replace("%1", s);
				// END KGU#197 2016-07-27
			}
			// if(getExec(s).equals("OK"))
			else 
			{
				// START KGU#156 2016-03-11: Enh. #124
				element.addToExecTotalCount(1, true);	// For the condition test
				//END KGU#156 2016-03-11
				
				Subqueue branch;
				if (cond.toString().equals("true"))
				{
					branch = element.qTrue;
				}
				else
				{
					branch = element.qFalse;
				}
				element.executed = false;
				element.waited = true;

				// START KGU#117 2016-03-07: Enh. #77 - consistent subqueue handling
//				int i = 0;
//				// START KGU#78 2015-11-25: Leave if some kind of Jump statement has been executed
//				//while ((i < branch.children.size())
//				//		&& trouble.equals("") && (stop == false))
//				while ((i < branch.getSize())
//						&& trouble.equals("") && (stop == false) && !returned && leave == 0)
//				// END KGU#78 2015-11-25
//				{
//					trouble = step(branch.getElement(i));
//					i++;
//				}
				if (trouble.isEmpty())
				{
					trouble = stepSubqueue(branch, true);
				}
				// END KGU#117 2016-03-07
				if (trouble.equals(""))
				{
					element.waited = false;
				}
			}
			if (trouble.equals(""))
			{
				element.executed = false;
				element.waited = false;
			}
		} catch (EvalError ex)
		{
			// START KGU#1024 2022-01-05: Upgrade from bsh-2.0b6.jar to bsh-2.1.0.jar
			//trouble = ex.getLocalizedMessage();
			//if (trouble == null) trouble = ex.getMessage();
			trouble = ex.getRawMessage();
			int pilcrowPos = -1;
			if (trouble != null && (pilcrowPos = trouble.indexOf(EVAL_ERR_PREFIX_SEPA)) > 0) {
				trouble = trouble.substring(0, pilcrowPos);
			}
			// END KGU#1024 2022-01-05
		}
		return trouble;
	}
	
	// This executes While and Forever loops
	private String stepWhile(Element element, boolean eternal)
	{
		String trouble = new String();
		try
		{
			String condStr = "true";	// Condition expression
			if (!eternal) {
				// START KGU#413 2017-06-09: Enh. #416: Cope with user-inserted line breaks
				//condStr = element.getText().getText();
				condStr = element.getUnbrokenText().getLongString();
				// END KGU#413 2017-06-09
				// START KGU#150 2016-04-03: More precise processing
//				if (!CodeParser.preWhile.equals(""))
//				{
//					// FIXME: might damage variable names
//					condStr = BString.replace(condStr, CodeParser.preWhile, "");
//				}
//				if (!CodeParser.postWhile.equals(""))
//				{
//					// FIXME: might damage variable names
//					condStr = BString.replace(condStr, CodeParser.postWhile, "");
//				}
//				// START KGU#79 2015-11-12: Forgotten to write back the trouble!
//				//convert(condStr, false);
//				condStr = convert(condStr, false);
//				// END KGU#79 2015-11-12
//				// System.out.println("WHILE: "+condStr);
				StringList tokens = Syntax.splitLexically(condStr, true);
				for (String key : new String[]{
						Syntax.getKeyword("preWhile"),
						Syntax.getKeyword("postWhile")})
				{
					if (!key.trim().isEmpty())
					{
						tokens.removeAll(Syntax.splitLexically(key, false), !Syntax.ignoreCase);
					}		
				}
				// START KGU#433 2017-10-11: Bugfix #434 Don't try to be too clever here - variables might change type within the loop..
				//condStr = convert(tokens.concatenate());
				condStr = convert(tokens.concatenate(), false);
				// END KGU#433 2017-10-11
				// END KGU#150 2016-04-03
			}

			//int cw = 0;
			// START KGU#417 2017-06-30: Enh. #424 - Turtleizer functions must be evaluated each time
			//Object cond = context.interpreter.eval(convertStringComparison(condStr));
			String tempCondStr = this.evaluateDiagramControllerFunctions(condStr);
			Object cond = this.evaluateExpression(convertStringComparison(tempCondStr), false, false);
			// END KGU#417 2017-06-30

			if (cond == null || !(cond instanceof Boolean))
			{
				// START KGU#197 2016-07-27: Localization support
				//trouble = "<" + condStr
				//		+ "> is not a correct or existing expression.";
				trouble = control.msgInvalidBool.getText().replace("%1", condStr);
				// END KGU#197 2016-07-27
			} else
			{
				// START KGU#156 2016-03-11: Enh. #124
				element.addToExecTotalCount(1, true);	// For the condition evaluation
				//END KGU#156 2016-03-11
				
				// START KGU#77/KGU#78 2015-11-25: Leave if any kind of Jump statement has been executed
				//while (cond.toString().equals("true") && trouble.equals("")
				//		&& (stop == false))
				context.loopDepth++;
				while (cond.toString().equals("true") && trouble.equals("")
						&& (stop == false) && !context.returned && leave == 0)
				// END KGU#77/KGU#78 2015-11-25
				{

					element.executed = false;
					element.waited = true;

					// START KGU#117 2016-03-07: Enh. #77 - consistent subqueue handling
					if (trouble.isEmpty())
					{
						trouble = stepSubqueue(((ILoop)element).getBody(), true);						
					}
					// END KGU#117 2016-03-07

					// START KGU#200 2016-06-07: Body is only done if there was no error
					//element.executed = true;
					//element.waited = false;
					// END KGU#200 2016-06-07
					if (trouble.equals(""))
					{
						// START KGU#200 2016-06-07: If body is done without error then show loop as active again
						element.executed = true;
						element.waited = false;
						// END KGU#200 2016-06-07
						//cw++;
						// START KGU 2015-10-13: Symbolizes the loop condition check 
						checkBreakpoint(element);
						delay();
						// END KGU 2015-10-13
					}
					// START KGU#417 2017-06-30: Enh. #424 - Turtleizer functions must be evaluated each time
					//cond = context.interpreter.eval(convertStringComparison(condStr));
					tempCondStr = this.evaluateDiagramControllerFunctions(condStr);
					cond = this.evaluateExpression(convertStringComparison(tempCondStr), false, false);
					// END KGU#417 2017-06-30
					if (cond == null)
					{
						// START KGU#197 2016-07-27: Localization support
						//trouble = "<"
						//		+ condStr
						//		+ "> is not a correct or existing expression.";
						trouble = control.msgInvalidExpr.getText().replace("%1", condStr);
						// END KGU#197 2016-07-27
					}
					// START KGU#156 2016-03-11: Enh. #124
					else
					{
						element.addToExecTotalCount(1, true);	// For the condition evaluation
					}
					//END KGU#156 2016-03-11			
						
				}
				// START KGU#78 2015-11-25: If there are open leave requests then nibble one off
				if (leave > 0)
				{
					leave--;
				}
				context.loopDepth--;
				// END KGU#78 2015-11-25
			}
			if (trouble.equals(""))
			{
				element.executed = false;
				element.waited = false;
			}
			/*
			 * if (cw > 1000000) { element.selected = true; trouble =
			 * "Your loop ran a million times. I think there is a problem!";
			 * }
			 */
		} catch (EvalError ex)
		{
			// START KGU#1024 2022-01-05: Upgrade from bsh-2.0b6.jar to bsh-2.1.0.jar
			//trouble = ex.getMessage();
			trouble = ex.getRawMessage();
			int pilcrowPos = -1;
			if (trouble != null && (pilcrowPos = trouble.indexOf(EVAL_ERR_PREFIX_SEPA)) > 0) {
				trouble = trouble.substring(0, pilcrowPos);
			}
			// END KGU#1024 2022-01-05
		}
		return trouble;
	}
	
	private String stepRepeat(Repeat element)
	{
		String trouble = new String();
		try
		{
			element.waited = true;
			if (delay != 0 || step)
			{
				diagram.redraw();
			}

			// The exit condition is converted and parsed once in advance!
			// Hence, syntactic errors will be reported before the loop has been started at all.
			// And, of course, variables only introduced within the loop won't be recognised--
			// which is sound with scope rules in C or Java.
			// START KGU#413 2017-06-09: Enh. #416: Cope with user-inserted line breaks
			//String condStr = element.getText().getText();
			String condStr = element.getUnbrokenText().getLongString();
			// END KGU#413 2017-06-09
			// START KGU#150 2016-04-03: More precise processing
//			if (!CodeParser.preRepeat.equals(""))
//			{
//				// FIXME: might damage variable names
//				condStr = BString.replace(condStr, CodeParser.preRepeat, "");
//			}
//			if (!CodeParser.postRepeat.equals(""))
//			{
//				// FIXME: might damage variable names
//				condStr = BString.replace(condStr, CodeParser.postRepeat, "");
//			}
//			condStr = convert(condStr, false);
			StringList tokens = Syntax.splitLexically(condStr, true);
			for (String key : new String[]{
					Syntax.getKeyword("preRepeat"),
					Syntax.getKeyword("postRepeat")})
			{
				if (!key.trim().isEmpty())
				{
					tokens.removeAll(Syntax.splitLexically(key, false), !Syntax.ignoreCase);
				}		
			}
			// START KGU#433 2017-10-11: Bugfix #434 Don't try to be too clever here - variables might change type within the loop...
			//condStr = convert(tokens.concatenate());
			condStr = convert(tokens.concatenate(), false);
			// END KGU#433 2017-10-11
			// END KGU#150 2016-04-03

			//int cw = 0;
			// START KGU#487 2018-01-23: Bugfix #498 - preliminary condition test dropped altogether. 
			// START KGU#417 2017-06-30: Enh. #424 - Turtleizer functions must be evaluated each time
			//Object cond = context.interpreter.eval(convertStringComparison(condStr));
			//String tempCondStr = this.evaluateDiagramControllerFunctions(condStr);
			//Object cond = this.evaluateExpression(convertStringComparison(tempCondStr), false, false);
			// END KGU#417 2017-06-30
			//if (cond == null)
			//{
			//	// START KGU#197 2016-07-27: Localization support
			//	//trouble = "<" + condStr
			//	//		+ "> is not a correct or existing expression.";
			//	trouble = control.msgInvalidExpr.getText().replace("%1", condStr);
			//	// END KGU#197 2016-07-27
			//} else
			Object cond = null;
			// END KGU#487 2018-01-23
			{
				// START KGU#78 2015-11-25: In order to handle exits we must know the nesting depth
				context.loopDepth++;
				// END KGU#78
				do
				{
					// START KGU#117 2016-03-07: Enh. #77 - consistent subqueue handling
					if (trouble.isEmpty())
					{
						trouble = stepSubqueue(element.getBody(), true);
					}
					// END KGU#117 2016-03-07

					if (trouble.equals(""))
					{
						//cw++;
						element.executed = true;
						// START KGU#515 2018-04-03: The following must not be done if the body failed (had erroneously resided after this if)
						// START KGU#665 2019-02-26: Bugfix #687  breakpoint check had been misplaced (was behind the cond evaluation)
						// delay this element
						checkBreakpoint(element);
						element.waited = false;
						delay();	// Symbolizes the loop condition check time
						// END KGU#665 2019-02-26
						// START KGU#417 2017-06-30: Enh. #424 - Turtleizer functions must be evaluated each time
						String tempCondStr = this.evaluateDiagramControllerFunctions(condStr);
						cond = this.evaluateExpression(convertStringComparison(tempCondStr), false, false);
						// END KGU#417 2017-06-30
						if (cond == null || !(cond instanceof Boolean))
						{
							// START KGU#197 2016-07-27: Localization support
							trouble = control.msgInvalidBool.getText().replace("%1", condStr);
							// END KGU#197 2016-07-27
						}

						element.waited = true;

						// START KGU#156 2016-03-11: Enh. #124
						element.addToExecTotalCount(1, true);		// For the condition evaluation
						// END KGU#156 2016-03-11
						// END KGU#515 2018-04-03
					}
					
				// START KGU#70 2015-11-09: Condition logically incorrect - execution often got stuck here 
				//} while (!(n.toString().equals("true") && trouble.equals("") && (stop == false)));
				// START KGU#77/KGU#78 2015-11-25: Leave if some kind of Jump statement has been executed
				//} while (!(n.toString().equals("true")) && trouble.equals("") && (stop == false))
				} while (cond != null && !(cond.toString().equals("true")) && trouble.equals("") && (stop == false) &&
						!context.returned && leave == 0);
				// END KGU#77/KGU#78 2015-11-25
				// END KGU#70 2015-11-09
				// START KGU#78 2015-11-25: If there are open leave requests then nibble one off
				if (leave > 0)
				{
					leave--;
				}
				context.loopDepth--;
				// END KGU#78 2015-11-25
			}

			if (trouble.equals(""))
			{
				element.executed = false;
				element.waited = false;
			}
			/*
			 * if (cw > 100) { element.selected = true; trouble = "Problem!";
			 * }
			 */
		} catch (EvalError ex)
		{
			// START KGU#1024 2022-01-05: Upgrade from bsh-2.0b6.jar to bsh-2.1.0.jar
			//trouble = ex.getMessage();
			trouble = ex.getRawMessage();
			int pilcrowPos = -1;
			if (trouble != null && (pilcrowPos = trouble.indexOf(EVAL_ERR_PREFIX_SEPA)) > 0) {
				trouble = trouble.substring(0, pilcrowPos);
			}
			// END KGU#1024 2022-01-05
		}
		return trouble;
	}
	
	private String stepFor(For element)
	{
		// START KGU#61 2016-03-21: Enh. #84
		if (element.isForInLoop())
		{
			return stepForIn(element);
		}
		// END KGU#61 2016-03-21
		String trouble = new String();
		// START KGU#307 2016-12-12: Issue #307 - prepare warnings on loop variable manipulations
		int forLoopLevel = context.forLoopVars.count();
		// END KGU#307 2016-12-12
		try
		{
			int sval = element.getStepConst();
			String counter = element.getCounterVar();
			
			// START KGU#307 2016-12-12: Issue #307 - prepare warnings on loop variable manipulations
			context.forLoopVars.add(counter);
			// END KGU#307 2016-12-12

			String s = element.getStartValue(); 

			s = convert(s);
			// START KGU#417 2017-06-30: Enh. #424 - Turtleizer functions must be evaluated
			s = this.evaluateDiagramControllerFunctions(s);
			// END KGU#417 2017-06-30
			Object n = this.evaluateExpression(s, false, false);
			if (n == null)
			{
				// START KGU#197 2016-07-27: Localization support
				//trouble = "<"+s+"> is not a correct or existing expression.";
				trouble = control.msgInvalidExpr.getText().replace("%1", s);
				// END KGU#197 2016-07-27
			}
			int ival = 0;
			if (n instanceof Integer)
			{
				ival = (Integer) n;
			}
			else if (n instanceof Long)
			{
				ival = ((Long) n).intValue();
			}
			else if (n instanceof Float)
			{
				ival = ((Float) n).intValue();
			}
			else if (n instanceof Double)
			{
				ival = ((Double) n).intValue();
			}

			s = element.getEndValue();
			s = convert(s);
			// START KGU#417 2017-06-30: Enh. #424 - Turtleizer functions must be evaluated
			s = this.evaluateDiagramControllerFunctions(s);
			// END KGU#417 2017-06-30
			n = this.evaluateExpression(s, false, false);
			if (n == null)
			{
				// START KGU#197 2016-07-27: Localization support
				//trouble = "<"+s+"> is not a correct or existing expression.";
				trouble = control.msgInvalidExpr.getText().replace("%1", s);
				// END KGU#197 2016-07-27
			}
			int fval = 0;
			if (n instanceof Integer)
			{
				fval = (Integer) n;
			}
			else if (n instanceof Long)
			{
				fval = ((Long) n).intValue();
			}
			else if (n instanceof Float)
			{
				fval = ((Float) n).intValue();
			}
			else if (n instanceof Double)
			{
				fval = ((Double) n).intValue();
			}

			// START KGU#156 2016-03-11: Enh. #124
			element.addToExecTotalCount(1, true);	// For the initialisation and first test
			//END KGU#156 2016-03-11
			
			int cw = ival;
			// START KGU#77/KGU#78 2015-11-25: Leave if some kind of Jump statement has been executed
			//while (((sval >= 0) ? (cw <= fval) : (cw >= fval)) && trouble.equals("") && (stop == false))
			context.loopDepth++;
			while (((sval >= 0) ? (cw <= fval) : (cw >= fval)) && trouble.equals("") &&
					(stop == false) && !context.returned && leave == 0)
			// END KGU#77/KGU#78 2015-11-25
			{
				// START KGU#307 2016-12-12: Issue #307 - prepare warnings on loop variable manipulations
				//setVar(counter, cw);
				setVar(counter, cw, forLoopLevel-1, true);
				// END KGU#307 2016-12-12
				element.waited = true;


				// START KGU#117 2016-03-07: Enh. #77 - consistent subqueue handling
				if (trouble.isEmpty())
				{
					trouble = stepSubqueue(element.getBody(), true);
				}
				// END KGU#117 2016-03-07

				// START KGU#156 2016-03-11: Enh. #124
				element.addToExecTotalCount(1, true);	// For the condition test and increment
				//END KGU#156 2016-03-11
				
				// At this point, we symbolize the time for the incrementing and condition checking
				element.waited = false;
				element.executed = true;
				if (delay != 0 || step)
				{
					diagram.redraw();
				}
				checkBreakpoint(element);
				delay();
				element.executed = false;
				element.waited = true;
				
				// START KGU 2015-10-13: The step value is now calculated in advance
				cw += sval;
				// END KGU 2015-10-13
			}
			// START KGU#78 2015-11-25
			if (leave > 0)
			{
				leave--;
			}
			context.loopDepth--;
			// END KGU#78 2015-11-25
			if (trouble.equals(""))
			{
				element.executed = false;
				element.waited = false;
			}
		} catch (EvalError ex)
		{
			// START KGU#1024 2022-01-05: Upgrade from bsh-2.0b6.jar to bsh-2.1.0.jar
			//trouble = ex.getMessage();
			trouble = ex.getRawMessage();
			int pilcrowPos = -1;
			if (trouble != null && (pilcrowPos = trouble.indexOf(EVAL_ERR_PREFIX_SEPA)) > 0) {
				trouble = trouble.substring(0, pilcrowPos);
			}
			// END KGU#1024 2022-01-05
		}
		// START KGU#307 2016-12-12: Issue #307 - prepare warnings on loop variable manipulations
		while (forLoopLevel < context.forLoopVars.count()) {
			context.forLoopVars.remove(forLoopLevel);
		}
		// END KGU#307 2016-12-12
		return trouble;
	}
	
	// START KGU#61 2016-03-21: Enh. #84
	// This executes FOR-IN loops
	private String stepForIn(For element)
	{
		String trouble = new String();
		// START KGU#307 2016-12-12: Issue #307 - prepare warnings on loop variable manipulations
		int forLoopLevel = context.forLoopVars.count();
		// END KGU#307 2016-12-12
		String valueListString = element.getValueList();
		String iterVar = element.getCounterVar();
		Object[] valueList = null;
		String problem = "";	// Gathers exception descriptions for analysis purposes
		Object value = null;
		boolean valueNoArray = false;
		// START KGU#417 2017-06-30: Enh. #424 - Turtleizer functions must be evaluated each time
		try {
			valueListString = this.evaluateDiagramControllerFunctions(valueListString).trim();
		}
		catch (EvalError ex)
		{
			// START KGU#1024 2022-01-05: Upgrade from bsh-2.0b6.jar to bsh-2.1.0.jar
			//problem += "\n" + ex.getMessage();
			String exMessage = ex.getRawMessage();
			int pilcrowPos = -1;
			if (exMessage != null && (pilcrowPos = exMessage.indexOf(EVAL_ERR_PREFIX_SEPA)) > 0) {
				exMessage = exMessage.substring(0, pilcrowPos);
			}
			problem += "\n" + exMessage;
			// END KGU#1024 2022-01-05
		}
		// END KGU#417 2017-06-30
		if (valueListString.startsWith("{") && valueListString.endsWith("}"))
		{
			try
			{
				// START KGU#439 2017-10-13: Issue #436
				//this.evaluateExpression("Object[] tmp20160321kgu = " + valueListString, false, false);
				//value = context.interpreter.get("tmp20160321kgu");
				//context.interpreter.unset("tmp20160321kgu");
				value = this.evaluateExpression(valueListString, true, false);
				// END KGU#439 2017-10-13
			}
			catch (EvalError ex)
			{
				// START KGU#1024 2022-01-05: Upgrade from bsh-2.0b6.jar to bsh-2.1.0.jar
				//problem += "\n" + ex.getMessage();
				String exMessage = ex.getRawMessage();
				int pilcrowPos = -1;
				if (exMessage != null && (pilcrowPos = exMessage.indexOf(EVAL_ERR_PREFIX_SEPA)) > 0) {
					exMessage = exMessage.substring(0, pilcrowPos);
				}
				problem += "\n" + exMessage;
				// END KGU#1024 2022-01-05
			}
		}
		
		// External function calls are not allowed at this position but there of course some
		// functions that yield an array (split) or a string (copy, insert, delete, uppercase,
		// lowercase. The latter ones might even be concatenated. Nevertheless it's relatively
		// safe to evaluate this as content of an array initializer. If the comma was what we
		// assumed (separator of an item enumeration) then the resulting array (i.e. ArrayList)
		// MUST contain more than one element. (If the comma IS an argument separator of a
		// function call then either the function will be an element of the value list or
		// we obtain a single element - or some syntax trouble.)
		if (value == null && valueListString.contains(","))
		{
			try
			{
				// START KGU#439 2017-10-13: Issue #436
				//this.evaluateExpression("Object[] tmp20160321kgu = {" + valueListString + "}", false, false);
				//value = context.interpreter.get("tmp20160321kgu");
				//context.interpreter.unset("tmp20160321kgu");
				value = this.evaluateExpression("{" + valueListString + "}", true, false);
				// END KGU#439 2017-10-13
				// START KGU#856 2020-04-23: Bugfix #858 - there ARE functions returning an array or string
				if (value instanceof ArrayList && ((ArrayList<?>)value).size() == 1) {
					/* If the array contains only a single element then we must have
					 * misinterpreted the comma (may have been part of a string literal
					 * or separator in a function parameter list. So the element is certainly
					 * the array or string we need
					 */
					value = ((ArrayList<?>)value).get(0);
				}
				// END KGU#856 2020-04-23
			}
			catch (EvalError ex)
			{
				// START KGU#1024 2022-01-05: Upgrade from bsh-2.0b6.jar to bsh-2.1.0.jar
				//problem += "\n" + ex.getMessage();
				String exMessage = ex.getRawMessage();
				int pilcrowPos = -1;
				if (exMessage != null && (pilcrowPos = exMessage.indexOf(EVAL_ERR_PREFIX_SEPA)) > 0) {
					exMessage = exMessage.substring(0, pilcrowPos);
				}
				problem += "\n" + exMessage;
				// END KGU#1024 2022-01-05
			}
		}
		// Might be a function or variable otherwise evaluable
		if (value == null)
		{
			try
			{
				value = this.evaluateExpression(valueListString, false, false);
				// START KGU#429 2017-10-08
				// In case it was a variable or function, it MUST contain or return an array to be acceptable
				if (value != null && /*!(value instanceof Object[]) &&*/ !(value instanceof ArrayList<?>) && !(value instanceof String)) {
					valueNoArray = true;
					problem += valueListString + " = " + prepareValueForDisplay(value, context.dynTypeMap);
				}
				// END KGU#429 2017-10-08
			}
			catch (EvalError ex)
			{
				// START KGU#1024 2022-01-05: Upgrade from bsh-2.0b6.jar to bsh-2.1.0.jar
				//problem += "\n" + ex.getMessage();
				String exMessage = ex.getRawMessage();
				int pilcrowPos = -1;
				if (exMessage != null && (pilcrowPos = exMessage.indexOf(EVAL_ERR_PREFIX_SEPA)) > 0) {
					exMessage = exMessage.substring(0, pilcrowPos);
				}
				problem += "\n" + exMessage;
				// END KGU#1024 2022-01-05
			}
		}
		if (value == null && valueListString.contains(" "))
		{
			// Rather desperate attempt to compose an array from loose strings (like in shell scripts)
			StringList tokens = Element.splitExpressionList(valueListString, " ");
			try
			{
				// START KGU#439 2017-10-13: Issue #436
				//this.evaluateExpression("Object[] tmp20160321kgu = {" + tokens.concatenate(",") + "}", false, false);
				//value = context.interpreter.get("tmp20160321kgu");
				//context.interpreter.unset("tmp20160321kgu");
				value = this.evaluateExpression("{" + tokens.concatenate(",") + "}", true, false);
				// END KGU#439 2017-10-13
			}
			catch (EvalError ex)
			{
				// START KGU#1024 2022-01-05: Upgrade from bsh-2.0b6.jar to bsh-2.1.0.jar
				//problem += "\n" + ex.getMessage();
				String exMessage = ex.getRawMessage();
				int pilcrowPos = -1;
				if (exMessage != null && (pilcrowPos = exMessage.indexOf(EVAL_ERR_PREFIX_SEPA)) > 0) {
					exMessage = exMessage.substring(0, pilcrowPos);
				}
				problem += "\n" + exMessage;
				// END KGU#1024 2022-01-05
			}
		}
		if (value != null)
		{
			// Shouldn't occur anymore
			if (value instanceof Object[])
			{
				valueList = (Object[]) value;
			}
			else if (value instanceof ArrayList) {
				valueList = ((ArrayList<?>)value).toArray();
			}
			// START KGU#429 2017-10-08
			else if (value instanceof String) {
				char[] chars = ((String)value).toCharArray(); 
				valueList = new Character[chars.length];
				for (int i = 0; i < chars.length; i++) {
					valueList[i] = chars[i];
				}
			}
			// END KGU#429 2017-10-08
			else if (!valueNoArray)
			{
				valueList = new Object[1];
				valueList[0] = value;
			}
		}

		if (valueList == null)
		{
			trouble = control.msgBadValueList.getText().replace("%", valueListString);
			// START KGU 2016-07-06: Privide the gathered information
			if (!problem.isEmpty())
			{
				trouble += "\n" + control.msgBadValueListDetails.getText().replace("%", problem);
			}
			// END KGU 2016-07-06
		}
		else
		{
			element.addToExecTotalCount(1, true);	// For the condition evaluation
			// START KGU#307 2016-12-12: Issue #307 - prepare warnings on loop variable manipulations
			// START KGU#923 2021-02-01: Issue #923 no problem in FOR-IN-loopd
			//context.forLoopVars.add(iterVar);
			// END KGU#923 2021-02-01
			// END KGU#307 2016-12-12

			// Leave if any kind of Jump statement has been executed
			context.loopDepth++;
			int cw = 0;

			while (cw < valueList.length && trouble.equals("")
					&& (stop == false) && !context.returned && leave == 0)
			{
				try
				{
					Object iterVal = valueList[cw];
					// START KGU#388 2017-09-27: Enh. #423 declare or un-declare the loop variable dynamically
					TypeMapEntry iterType = null;
					if (iterVal instanceof HashMap<?,?>) {
						Object typeName = ((HashMap<?, ?>)iterVal).get("§TYPENAME§");
						if (typeName instanceof String && (iterType = context.dynTypeMap.get(":" + typeName)) != null) {
							context.dynTypeMap.put(iterVar, iterType);
						}
					}
					else if (iterVal != null && (iterType = context.dynTypeMap.get(iterVar)) != null && iterType.isRecord()) {
						context.dynTypeMap.remove(iterVar);
					}
					// END KGU#388 2017-09-27
					// START KGU#307 2016-12-12: Issue #307 - prepare warnings on loop variable manipulations
					//setVar(iterVar, valueList[cw]);
					setVar(iterVar, iterVal, forLoopLevel-1, true);
					// END KGU#307 2016-12-12
					element.executed = false;
					element.waited = true;

					if (trouble.isEmpty())
					{
						trouble = stepSubqueue(((ILoop)element).getBody(), true);						
					}

					element.executed = true;
					element.waited = false;
					if (trouble.equals(""))
					{
						cw++;
						// Symbolizes the loop condition check 
						checkBreakpoint(element);
						delay();
					}
					element.addToExecTotalCount(1, true);	// For the condition evaluation
				} catch (EvalError ex)
				{
					trouble = ex.getMessage();
				}
			}
			// If there are open leave requests then nibble one off
			if (leave > 0)
			{
				leave--;
			}
			context.loopDepth--;
			// START KGU#307 2016-12-12: Issue #307 - No matter what happened - ensure the entry level
			while (forLoopLevel < context.forLoopVars.count()) {
				context.forLoopVars.remove(forLoopLevel);
			}
			// END KGU#307 2016-12-12
		}
		if (trouble.equals(""))
		{
			element.executed = false;
			element.waited = false;
		}
		/*
		 * if (cw > 1000000) { element.selected = true; trouble =
		 * "Your loop ran a million times. I think there is a problem!";
		 * }
		 */
		return trouble;
	}
	// END KGU#61 2016-03-21
	
	private String stepParallel(Parallel element)
	{
		String trouble = new String();
		try
		{
			int outerLoopDepth = context.loopDepth;
			int nThreads = element.qs.size();
			// For each of the parallel "threads" fetch a subqueue's Element iterator...
			Vector<Iterator<Element> > undoneThreads = new Vector<Iterator<Element>>();
			for (int thr = 0; thr < nThreads; thr++)
			{
				undoneThreads.add(element.qs.get(thr).getIterator());
			}

			element.waited = true;
			// Since we can hardly really execute this in parallel here,
			// the workaround is to run all the "threads" in a randomly chosen order...
			Random rdmGenerator = new Random(System.currentTimeMillis());

			// The first condition holds if there is at least one unexhausted "thread"
			// START KGU#77/KGU#78 2015-11-25: Leave if some kind of Jump statement has been executed
			//while (!undoneThreads.isEmpty() && trouble.equals("") && (stop == false))
			context.loopDepth = 0;	// Loop exits may not penetrate the Parallel section
			while (!undoneThreads.isEmpty() && trouble.equals("") && (stop == false) &&
					!context.returned && leave == 0)
			// END KGU#77/KGU#78 2015-11-25
			{
				// Pick one of the "threads" by chance
				int threadNr = rdmGenerator.nextInt(undoneThreads.size());
				Iterator<Element> iter = undoneThreads.get(threadNr);
				if (!iter.hasNext())
				{
					// Thread is exhausted - drop it
					undoneThreads.remove(threadNr);
				}
				else 
				{
					// Run the next instruction of the chosen thread
					Element instr = iter.next();
					int oldExecCount = instr.getExecStepCount(true);
					// END KGU#156 2016-03-11
					trouble = step(instr);
					// START KGU#117 2016-03-12: Enh. #77
					element.addToExecTotalCount(instr.getExecStepCount(true) - oldExecCount, false);
					// END KGU#117 2016-03-12
					// In order to allow better tracking we put the executed instructions into `waited´ state...
					instr.waited = true;
					// START KGU#78 2015-11-25: Parallel sections are impermeable for leave requests!
					if (trouble == "" && leave > 0)
					{
						// This should never happen (the leave instruction should have failed already)
						// At least we will kill the causing thread...
						undoneThreads.remove(threadNr);
						// ...and then of course wipe the remaining requested levels
						leave = 0;
						// As it is not only a user syntax error but also a flaw in the Structorizer mechanisms we better report it
						// START KGU#247 2016-09-17: Issue #243
						//JOptionPane.showMessageDialog(diagram, "Uncaught attempt to jump out of a parallel thread:\n\n" + 
						//		instr.getText().getText().replace("\n",  "\n\t") + "\n\nThread killed!",
						//		"Parallel Execution Problem", JOptionPane.WARNING_MESSAGE);
						JOptionPane.showMessageDialog(diagram.getParent(), control.msgJumpOutParallel.getText().replace("%", "\n\n" + 
								instr.getText().getText().replace("\n",  "\n\t") + "\n\n"),
								control.msgTitleParallel.getText(), JOptionPane.WARNING_MESSAGE);
						// END KGU#247 2016-09-17
					}
					// END KGU#78 2015-11-25
				}
			}
			context.loopDepth = outerLoopDepth;	// Restore the original context
			if (trouble.equals(""))
			{
				// Recursively reset all `waited´ flags of the subqueues now finished
				element.clearExecutionStatus();
			}
		} catch (Error ex)
		{
			trouble = ex.getMessage();
		}
		return trouble;
	}

	// START KGU#686 2019-03-16: Enh. #56 Introdcution of TRY CATCH FINALLY
	private String stepTry(Try element)
	{
		String trouble = new String();
		element.executed = false;
		element.waited = true;
		
		// Start executing the try block
		
		boolean wasWithinTry = this.withinTryBlock;
		this.withinTryBlock = true;
		
		trouble = stepSubqueue(element.qTry, true);
		
		this.withinTryBlock = wasWithinTry;
		
		// In case of trouble (other than exit) exceute the catch block
		if (!trouble.isEmpty() && !isExited) {
			String origTrouble = trouble;	// For the case of a rethrow
			try {
				this.updateVariableDisplay(true);
				String varName = element.getExceptionVarName();
				Object priorValue = null;
				boolean hadVariable = false;
				if (varName != null) {
					if ((hadVariable = context.variables.contains(varName))) {
					priorValue = context.interpreter.get(varName);
					}
					setVar(varName, trouble, true);
				}
				// START KGU#806 2020-02-20: Bugfix #820 From now on new errors may occur
				this.isErrorReported = false;
				// END KGU#806 2020-02-20
				/* Normally the catch block will clear the trouble, but if it causes
				 * trouble itself (e.g. by rethrowing) than this will be the new
				 * trouble */
				trouble = stepSubqueue(element.qCatch, true);
				
				element.qTry.clearExecutionStatus();
				if (hadVariable) {
					setVar(varName, priorValue, true);
				}
				else if (varName != null) {
					context.interpreter.unset(varName);
					context.variables.removeAll(varName);
				}
				if (trouble.equals(RETHROW_MESSAGE)) {
					// Obviously a rethrow, so restore the original error message
					trouble = origTrouble;
				}
			} catch (EvalError e) {
				// START KGU#1024 2022-01-05: Upgrade from bsh-2.0b6.jar to bsh-2.1.0.jar
				//trouble = e.toString();
				trouble = e.getRawMessage();
				int pilcrowPos = -1;
				if (trouble != null && (pilcrowPos = trouble.indexOf(EVAL_ERR_PREFIX_SEPA)) > 0) {
					trouble = trouble.substring(0, pilcrowPos);
				}
				// END KGU#1024 2022-01-05
			}
			// FIXME: We should eliminate all variables introduced within the catch block!
		}
		
		// Execute the finally block (even in case of exit - but don't overwrite the exit text then)
		try {
			this.updateVariableDisplay(true);
			// Execute the finally block
			String finalTrouble = stepSubqueue(element.qFinally, true);
			if (!finalTrouble.isEmpty() && !isExited) {
				// An error out of the finally block adds to a possible previous trouble
				if (!trouble.isEmpty()) {
					trouble = "1. " + trouble + "\n2. " + finalTrouble;
				}
				else {
					trouble = finalTrouble;
				}
			}
		} catch (EvalError ex) {
			// START KGU#1024 2022-01-05: Upgrade from bsh-2.0b6.jar to bsh-2.1.0.jar
			//if (!isExited && (trouble = ex.getLocalizedMessage()) == null && (trouble = ex.getMessage()) == null || trouble.isEmpty()) {
			//	trouble = ex.toString();
			//}
			if (!isExited) {
				trouble = ex.getRawMessage();
				if (trouble == null) {
					trouble = ex.toString();
				}
				else {
					int pilcrowPos = trouble.indexOf(EVAL_ERR_PREFIX_SEPA);
					if (pilcrowPos > 0) {
						trouble = trouble.substring(0, pilcrowPos);
					}
				}
			}
			// END KGU#1024 2022-01-05
		}
		
		if (trouble.isEmpty()) {
			element.waited = false;
			element.executed = false;
		}
		
		return trouble;
	}
	// END KGU#686 2019-03-16
	
	// START KGU#117 2016-03-07: Enh. #77 - to track test coverage a consistent subqueue handling is necessary
	/**
	 * 
	 * @param sq
	 * @param checkLeave
	 * @return
	 */
	String stepSubqueue(Subqueue sq, boolean checkLeave)
	{
		String trouble = "";
		
		int i = 0;
		while ((i < sq.getSize())
				&& trouble.equals("") && (stop == false) && !context.returned
				&& (!checkLeave || leave == 0))
		{
			// START KGU#156 2016-03-11: Enh. #124
			//trouble = step(sq.getElement(i));
			Element ele = sq.getElement(i);
			int oldExecCount = ele.getExecStepCount(true);
			trouble = step(ele);
			sq.parent.addToExecTotalCount(ele.getExecStepCount(true) - oldExecCount, false);
			// END KGU#156 2016-03-11
			i++;
		}
		if (sq.getSize() == 0)
		{
			sq.deeplyCovered = sq.simplyCovered = true;
			// START KGU#156 2016-03-11: Enh. #124
			sq.countExecution();
			//END KGU#156 2016-03-11
		}
		return trouble;
	}
	
	// START KGU#388 2017-09-16: Enh. #423 We must prepare expressions with record component access
	/**
	 * Resolves qualified names (record access) where contained and - if allowed by setting
	 * {@code _withInitializers} - array or record initializers and has the interpreter evaluate
	 * the prepared expression.<br/>
	 * This preparation work might perhaps also have been done by the convert function but requires
	 * current evaluation context. So it was rather located here.<br/>
	 * Note: Argument {@code _withInitializers} (and the associated mechanism) was added via
	 * refactoring afterwards with a default value of {@code false} in order to avoid unwanted
	 * impact. If there happens to be some place in code where it seems helpful to activate this
	 * mechanism just go ahead and try.
	 * 
	 * @param _expr -the converted expression to be evaluated
	 * @param _withInitializers - whether an array or record initializer is to be managed here
	 * @param _preserveBrackets - if true then brackets won't be substituted
	 * @return the evaluated result if successful
	 * 
	 * @throws EvalError an exception if something went wrong (may be raised by the interpreter
	 *     or this method itself)
	 */
	protected Object evaluateExpression(String _expr, boolean _withInitializers, boolean _preserveBrackets) throws EvalError
	{
		Object value = null;
		// START KGU#773 2019-11-28: Bugfix #786 Blanks are not tolerated by the susequent mechanisms like index evaluation
		//StringList tokens = Syntax.splitLexically(_expr, true);
		StringList tokens = Syntax.splitLexically(_expr, true, true);
		// END KGU#773 2019-11-28
		// START KGU#439 2017-10-13: Enh. #436 Arrays now represented by ArrayLists
		if (!_preserveBrackets) {
			if (tokens.indexOf(OBJECT_ARRAY, 0, true) == 0) {
				tokens.set(0, "Object[]");
				tokens.remove(1,3);
			}
			tokens.replaceAll("[", ".get(");
			tokens.replaceAll("]", ")");
		}
		// END KGU#439 2017-10-13
		// Special treatment for inc() and dec() functions? - no need if convert was applied before
		int i = 0;
		while ((i = tokens.indexOf(".", i+1)) > 0) {
			// FIXME: We should check for either declared type or actual object type of what's on the left of the dot.
			// The trouble is that we would have to analyse the expression on the left of the dot in order to find out
			// whether it is a record. But where does it begin? It could be a function call (e.g. copyRecord()) or an
			// indexed access to an array element... An how can we make sure its evaluation hasn't got irreversible side
			// effects?
			// At least the check against following parenthesis will help to avoid the spoiling of Java method calls.
			if (i+1 < tokens.count() && Syntax.isIdentifier(tokens.get(i+1), false, null) && (i+2 == tokens.count() || !tokens.get(i+2).equals("("))) {
				tokens.set(i, ".get(\"" + tokens.get(i+1) + "\")");
				tokens.remove(i+1);
			}
		}
		// START KGU#100/KGU#388 2017-09-29: Enh. #84, #423 TODO Make this available at more places
		if (tokens.get(tokens.count()-1).equals("}") && _withInitializers) {
			TypeMapEntry recordType = null;
			// START KGU#100 2016-01-14: Enh. #84 - accept array assignments with syntax array <- {val1, val2, ..., valN}
			if (tokens.get(0).equals("{")) {			
				value = evaluateArrayInitializer(_expr, tokens);
			}
			// END KGU#100 2016-01-14
			// START KGU#388 2017-09-13: Enh. #423 - accept record assignments with syntax recordVar <- typename{comp1: val1, comp2: val2, ..., compN: valN}
			else if (tokens.get(1).equals("{") && (recordType = identifyRecordType(tokens.get(0), true)) != null) {
				value = evaluateRecordInitializer(_expr, tokens, recordType);
			}
			// END KGU#388 2017-09-13
		}
		// END KGU#100/KGU#388 2017-09-29
		// START KGU#920 2021-02-01: Bugfix #920: "Infinity" should be interpreted
		else if (tokens.count() == 1 && tokens.get(0).equals("Infinity")) {
			value = Double.POSITIVE_INFINITY;
		}
		else if (tokens.count() == 2 && tokens.get(0).equals("-") && tokens.get(1).equals("Infinity")) {
			value = Double.NEGATIVE_INFINITY;
		}
		// END KGU#920 2021-02-01
		else
		{
			// START KGU#920 2021-02-04: Bugfix #920: "Infinity" should be interpreted
			tokens.replaceAll("Infinity", "Double.POSITIVE_INFINITY");
			// END KGU#920 2021-02-04
			
			// Possibly our resolution of qualified names went too far. For this case give it some more tries
			// with partially undone conversions. This should not noticeably slow down the evaluation in case
			// no error occurs.
			boolean error423 = false;
			// START KGU#773 2019-11-28: Bugfix #786 Since blanks have been eliminated now, we must be cautious on concatenation
			//String expr = tokens.concatenate();
			String expr = tokens.concatenate(null);
			// END KGU#773 2019-11-28
			// START KGU#1024 2022-01-05: Upgrade from bsh-2.0b6.jar to bsh-2.1.0.jar
			//boolean messageAugmented = false;
			String prefixMessage = null;
			// END KGU#1024 2022-01-05
			do {
				error423 = false;
				try {
					value = context.interpreter.eval(expr);
				}
				catch (EvalError err) {
					// START KGU#1024 2022-01-05: Upgrade from bsh-2.0b6.jar to bsh-2.1.0.jar
					//String error423message = err.getMessage();
					String error423message = err.getRawMessage();
					// END KGU#1024 2022-01-05
					if (error423message.contains(ERROR423MESSAGE)) {
						if (ERROR423MATCHER.reset(error423message).matches()) {
							// Restore the assumed original attribute access and try again
							// (this will at least induce a less confusing message)
							// Could still be improved as we obtain in the end of the message the very name
							expr = ERROR423MATCHER.group(1) + ERROR423MATCHER.group(2) + ERROR423MATCHER.group(3);
							error423 = true;
						}
					}
					// START KGU#510 2018-03-20: Issue #527 - index range problem detection for more helpful message
					else if (ERROR527MATCHER.reset(error423message).matches()) {
						try {
							// START KGU#677 2019-03-09: Bugfix #527
							//Object potArray = context.interpreter.eval(ERROR527MATCHER.group(4));
							//Object potIndex = context.interpreter.eval(ERROR527MATCHER.group(2));
							String arrayName = ERROR527MATCHER.group(5);
							Object potArray = null;
							if (arrayName == null && (arrayName = ERROR527MATCHER.group(1)).contains("copyArray(")) {
								arrayName = arrayName.replaceFirst("^copyArray\\((.*)\\)$", "$1");
							}
							if (arrayName != null) {
								potArray = context.interpreter.eval(arrayName);
							}
							String indexExpr = ERROR527MATCHER.group(2);
							if (indexExpr != null) {
								indexExpr = Element.splitExpressionList(indexExpr, ",").get(0);
							}
							Object potIndex = context.interpreter.eval(indexExpr);
							// END KGU#677 2019-03-09
							if (potArray instanceof ArrayList && potIndex instanceof Integer) {
								int index = ((Integer)potIndex).intValue();
								if (index < 0 || index >= ((ArrayList<?>)potArray).size()) {
									// START KGU#1024 2022-01-05: Upgrade from bsh-2.0b6.jar to bsh-2.1.0.jar
									//err.setMessage(control.msgIndexOutOfBounds.getText().
									//		// START KGU#677 2019-03-09: Bugfix #527
									//		//replace("%1", ERROR527MATCHER.group(2)).
									//		replace("%1", indexExpr).
									//		// END KGU#677 2019-03-09
									//		replace("%2", Integer.toString(index)).
									//		// START KGU#677 2019-03-09: Bugfix #527
									//		//replace("%3", ERROR527MATCHER.group(4))
									//		replace("%3", arrayName)
									//		// END KGU#677 2019-03-09
									//		);
									prefixMessage = control.msgIndexOutOfBounds.getText().
											replace("%1", indexExpr).
											replace("%2", Integer.toString(index)).
											replace("%3", arrayName)
											+ "\u00b6"; // pilcrow character to cut the rest off
									// END KGU#1024 2022-01-05
								}
								// START KGU#510 2019-02-13: Improvement for issue #527
								// In more complex expressions it may not be the first index that caused the trouble, so look for other causes
								else {
									// START KGU#1024 2022-01-05: Upgrade from bsh-2.0b6.jar to bsh-2.1.0.jar
									//messageAugmented = addCauseDescription(_expr, err);
									prefixMessage = _expr;
									// END KGU#1024 2022-01-05
								}
								// END KGU#510 2019-02-13
							}
						}
						catch (EvalError err1) {
							//System.out.println(err1);
						}
					}
					// END KGU#510 2018-03-20
					// START KGU#615 2018-12-16: Just a simple workaround for #644 (single level initializer arguments)
					else if (error423message.contains("Encountered \"( {\"")) {
						throw new EvalError(error423message + "\n" + control.msgInitializerAsArgument.getText(), null, null);
					}
					// END KGU#615 2018-12-16
					if (!error423) {
						// START KGU#1024 2022-01-05: Upgrade bsh-2.0b6.jar to bsh-2.1.0.jar
						// START KGU#677 2019-03-09: This shouldn't harm, anyway
						//if (!messageAugmented) {
						//	addCauseDescription(_expr, err);
						//}
						// END KGU#677 2019-03-09
						//throw err;
						if (prefixMessage == null) {
							prefixMessage = deriveCauseDescription(_expr, err);
						}
						err.reThrow(prefixMessage);
						// END KGU#1024 2022-01-05
					}
				}
				// START KGU#756 2019-11-08: Internal interpreter errors may e.g. occur if a type name "Char" is evaluated
				catch (Error ex) {
					if (ex.getClass().getName().equals("bsh.Parser$LookaheadSuccess")) {
						throw new EvalError("Syntax error in expression «" + expr + "» - possibly a misplaced type name.", null, null);
					}
					else {
						throw ex;
					}
				}
				// END KGU#756 2019-11-08
			} while (error423);
		}
		return value;
	}
	// END KGU#388 2017-09-16

	// START KGU#677 2019-03-09: Issue #527 (revision)
	// START KGU#1024 2022-01-05: Workaround to upgrade bsh-2.0b6.jar to bsh-2.1.0.jar
	///**
	// * Replaces the top-level EvalError message with the given expression
	// * and a description of the originating problem, which is often more
	// * expressive than the message of {@code err}.
	// * @param _expr - The original expression or element text
	// * @param err - an {@link EvalError}
	// * @return true if the message of {@code err} had been augmented or replaced.
	// */
	//private boolean addCauseDescription(String _expr, EvalError err) {
	//	Throwable ex = err;
	//	String msg = null;
	//	while (ex.getCause() != null) {
	//		ex = ex.getCause();
	//		if (ex.getMessage() != null) {
	//			msg = ex.getMessage();
	//		}
	//	}
	//	if (msg != null) {
	//		err.setMessage(_expr + ":\n" + msg);
	//	}
	//	return msg != null;
	//}
	/**
	 * Tries to derive a description of the originating problem, which is
	 * often more expressive than the message of {@code err} the top-level
	 * EvalError message and combines it with the given expression in this
	 * case.
	 * 
	 * @param _expr - The original expression or element text
	 * @param err - an {@link EvalError}
	 * @return the message prefix meant to replace the message of {@code err},
	 *     or {@code null} (if no cause text was found)
	 */
	private String deriveCauseDescription(String _expr, EvalError err) {
		Throwable ex = err;
		String msg = null;
		while (ex.getCause() != null) {
			ex = ex.getCause();
			if (ex.getMessage() != null) {
				msg = ex.getMessage();
			}
		}
		if (msg != null) {
			msg = _expr + ":\n" + msg + EVAL_ERR_PREFIX_SEPA;
		}
		return msg;
	}
	// END KGU#1024 2022-01-05
	// END KGU#677 2019-03-09

	// START KGU#100 2017-10-08: Enh. #84 - accept array assignments with syntax array <- {val1, val2, ..., valN}
	/**
	 * Recursively pre-evaluates array initializer expressions
	 * 
	 * @param _expr - the initializer as String (just for a possible error message)
	 * @param tokens - the initializer in precomputed tokenized form
	 * @return object that should be a ArrayList<Object>
	 * 
	 * @throws EvalError
	 */
	private Object evaluateArrayInitializer(String _expr, StringList tokens) throws EvalError {
		// We have to evaluate those element values in advance, which are initializers themselves...
//		this.evaluateExpression("Object[] tmp20160114kgu = " + tokens.concatenate(), false);
//		value = context.interpreter.get("tmp20160114kgu");
//		context.interpreter.unset("tmp20160114kgu");
		StringList elementExprs = Element.splitExpressionList(tokens.subSequence(1, tokens.count()-1), ",", true);
		int nElements = elementExprs.count();
		if (!elementExprs.get(nElements-1).isEmpty()) {
			throw new EvalError(control.msgInvalidExpr.getText().replace("%1", _expr), null, null);				
		}
		elementExprs.remove(--nElements);
		ArrayList<Object> valueArray = new ArrayList<Object>(nElements);
		for (int i = 0; i < nElements; i++) {
			valueArray.add(evaluateExpression(elementExprs.get(i), true, false));
		}
		return valueArray;
	}
	// END KGU#100 2016-01-14
	// START KGU#388 2017-09-13: Enh. #423 - accept record assignments with syntax recordVar <- typename{comp1: val1, comp2: val2, ..., compN: valN}
	/**
	 * Recursively pre-evaluates record initializer expressions
	 * 
	 * @param _expr - the expression
	 * @param tokens - the splitting result
	 * @param recordType - the identified record type entry
	 * @return the filled {@link HashMap} of component name - value pairs
	 * 
	 * @throws EvalError
	 */
	private Object evaluateRecordInitializer(String _expr, StringList tokens, TypeMapEntry recordType) throws EvalError {
//		this.evaluateExpression("HashMap tmp20170913kgu = new HashMap()", false);
		// START KGU#559 2018-07-20: Enh. #563 - simplified record initializers (smarter interpretation)
		//HashMap<String, String> components = Element.splitRecordInitializer(tokens.concatenate(null));
		HashMap<String, String> components = Element.splitRecordInitializer(tokens.concatenate(null), recordType, false);
		// END KGU#559 2018-07-20
		if (components == null || components.containsKey("§TAIL§")) {
			throw new EvalError(control.msgInvalidExpr.getText().replace("%1", _expr), null, null);
		}
		HashMap<String, Object> valueRecord = new LinkedHashMap<String, Object>();
		valueRecord.put("§TYPENAME§", components.remove("§TYPENAME§"));
		LinkedHashMap<String, TypeMapEntry> compDefs = recordType.getComponentInfo(false);
		for (Entry<String, String> comp: components.entrySet()) {
			if (compDefs.containsKey(comp.getKey())) {
				// We have to evaluate the component value in advance if it is an initializer itself...
				//context.interpreter.eval("tmp20170913kgu.put(\"" + comp.getKey() + "\", " + comp.getValue() + ");");
				valueRecord.put(comp.getKey(), this.evaluateExpression(comp.getValue(), true, false));
			}
			else {
				throw new EvalError(control.msgInvalidComponent.getText().replace("%1", comp.getKey()).replace("%2", recordType.typeName), null, null);
			}
		}
//		value = context.interpreter.get("tmp20170913kgu");
//		if (value instanceof HashMap<?,?>) {
//			((HashMap<String, Object>)value).put("§TYPENAME§", recordType.typeName);
//		}
//		context.interpreter.unset("tmp20170913kgu");
		return valueRecord;
	}
	// END KGU#388 2017-09-13
	
	private void waitForNext()
	{
		// START KGU#379 2017-04-12: Bugfix #391: This is the proper place to prepare the buttons for pause mode
		// Well, maybe it is better put into the synchronized block?
		if (getPaus()) {
			// START KGU#907 2021-01-04: Enh. #906 Special step handing for Calls
			//control.setButtonsForPause(true);
			control.setButtonsForPause(true, currentCall != null);
			// END KGU#907 2021-01-04
		}
		// END KGU#379 2017-04-12
		synchronized (this)
		{
			while (paus == true)
			{
				try
				{
					wait();
				} catch (Exception e)
				{
					logger.log(Level.SEVERE, "wait()", e);
				}
			}
		}
		/*
		 * int i = 0; while(paus==true) { System.out.println(i);
		 * 
		 * try { Thread.sleep(100); } catch (InterruptedException e) {
		 * System.out.println(e.getMessage());} i++; }
		 */

		if (step == true)
		{
			paus = true;
		}
	}
	
	// START KGU#33/KGU#34 2014-12-05
	/**
	 * Method tries to extract the index value from an expression formed like
	 * an array element access, i.e. {@code "<arrayname>[<expression>]"}
	 * 
	 * @param varname - variable access expression
	 * @return the evaluated non-negative index (if there is some).
	 * 
	 * @throws EvalError if no non-negative integral index can be evaluated
	 */
	private int getIndexValue(String varname) throws EvalError
	{
		// START KGU#141 2016-01-16: Bugfix #112
		String message = "Illegal (negative) index";
		// END KGU#141 2016-01-16
		String ind = varname.substring(varname.indexOf("[") + 1,
				// START KGU#166 2016-03-29: Bugfix #139 (nested index expressions failed)
				//varname.indexOf("]"));
				varname.lastIndexOf("]"));
				// END KGU#166 2016-03-29

		int index = -1;

		try
		{
			//index = Integer.parseInt(ind);	// KGU: This was nonsense - usually no literal here
			index = (Integer) this.evaluateExpression(ind, false, false);
		}
		// START KGU#1024 2022-01-05: Upgrade from bsh-2.0b6.jar to bsh-2.1.0.jar
		catch (EvalError e)
		{
			int pilcrowPos = -1;
			if ((message = e.getRawMessage()) != null
					&& (pilcrowPos = message.indexOf(EVAL_ERR_PREFIX_SEPA)) > 0) {
				message = message.substring(0, pilcrowPos);
			}
		}
		// END KGU#1024 2022-01-05
		catch (Exception e)
		{
			//index = (Integer) this.interpreter.get(ind);	// KGU: This didn't work for expressions
			// START KGU#141 2016-01-16: Bugfix #112 - this led to silent errors and incapacitation of executor
			//System.out.println(e.getMessage() + " on " + varname + " in Executor.getIndexValue()");
			message = e.getMessage();	// We will rethrow it later
			// END KGU#141 2016-01-16
		}
		// START KGU#141 2016-01-16: Bugfix #112 - We may not allow negative indices
		if (index < 0)
		{
			throw new EvalError(message + " on index evaluation in: " + varname, null, null);
		}
		// END KGU#141 2016-01-16
		return index;
	}
	// END KGU#33/KGU#34 2014-12-05
	
	// START KGU#165 2016-04-03: Support keyword case sensitivity
	/**
	 * Returns an appropriate match string for the given parser preference string
	 * (where {@link Syntax#ignoreCase} is paid attention to)
	 * 
	 * @param keyword - parser preference string
	 * @return match pattern
	 */
	private String getKeywordPattern(String keyword)
	{
		String pattern = Matcher.quoteReplacement(keyword);
		if (Syntax.ignoreCase)
		{
			pattern = BString.breakup(pattern, true);
		}
		return pattern;
	}
	// END KGU#165 2016-04-03
	
	// START KGU#156 2016-03-10: An interface for an external update trigger was needed
	public void redraw()
	{
		diagram.repaint();
	}
	// END KGU#156 2016-03-10
	
    // START KGU#160 2016-04-12: Enh. #137 - Checkbox for text window output
	public void setOutputWindowEnabled(boolean _enabled)
	{
		this.isConsoleEnabled = _enabled;
		// START KGU#569 2018-08-09: Issue #577 - console window might have got corrupted
		//this.console.setVisible(_enabled);
		try {
			this.console.setVisible(_enabled);
		}
		catch (NullPointerException ex) {
			this.console.dispose();
			this.console = new OutputConsole();
			this.console.setVisible(_enabled);
		}
	}
	// END KGU#160 2016-04-12

}<|MERGE_RESOLUTION|>--- conflicted
+++ resolved
@@ -1463,13 +1463,10 @@
 	// METHOD MODIFIED BY GENNARO DONNARUMMA
 
 	/**
-<<<<<<< HEAD
-	 * Main entry point for the debugger, called from the GUI
-=======
-	 * Global execution entry point, initialises the Executor, wipes all
-	 * remnants of a previous execution, starts the execution of the top
-	 * level root and then consolidates the resulting status.
->>>>>>> b8ee56d9
+	 * Global execution entry point (called from the GUI), initialises the
+	 * Executor, wipes all remnants of a previous execution, starts the
+	 * execution of the top level root and then consolidates the resulting
+	 * status.
 	 */
 	public void execute()
 	// START KGU#2 (#9) 2015-11-13: We need a recursively applicable version
