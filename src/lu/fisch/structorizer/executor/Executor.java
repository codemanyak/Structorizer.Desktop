--- conflicted
+++ resolved
@@ -144,11 +144,8 @@
  *      Kay Gürtzig     2017.10.16      Enh. #439: prepareForDisplay() made static, showArray() generalized to showCompoundValue()
  *      Kay Gürtzig     2017.10.28      Enh. #443: First adaptations for multiple DiagramControllers
  *      Kay Gürtzig     2017.10.29      Enh. #423: Workaround for evaluation error on converted actual object field access
-<<<<<<< HEAD
+ *      Kay Gürtzig     2017.10.31      Enh. #439: showCompoundValue() now more comfortable with ValuePresenter
  *      Kay Gürtzig     2017.11.01      Bugfix #447: Issue with line continuation backslashes in stepAlternative() fixed
-=======
- *      Kay Gürtzig     2017.10.31      Enh. #439: showCompoundValue() now more comfortable with ValuePresenter
->>>>>>> 2ef2a93e
  *
  ******************************************************************************************************
  *
