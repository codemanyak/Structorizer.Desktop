/*
    Structorizer
    A little tool which you can use to create Nassi-Schneiderman Diagrams (NSD)

    Copyright (C) 2009  Bob Fisch

    This program is free software: you can redistribute it and/or modify
    it under the terms of the GNU General Public License as published by
    the Free Software Foundation, either version 3 of the License, or any
    later version.

    This program is distributed in the hope that it will be useful,
    but WITHOUT ANY WARRANTY; without even the implied warranty of
    MERCHANTABILITY or FITNESS FOR A PARTICULAR PURPOSE.  See the
    GNU General Public License for more details.

    You should have received a copy of the GNU General Public License
    along with this program.  If not, see <http://www.gnu.org/licenses/>.
 */

package lu.fisch.structorizer.executor;

/******************************************************************************************************
 *
 *      Author:         Bob Fisch
 *
 *      Description:    This class controls the execution of a diagram.
 *
 ******************************************************************************************************
 *
 *      Revision List
 *
 *      Author          Date			Description
 *      ------			----			-----------
 *      Bob Fisch                       First Issue
 *      Kay Gürtzig     2015-10-11      Method execute() now ensures that all elements get unselected
 *      Kay Gürtzig     2015-10-13      Method step decomposed into separate subroutines, missing
 *                                      support for Forever loops and Parallel sections added;
 *                                      delay mechanism reorganised in order to integrate breakpoint
 *                                      handling in a sound way
 *      Kay Gürtzig     2015-10-15      stepParallel() revised (see comment)
 *      Kay Gürtzig     2015-10-17/18   First preparations for a subroutine retrieval via Arranger
 *      Kay Gürtzig     2015-10-21      Support for multiple constants per CASE branch added
 *      Kay Gürtzig     2015-10-26/27   Language conversion and FOR loop parameter analysis delegated to the elements
 *      Kay Gürtzig     2015-11-04      Bugfix in stepInstruction() w.r.t. input/output (KGU#65)
 *      Kay Gürtzig     2015-11-05      Enhancement allowing to adopt edited values from Control (KGU#68)
 *      Kay Gürtzig     2015-11-08      Array assignments and variable setting deeply revised (KGU#69)
 *      Kay Gürtzig     2015-11-09      Bugfix: div operator had gone, wrong exit condition in stepRepeat (KGU#70),
 *                                      wrong equality operator in stepCase().
 *      Kay Gürtzig     2015-11-11      Issue #21 KGU#77 fixed: return instructions didn't terminate the execution.
 *      Kay Gürtzig     2015-11-12      Bugfix KGU#79: WHILE condition wasn't effectively converted.
 *      Kay Gürtzig     2015-11-13/14   Enhancement #9 (KGU#2) to allow the execution of subroutine calls
 *      Kay Gürtzig     2015-11-20      Bugfix KGU#86: Interpreter was improperly set up for functions sqr, sqrt;
 *                                      Message types for output and return value information corrected
 *      Kay Gürtzig     2015-11-23      Enhancement #36 (KGU#84) allowing to pause from input and output dialogs.
 *      Kay Gürtzig     2015-11-24/25   Enhancement #9 (KGU#2) enabling the execution of calls accomplished.
 *      Kay Gürtzig     2015-11-25/27   Enhancement #23 (KGU#78) to handle Jump elements properly.
 *      Kay Gürtzig     2015-12-10      Bugfix #49 (KGU#99): wrapper objects in variables obstructed comparison,
 *                                      ER #48 (KGU#97) w.r.t. delay control of diagramControllers
 *      Kay Gürtzig     2015-12-11      Enhancement #54 (KGU#101): List of output expressions
 *      Kay Gürtzig     2015-12-13      Enhancement #51 (KGU#107): Handling of empty input and output
 *      Kay Gürtzig     2015-12-15/26   Bugfix #61 (KGU#109): Precautions against type specifiers
 *      Kay Gürtzig     2016-01-05      Bugfix #90 (KGU#125): Arranger updating for executed subroutines fixed
 *      Kay Gürtzig     2016-01-07      Bugfix #91 (KGU#126): Reliable execution of empty Jump elements,
 *                                      Bugfix #92 (KGU#128): Function names were replaced within string literals
 *      Kay Gürtzig     2016-01-08      Bugfix #95 (KGU#130): div operator conversion accidently dropped
 *      Kay Gürtzig     2016-01-09      KGU#133: Quick fix to show returned arrays in a list view rather than a message box
 *      Kay Gürtzig     2016-01-14      KGU#100: Array initialisation in assignments enabled (Enh. #84)
 *      Kay Gürtzig     2016-01-15      KGU#109: More precaution against typed variables (issues #61, #107)
 *      Kay Gürtzig     2016-01-16      Bugfix #112: Several flaws in index evaluation mended (KGU#141)
 *      Kay Gürtzig     2016-01-29      Bugfix #115, enh. #84: Result arrays now always presented as list
 *                                      (with "Pause" button if not already in step mode; KGU#133, KGU#147).
 *      Kay Gürtzig     2016-03-13      Enh. #77, #124: runtime data collection implemented (KGU#117, KGU#156)
 *      Kay Gürtzig     2016-03-16      Bugfix #131: Precautions against reopening, take-over, and loss of control (KGU#157)
 *      Kay Gürtzig     2016-03-17      Enh. #133: Stacktrace now permanently maintained, not only on errors (KGU#159)
 *      Kay Gürtzig     2016-03-18      KGU#89: Language localization support slightly improved
 *      Kay Gürtzig     2016-03-21      Enh. #84 (KGU#61): Support for FOR-IN loops
 *      Kay Gürtzig     2016-03-29      Bugfix #139 (KGU#166) in getIndexValue() - nested index access failed
 *      Kay Gürtzig     2016-04-03      KGU#150: Support for Pascal functions chr and ord
 *                                      KGU#165: Case awareness consistency for keywords improved.
 *      Kay Gürtzig     2016-04-12      Enh. #137 (KGU#160): Additional or exclusive output to text window
 *      Kay Gürtzig     2016-04-25      Issue #30 (KGU#76): String comparison substantially improved,
 *                                      Enh. #174 (KGU#184): Input now accepts array initialisation expressions
 *      Kay Gürtzig     2016-04-26      KGU#150: ord implementation revised,
 *                                      Enh. #137 (KGU#160): Arguments and results added to text window output
 *      Kay Gürtzig     2016-05-05      KGU#197: Further (forgotten) texts put under language support
 *      Kay Gürtzig     2016-05-25      KGU#198: top-level function results weren't logged in the window output
 *      Kay Gürtzig     2016-06-07      KGU#200: While loops showed wrong colour if their body raised an error
 *      Kay Gürtzig     2016-07-25      Issue #201: Look-and-Feel update, Strack trace level numbers (KGU#210)
 *      Kay Gürtzig     2016-07-27      KGU#197: Further (chiefly error) messages put under language support
 *                                      Enh. #137: Error messages now also written to text window output
 *      Kay Gürtzig     2016-09-17      Bugfix #246 (Boolean expressions) and issue #243 (more translations)
 *      Kay Gürtzig     2016-09-22      Issue #248: Workaround for Java 7 in Linux systems (parseUnsignedInt)
 *      Kay Gürtzig     2016-09-25      Bugfix #251: Console window wasn't involved in look and feel update
 *      Kay Gürtzig     2016-09-25      Bugfix #254: parser keywords for CASE elements had been ignored
 *                                      Enh. #253: CodeParser.keywordMap refactoring done
 *      Kay Gürtzig     2016-10-06      Bugfix #261: Stop didn't work immediately within multi-line instructions
 *      Kay Gürtzig     2016-10-07      Some synchronized sections added to reduce inconsistency exception likelihood
 *      Kay Gürtzig     2016-10-09      Bugfix #266: Built-in Pascal functions copy, delete, insert defectively implemented;
 *                                      Issue #269: Attempts to scroll the diagram to currently executed elements (ineffective)
 *      Kay Gürtzig     2016-10-12      Issue #271: Systematic support for user-defined input prompts
 *      Kay Gürtzig     2016-10-13      Enh. #270: Elements may be disabled for execution ("outcommented")
 *      Kay Gürtzig     2016-10-16      Enh. #273: Input strings "true" and "false" now accepted as boolean values
 *                                      Bugfix #276: Raw string conversion and string display mended, undue replacements
 *                                      of ' into " in method convert() eliminated
 *      Kay Gürtzig     2016-11-19      Issue #269: Scrolling problem eventually solved. 
 *      Kay Gürtzig     2016-11-22      Bugfix #293: input and output boxes no longer popped up at odd places on screen.
 *      Kay Gürtzig     2016-11-22/25   Issue #294: Test coverage rules for CASE elements without default branch refined
 *      Kay Gürtzig     2016-12-12      Issue #307: Attempts to manipulate FOR loop variables now cause an error
 *      Kay Gürtzig     2016-12-22      Enh. #314: Support for File API
 *      Kay Gürtzig     2016-12-29      Enh. #267/#315 (KGU#317): Execution abort on ambiguous CALLs
 *      Kay Gürtzig     2017-01-06      Bugfix #324: Trouble with replacing an array by a scalar value on input
 *                                      Enh. #325: built-in type test functions added.
 *      Kay Gürtzig     2017-01-17      Enh. #335: Toleration of Pascal variable declarations in stepInstruction()
 *      Kay Gürtzig     2017-01-27      Enh. #335: Toleration of BASIC variable declarations in stepInstruction()
 *      Kay Gürtzig     2017-02-08      Issue #343: Unescaped internal string delimiters escaped on string literal conversion
 *      Kay Gürtzig     2017-02-17      KGU#159: Stacktrace now also shows the arguments of top-level subroutine calls
 *      Kay Gürtzig     2017-03-06      Bugfix #369: Interpretation of C-style array initializations (decl.) fixed.
 *      Kay Gürtzig     2017-03-27      Issue #356: Sensible reaction to the close button ('X') implemented
 *      Kay Gürtzig     2017-03-30      Enh. #388: Concept of constants implemented
 *      Kay Gürtzig     2017-04-11      Enh. #389: Implementation of import calls (without context change)
 *      Kay Gürtzig     2017-04-12      Bugfix #391: Control button activation fixed for step mode
 *      Kay Gürtzig     2017-04-14      Issue #380/#394: Jump execution code revised on occasion of these bugfixes
 *      Kay Gürtzig     2017-04-22      Code revision KGU#384: execution context bundled into Executor.context
 *      Kay Gürtzig     2017-05-07      Enh. #398: New built-in functions sgn (int result) and signum (float result)
 *      Kay Gürtzig     2017-05-22      Issue #354: converts binary literals ("0b[01]+") into decimal literals 
 *      Kay Gürtzig     2017-05-23      Bugfix #411: converts certain unicode escape sequences to octal ones
 *      Kay Gürtzig     2017-05-24      Enh. #413: New function split(string, string) built in
 *      Kay Gürtzig     2017-06-09      Enh. #416: Support for execution line continuation by trailing backslash
 *      Kay Gürtzig     2017-06-30      Enh. #424: Turtleizer functions enabled (evaluateDiagramControllerFunctions())
 *      Kay Gürtzig     2017-07-01      Enh. #413: Special check for built-in split function in stepForIn()
 *      Kay Gürtzig     2017-07-02      Enh. #389: Include (import) mechanism redesigned (no longer CALL-based)
 *      Kay Gürtzig     2017-09-09      Bugfix #411 revised (issue #426)
 *      Kay Gürtzig     2017-09-17      Enh. #423: First draft implementation of records.
 *      Kay Gürtzig     2017-09-18/27   Enh. #423: Corrections on handling typed constants and for-in loops with records
 *      Kay Gürtzig     2017-09-30      Bugfix #429: Initializer evaluation made available in return statements
 *      Kay Gürtzig     2017-10-02      Some regex stuff revised to gain performance
 *      Kay Gürtzig     2017-10-08      Enh. #423: Recursive array and record initializer evaluation,
 *                                      Array element assignment in record components fixed.
 *      Kay Gürtzig     2017-10-10      Bugfix #433: Ghost results for procedure diagrams named like Java classes
 *      Kay Gürtzig     2017-10-11      Bugfix #434: The condition pre-compilation in loops must not include string comparison
 *      Kay Gürtzig     2017-10-12      Issue #432: Attempt to improve performance by reducing redraw() calls on delay 0
 *      Kay Gürtzig     2017-10-14      Issues #436, #437: Arrays now represented as ArrayList; adoptVarChanges() returns error messages
 *      Kay Gürtzig     2017-10-16      Enh. #439: prepareForDisplay() made static, showArray() generalized to showCompoundValue()
 *      Kay Gürtzig     2017-10-28      Enh. #443: First adaptations for multiple DiagramControllers
 *      Kay Gürtzig     2017-10-29      Enh. #423: Workaround for evaluation error on converted actual object field access
 *      Kay Gürtzig     2017-10-31      Enh. #439: showCompoundValue() now more comfortable with ValuePresenter
 *      Kay Gürtzig     2017-11-01      Bugfix #447: Issue with line continuation backslashes in stepAlternative() fixed
 *      Kay Gürtzig     2017-12-10/11   Enh. #487: New display mode "Hide declarations" supported in execution counting
 *      Kay Gürtzig     2018-01-23      Bugfix #498: stepRepeat no longer checks the loop condition in advance
 *      Kay Gürtzig     2018-02-07/08   Bugfix #503: Defective preprocessing of string comparisons led to wrong results
 *      Kay Gürtzig     2018-02-11      Bugfix #509: Built-in function copyArray had a defective definition
 *      Kay Gürtzig     2018-03-19      Bugfix #525: Cloning and special run data treatment of recursive calls reestablished
 *                                      Enh. #389: class ExecutionStackEntry renamed in ExecutionContext
 *      Kay Gürtzig     2018-03-20      Issue #527: More expressive error messages on index trouble in arrays 
 *      Kay Gürtzig     2018-04-03      KGU#515: Fixed a bug in stepRepeat() (erroneous condition evaluation after a failed body)
 *      Kay Gürtzig     2018-07-02      KGU#539: Fixed the operation step counting for CALL elements 
 *      Kay Gürtzig     2018-07-20      Enh. #563 - support for simplified record initializers
 *      Kay Gürtzig     2018-07-27      Issue #432: Deficient redrawing in step mode with delay 0 fixed
 *      Kay Gürtzig     2018-08-01      Enh. #423/#563: Effort to preserve component order for record display
 *      Kay Gürtzig     2018-08-03      Enh. #577: Meta information to output console now conditioned
 *      Kay Gürtzig     2018-08-06      Some prevention against running status lock on occasion of Issue #577
 *      Kay Gürtzig     2018-09-17      Issue #594: Last remnants of com.stevesoft.pat.Regex replaced
 *      Kay Gürtzig     2018-09-24      Bugfix #605: Handling of const arguments on top level fixed
 *      Kay Gürtzig     2018-10-02/04   Bugfix #617: evaluateDiagramControllerFunctions used to fail when
 *                                      several controller functions occurred in an expression or raised an
 *                                      NullPointerException if a controller function was called with wrong arg number
 *      Kay Gürtzig     2018-12-12      Bugfix #642: Unreliable splitting of comparison expressions
 *      Kay Gürtzig     2018-12-16      Bugfix #644 in tryAssignment()
 *      Kay Gürtzig     2018-12-17      Bugfix #646 in tryOutput()
 *      Kay Gürtzig     2019-02-13      Issue #527: Error message improvement in evaluateExpression()
 *      Kay Gürtzig     2019-02-14      Enh. #680: INPUT instructions with multiple variables supported
 *      Kay Gürtzig     2019-02-17      Issues #51,#137: Write prompts of empty input instructions to output window
 *      Kay Gürtzig     2019-02-26      Bugfix #687: Breakpoint behaviour was flawed for Repeat loops
 *      Kay Gürtzig     2019-03-02      Issue #366: Return the focus to a DiagramController that had it before tryInput()
 *      Kay Gürtzig     2019-03-04      KGU#675 Initial delay with wait removed from stepRoot()
 *      Kay Gürttig     2019-03-07      Enh. #385 - support for optional routine arguments
 *      Kay Gürtzig     2019-03-09      Issue #527 - Refinement of index range error detection (for array copies)
 *      Kay Gürtzig     2019-03-14      Issue #366 - Mainform, Arranger, and Control now also under focus watch
 *      Kay Gürtzig     2019-03-17/18   Enh. #56 - Implementation of try/catch/finally and throw
 *      Kay Gürtzig     2019-03-28      Enh. #657 - Retrieval for subroutines now with group filter
 *      Kay Gürtzig     2019-09-24      Enh. #738 - Reflection of the executed element in code preview
 *      Kay Gürtzig     2019-10-04      Precaution against ConcurrentModificationException (from Arranger)
 *      Kay Gürtzig     2019-10-15      Issue #763 - precautions against collateral effects of widened save check.
 *      Kay Gürtzig     2019-11-08      Bugfix #769 - CASE selector list splitting was too simple for string literals
 *      Kay Gürtzig     2019-11-09      Bugfix #771 - Unhandled errors deep from the interpreter
 *      Kay Gürtzig     2019-11-17      Enh. #739 - Support for enum type definitions
 *      Kay Gürtzig     2019-11-20/21   Enh. #739 - Several fixes and improvements for enh. #739 (enum types)
 *      Kay Gürtzig     2019-11-28      Bugfix #773: component access within index expressions caused trouble in some cases
 *      Kay Gürtzig     2020-02-20      Bugfix #820: Try hadn't respected an exit and didn't reset isErrorReported
 *                                      issue #822: Empty instruction lines are now ignored, missing exit args too.
 *                                      Fixed #823 (defective execution of assignments in some cases)
 *      Kay Gürtzig     2020-02-21      Issue #826: Raw input is to cope with backslashes as in Windows file paths
 *      Kay Gürtzig     2020-04-04      Issue #829: Control should not automatically close after debugging [mawa290669]
 *      Kay Gürtzig     2020-04-13      Bugfix #848: On updating the context of includables mere declarations had been forgotten
 *      Kay Gürtzig     2020-04-23      Bugfix #858: split function in FOR-IN loop was not correctly handled
 *      Kay Gürtzig     2020-04-28      Issue #822: Empty CALL lines should cause more sensible error messages
 *      Kay Gürtzig     2020-08-12      Enh. #800: Started to redirect syntactic analysis to class Syntax
 *      Kay Gürtzig     2020-10-19      Issue #879: Inappropriate handling of input looking like initializers
 *      Kay Gürtzig     2020-12-14      Issue #829 revoked (Control will by default close after execution)
 *      Kay Gürtzig     2020-12-25      Bugfix #898: Results of substituted Turtleizer functions must be put in parentheses 
 *      Kay Gürtzig     2021-01-04      Enh. #906: Allow to run through a routine Call with pause afterwards
 *      Kay Gürtzig     2021-01-07/10   Enh. #909: New and improved methods to support enumerator value display
 *      Kay Gürtzig     2021-01-11/12   Enh. #910: New mechanisms for DiagramController based on Includables
 *      Kay Gürtzig     2021-02-01      Issue #920: Evaluation of "[-]Infinity" to Double.POSITIVE_INFINITY etc.
 *                                      Bugfix #922: Corrected handling of mixed substructure in setVar()
 *                                      Issue #923: Manipulations of FOR-IN loop variables are not illegal
 *      Kay Gürtzig     2021-02-03      Issue #920: Acceptance of infinity as symbol ∞
 *
 ******************************************************************************************************
 *
 *      Comment:
 *
 *      2021-01-10 Issue #910 (Kay Gürtzig)
 *      - It seemed to be sensible to hold special Includables for additionally enabled DiagramController
 *        classes in Arranger (i.e. for all DiagramControllers except Turtleizer)
 *      2020-12-30 Issue #48
 *      - It seems rather awkward to propagate the own delay to DelayableDiagramControllers as well because
 *        this is prone to impose a twofold delay - both in Executor and in the DelayableDiagramController.
 *        The one here is essential, of course, to ensure the chance to pause or stop. So the (additional)
 *        delay in the DiagramController should be set 0.
 *      2017-10-28 Issue #443
 *      - Executor might potentially have to work with several DiagramControllers. So it is important
 *        efficiently to find out, what diagram controller routines are available and whether there are
 *        potential signature conflicts.
 *      - Therefore the field diagramController was replaced by a list diagramContrllers and several
 *        retrieval mechanism had to be revised.
 *      - The Interface DiagramController was also completely redesigned.  
 *      2017-10-13/14 Issue #436
 *      - The internal representations of Structorizer arrays as Object[] caused inconsistent behaviour when
 *        used as parameters: subroutines obtain a reference and replacements of elements are thus effective
 *        for the calling diagram, but as soon as additional elements was appended to the array the reference
 *        got broken (because the Object[] was replaced by a larger one) and all further manipulations weren't
 *        visible to the calling level but performed on a detached copy.
 *        This is now solved by representing arrays as ArrayLists internally (synchronisation is not an issue
 *        here, so Vectors aren't necessary). This enlarges of course the overhead, both in space and time,
 *        expressions require more syntactical conversion before they can be passed to the interpreter.
 *      2017-09-17/2017-10-08
 *      - Type definitions (in Instruction elements) were introduced, particularly for record/struct types:
 *            type &lt;type_name&gt; = record{&lt;component_declaration&gt; ;...}
 *            type &lt;type_name&gt; = struct{&lt;component_declaration&gt; ;...}
 *      - Record initializer expressions were introduced:
 *            &lt;type_name&gt;{&lt;component_name&gt;: &lt;component_value&gt; ,...}
 *      - record values are supported in form of HashMaps, which requires conversion of qualified
 *        names and rather complicated tests on assignments {@see #setVar(String, Object)}
 *      2017-04-22 Code revision (KGU#384)
 *      - The execution context as to be pushed to call stack had been distributed over numerous attributes
 *        and was bundled to an ExecutionStackEntry held in attribute context (the class ExecutionStackEntry
 *        is likely to be renamed to ExecutionContext). This was to simplify the call mechanisms and regain
 *        overview and control.
 *      2016-03-17 Enh. #133 (KGU#159)
 *      - Previously, a Call stack trace was only shown in case of an execution error or manual abort.
 *        Now a Call stack trace may always be requested while execution hasn't ended. Only prerequisite
 *        is that the execution be paused. Then a click on the button "Stacktrace" will do.
 *        Moreover, the stacktrace will always be presented as list view (before, a simple message box had
 *        been used unless the number of call levels exceeded 10).   
 *      2016-03-16/18 Bugfix #131 (KGU#157)
 *      - When the "run" (or "make") button was pressed while an execution was already running or stood
 *        paused then the Executor CALL stack, the event queues, and the connection between Diagram and
 *        Root often got compromised or even corrupted. The same used to happen when a Structorizer
 *        instance replaced its Root while this was involved in some execution. So these actions had to
 *        be prevented if an execution is going on. Hence, the parameterized version of getInstance() 
 *        now checks the running flag and raises a user dialog in order either to ignore the interfering
 *        action or to abort the running execution.
 *      2016-03-06 / 2016-03-12 Enhancements #77, #124 (KGU#117/KGU#156)
 *      - According to an ER by [elemhsb], first a mechanism optionally to visualise code coverage (for
 *        white-box test completeness) was implemented. A green background colour was proposed and used
 *        to highlight covered Element. It soon became clear that with respect to subroutines a dis-
 *        tinction among loose (shallow) and strict (deep) coverage was necessary, particularly when
 *        recursion comes in. So the coverage tracking could be switched between shallow mode (where
 *        subroutines were automatically regarded as proven to have been covered previously, such the
 *        first CALL to a routine it was automatically marked as covered as well) and deep mode where
 *        a CALL was only marked after the subroutine (regarded as brand-new and never analyzed) had
 *        fully been covered at runtime.
 *      - When this obviously worked, I wanted to get more out of the new mechanism. Instead of
 *        deciding first which coverage tracking to do and having to do another run to see the effect
 *        of the complementary option, always both kinds of analysis were done at once, and the user
 *        could arbitrarily switch between the two possible coverage results.
 *      - And then I had a really great idea: Why not add some more runtime data collection, once data
 *        are collected? And so I added an execution counter for every very element, such that after
 *        a run one might easily see, how often a certain operation was executed. And a kind of
 *        histographic analysis seemed also sensible, i.e. to show how the load is distributed over
 *        the elements (particularly the structured ones) and how many instruction steps were needed
 *        in total to run the algorithm for certain data. This is practically an empirical abstract
 *        time estimation. Both count numbers (execution counter / instruction load) are now written
 *        to the upper right corner of any element, and additionally a scaled colouring from deep
 *        blue to hot red is used to visualize the hot spots and the lost places.
 *      2015.12.10 (KGU#97, KGU#99)
 *          Bug/ER #48: An attached diagramController (usually the TurtleBox) had not immediately been
 *            informed about a delay change, such that e.g. the Turtleizer still crept in slow motion
 *            while the Executor had no delay anymore. Now a suitable diagramController will be informed.
 *          Bug 49: Equality test had failed between variables, particularly between array elements,
 *            because they presented Wrapper objects (e. g. Integer) rather than primitive values. 
 *            For scalar variables, values are now assigned as primitive type if possible (via
 *            interpreter.eval()). For array elements, in contrast, the comparison expression  will be
 *            converted, such that == and != will be replaced by .equals() calls.
 *      2015.11.23 (KGU#84) Pausing from input and output dialogs enabled (Enhancement issue #36)
 *          On cancelling input now first a warning box opens and after having quit the execution is in pause
 *          mode such that the user may edit values, abort or continue in either run oder step mode.
 *          Output and result message dialogs now provide a Pause button to allow to pause mode (see above).
 *      2015.11.13 (KGU#2) Subroutine call mechanisms introduced
 *          Recursively callable submethod of execute(Root) added plus new call-handling method executeCall()
 *          Error handling in some subroutine level still neither prepared nor tested
 *      2015.11.04 (KGU#65) Input/output execution mended
 *          The configured input / output parser settings triggered input or output action also if found
 *          deep in a line, even within a string literal. This was mended.
 *      2015.10.26/27 (KGU#3) Language conversion (in method convert) partially delegated to Element
 *          The aim was to share this functionality with generators
 *          Analysis of FOR loop parameters also delegated to the For class instance.
 *      2015.10.21 (KGU#15) Common branch for multiple constants in Case structure enabled
 *          A modification in stepCase() now allows to test against a comma-separated list of case constants
 *          (though it would fail with complex expressions, accidently containing commas but this would anyway
 *          produce nonsense on code export)
 *      2015.10.17/18 (KGU#2) Two successful (though somewhat makeshift) subroutine retrieval attempts
 *          in stepInstruction() via Arranger and by means of Bob's Function class.
 *          We can be glad that Executor is already a Singleton - on the one hand...
 *          Towards an actually working approach several challenges must therefore be addressed:
 *          1. a Stack with tuples of root, variable values, return value, and the like.
 *          2. Reentrance of the Elements or replication of entire Element hierarchies.
 *          3. Recursion on the user algorithm level (see above) - if deep copies of the diagrams are
 *             temporarily created and pushed into the Arranger then either an additional "busy" flag
 *             will be necessary on Root or a second, volatile diagram vector (not be searched!) on
 *             Surface. By design, volatile subroutine copies should never be associated with a Mainform,
 *             not even on double-clicking! By design, they should partially overlap on the Surface
 *             (in the stack order i.e. top on top).
 *          4. The trouble is going to get really nasty with Parallel elements involved, particularly if
 *             their threads use identical subroutines.   
 *      2015.10.15 (KGU#47) Improved simulation of Parallel execution
 *          Instead of running entire "threads" of the parallel section in just random order, the "threads"
 *          will now only progress by one instruction when randomly chosen, so they alternate in an
 *          unpredictable way)
 *         
 ******************************************************************************************************///

import java.awt.BorderLayout;
import java.awt.Color;
import java.awt.Container;
import java.awt.Dialog.ModalityType;
import java.awt.List;
import java.awt.event.ActionEvent;
import java.awt.event.ActionListener;
import java.awt.event.WindowEvent;
import java.awt.event.WindowListener;
import java.io.Closeable;
import java.io.IOException;
import java.lang.reflect.InvocationTargetException;
import java.lang.reflect.Method;
import java.text.SimpleDateFormat;
import java.util.ArrayList;
import java.util.ConcurrentModificationException;
import java.util.HashMap;
import java.util.HashSet;
import java.util.Iterator;
import java.util.LinkedHashMap;
import java.util.LinkedList;
import java.util.Map.Entry;
import java.util.Random;
import java.util.Set;
import java.util.Stack;
import java.util.Vector;
import java.util.logging.Level;
import java.util.logging.Logger;
import java.util.regex.Matcher;
import java.util.regex.Pattern;

import javax.swing.JButton;
import javax.swing.JDialog;
import javax.swing.JFrame;
import javax.swing.JOptionPane;
import javax.swing.SwingUtilities;

import lu.fisch.diagrcontrol.*;
import lu.fisch.diagrcontrol.DiagramController.FunctionException;
import lu.fisch.structorizer.archivar.IRoutinePool;
import lu.fisch.structorizer.arranger.Arranger;
import lu.fisch.structorizer.elements.*;
import lu.fisch.structorizer.gui.Diagram;
import lu.fisch.structorizer.gui.IconLoader;
import lu.fisch.structorizer.syntax.Syntax;
//import lu.fisch.structorizer.syntax.ExprParser;
import lu.fisch.utils.BString;
import lu.fisch.utils.StringList;
import bsh.EvalError;
import bsh.Interpreter;

/**
 * Singleton class controlling the execution of a Nassi-Shneiderman diagram.
 * Method sed as runnable thread.
 * @author robertfisch
 */
public class Executor implements Runnable
{
	// START KGU 2018-03-21
	public static final Logger logger = Logger.getLogger(Executor.class.getName());
	// END KGU 2018-03-21

	// START KGU#376 2017-04-20: Enh. #389
	/**
	 * Context record for an imported Root in order to fetch the defined constants
	 * and global/static variables as well as defined or declared types.
	 * This prototype version just contains the BeanShell interpreter used at the
	 * initial execution and hence bearing values etc. and a list of variable names.
	 * Supports enhancement #389
	 * @author Kay Gürtzig
	 * @see Executor#importMap
	 */
	private class ImportInfo {
		public final Interpreter interpreter;
		public final StringList variableNames;
		// START KGU#388 2017-09-18: Enh. 423
		public final HashMap<String, TypeMapEntry> typeDefinitions;
		// END KGU#388 2017-09-18
		// START KGU#388 2017-09-18: Enh. 423
		//public ImportInfo(Interpreter _interpr, StringList _varNames) {
		public ImportInfo(Interpreter _interpr, StringList _varNames, HashMap<String, TypeMapEntry> _typeMap) {
			interpreter = _interpr;
			variableNames = _varNames;
			// START KGU#388 2017-09-18: Enh. 423
			typeDefinitions = new HashMap<String, TypeMapEntry>(_typeMap);
			// END KGU#388 2017-09-18
		}
		// END KGU#388 2017-09-18
	};
	// END KGU#376 2017-04-20

	private static Executor mySelf = null;
	// START KGU#311 2016-12-22: Enh. #314 - fileAPI index
	public static final String[] fileAPI_names = {
		"fileOpen", "fileCreate", "fileAppend",
		"fileClose",
		"fileRead", "fileReadChar", "fileReadInt", "fileReadDouble", "fileReadLine",
		"fileEOF",
		"fileWrite", "fileWriteLine"
	};
	// END KGU#311 2016-12-22

	private static final String[] builtInFunctions = new String[] {
			"public int random(int max) { return (int) (Math.random()*max); }",
			"public void randomize() {  }",
			// START KGU#391 2017-05-07: Enh. #398 - we need a sign function to ease the rounding support for COBOL import
			"public int sgn(int i) { return (i == 0 ? 0 : (i > 0 ? 1 : -1)); }",
			"public int sgn(double d) { return (d == 0 ? 0 : (d > 0 ? 1 : -1)); }",
			// END KGU#391 2017-05-07
			// square
			"public double sqr(double d) { return d * d; }",
			// square root
			"public double sqrt(double d) { return Math.sqrt(d); }",
			// length of a string
			"public int length(String s) { return s.length(); }",
			// position of a substring inside another string
			"public int pos(String subs, String s) { return s.indexOf(subs)+1; }",
			"public int pos(Character subs, String s) { return s.indexOf(subs)+1; }",
			// return a substring of a string
			// START KGU#275 2016-10-09: Bugfix #266: length tolerance of copy function had to be considered
			//"public String copy(String s, int start, int count) { return s.substring(start-1,start-1+count); }",
			"public String copy(String s, int start, int count) { int end = Math.min(start-1+count, s.length()); return s.substring(start-1,end); }",
			// END KGU#275 2016-10-09
			// delete a part of a string
			"public String delete(String s, int start, int count) { return s.substring(0,start-1)+s.substring(start+count-1); }",
			// insert a string into another one
			"public String insert(String what, String s, int start) { return s.substring(0,start-1)+what+s.substring(start-1); }",
			// string transformation
			"public String lowercase(String s) { return s.toLowerCase(); }",
			"public String uppercase(String s) { return s.toUpperCase(); }",
			"public String trim(String s) { return s.trim(); }",
			// START KGU#410 2017-05-24: Enh. #413: Introduced to facilitate COBOL import but generally useful
			// If we passed the result of String.split() directly then we would obtain a String[] object the 
			// Executor cannot display.
			"public ArrayList split(String s, String p)"
					+ "{ p = java.util.regex.Pattern.quote(p);"
					+ " String[] parts = s.split(p, -1);"
					+ "ArrayList results = new ArrayList(parts.length);"
					+ " for (int i = 0; i < parts.length; i++) {"
					+ "		results.add(parts[i]);"
					+ "}"
					+ "return results; }",
			"public ArrayList split(String s, char c)"
					+ "{ return split(s, \"\" + c); }",
			// END KGU#410 2017-05-24
			// START KGU#651 2019-02-13: Issue #678 C function facilitating code import
			"public int strcmp(String s1, String s2)"
					+ "{ return s1.compareTo(s2); }",
			// END KGU#651 2019-02-13
			// START KGU#57 2015-11-07: More interoperability for characters and Strings
			// char transformation
			"public Character lowercase(Character ch) { return (Character)Character.toLowerCase(ch); }",
			"public Character uppercase(Character ch) { return (Character)Character.toUpperCase(ch); }",
			// START KGU#150 2016-04-03
			"public int ord(Character ch) { return (int)ch; }",
			// START KGU 2016-04-26: It is conform to many languages just to use the first character
			//"public int ord(String s) throws Exception { if (s.length() == 1) return (int)s.charAt(0); else throw new Exception(); }",
			"public int ord(String s) { return (int)s.charAt(0); }",
			// END KGU 2016-04-26
			"public char chr(int code) { return (char)code; }",
			// END KGU#150 2016-04-03
			// END KGU#57 2015-11-07
			// START KGU#322 2017-01-06: Enh. #325 - reflection functions
			"public boolean isArray(Object obj) { return (obj instanceof ArrayList); }",
			"public boolean isString(Object obj) { return (obj instanceof String); }",
			"public boolean isChar(Object obj) { return (obj instanceof Character); }",
			"public boolean isBool(Object obj) { return (obj instanceof Boolean); }",
			"public boolean isNumber(Object obj) { return (obj instanceof Integer) || (obj instanceof Double); }",
			// START KGU#439 2017-10-13: Issue #436
			//"public int length(Object[] arr) { return arr.length; }",
			"public int length(ArrayList arr) { return arr.size(); }",
			// END KGU#439 2017-10-13
			// END KGU#322 2017-01-06
			// START KGU 2016-12-18: #314: Support for simple text file API
			"public int fileOpen(String filePath) { "
					+ "int fileNo = 0; "
					+ "java.io.File file = new java.io.File(filePath); "
					+ "if (!file.isAbsolute()) { "
					+ "file = new java.io.File(executorCurrentDirectory + java.io.File.separator + filePath); "
					+ "} "
					+ "try { java.io.FileInputStream fis = new java.io.FileInputStream(file); "
					+ "java.io.BufferedReader reader = new java.io.BufferedReader(new java.io.InputStreamReader(fis, \"UTF-8\")); "
					+ "fileNo = executorFileMap.size() + 1; "
					+ "executorFileMap.add(new java.util.Scanner(reader)); "
					+ "} "
					+ "catch (SecurityException e) { fileNo = -3; } "
					+ "catch (java.io.FileNotFoundException e) { fileNo = -2; } "
					+ "catch (java.io.IOException e) { fileNo = -1; } "
					+ "return fileNo; }",

			"public int fileCreate(String filePath) { "
					+ "int fileNo = 0; "
					+ "java.io.File file = new java.io.File(filePath); "
					+ "if (!file.isAbsolute()) { "
					+ "file = new java.io.File(executorCurrentDirectory + java.io.File.separator + filePath); "
					+ "} "
					+ "try { java.io.FileOutputStream fos = new java.io.FileOutputStream(file); "
					+ "java.io.BufferedWriter writer = new java.io.BufferedWriter(new java.io.OutputStreamWriter(fos, \"UTF-8\")); "
					+ "fileNo = executorFileMap.size() + 1; "
					+ "executorFileMap.add(writer); "
					+ "} "
					+ "catch (SecurityException e) { fileNo = -3; } "
					+ "catch (java.io.FileNotFoundException e) { fileNo = -2; } "
					+ "catch (java.io.IOException e) { fileNo = -1; } "
					+ "return fileNo; }",

			"public int fileAppend(String filePath) { "
					+ "int fileNo = 0; "
					+ "java.io.File file = new java.io.File(filePath); "
					+ "if (!file.isAbsolute()) { "
					+ "file = new java.io.File(executorCurrentDirectory + java.io.File.separator + filePath); "
					+ "} "
					+ "try { java.io.FileOutputStream fos = new java.io.FileOutputStream(file, true); "
					+ "java.io.BufferedWriter writer = new java.io.BufferedWriter(new java.io.OutputStreamWriter(fos, \"UTF-8\")); "
					+ "fileNo = executorFileMap.size() + 1; "
					+ "executorFileMap.add(writer); "
					+ "} "
					+ "catch (SecurityException e) { fileNo = -3; } "
					+ "catch (java.io.FileNotFoundException e) { fileNo = -2; } "
					+ "catch (java.io.IOException e) { fileNo = -1; } "
					+ "return fileNo; "
					+ "}",

			"public void fileClose(int fileNo) { "
					+ "if (fileNo > 0 && fileNo <= executorFileMap.size()) { "
					+ "java.io.Closeable file = executorFileMap.get(fileNo - 1); "
					+ "if (file != null) { "
					+ "try { file.close(); } "
					+ "catch (java.io.IOException e) {} "
					+ "executorFileMap.set(fileNo - 1, null); } "
					+ "}"
					+ "}",

			"public boolean fileEOF(int fileNo) {"
					+ "	boolean isEOF = true; "
					+ "	if (fileNo > 0 && fileNo <= executorFileMap.size()) { "
					+ "		java.io.Closeable reader = executorFileMap.get(fileNo - 1); "
					+ "		if (reader instanceof java.util.Scanner) { "
					+ "			try { "
					+ "				isEOF = !((java.util.Scanner)reader).hasNext();"
					+ "			} catch (IOException e) {}"
					+ "		}"
					+ "	}"
					+ "	else { throw new java.io.IOException(\"" + Control.msgInvalidFileNumberRead.getText() + "\"); } "
					+ "	return isEOF;"
					+"}",
			// The following is just a helper method...
			"public Object structorizerGetScannedObject(java.util.Scanner sc) {"
					+ "Object result = null; "
					+ "sc.useLocale(java.util.Locale.UK); "
					+ "if (sc.hasNextInt()) { result = sc.nextInt(); } "
					+ "else if (sc.hasNextDouble()) { result = sc.nextDouble(); } "
					+ "else if (sc.hasNext(\"\\\\\\\".*?\\\\\\\"\")) { "
					+ "String str = sc.next(\"\\\\\\\".*?\\\\\\\"\"); "
					+ "result = str.substring(1, str.length() - 1); "
					+ "} "
					+ "else if (sc.hasNext(\"'.*?'\")) { "
					+ "String str = sc.next(\"'.*?'\"); "
					+ "result = str.substring(1, str.length() - 1); "
					+ "} "
					+ "else if (sc.hasNext(\"\\\\{.*?\\\\}\")) { "
					+ "String token = sc.next(); "
					+ "result = new Object[]{token.substring(1, token.length()-1)}; "
					+ "} " 
					+ "else if (sc.hasNext(\"\\\\\\\".*\")) { "
					+ "String str = sc.next(); "
					+ "while (sc.hasNext() && !sc.hasNext(\".*\\\\\\\"\")) { "
					+ "str += \" \" + sc.next(); "
					+ "} "
					+ "if (sc.hasNext()) { str += \" \" + sc.next(); } "
					+ "result = str.substring(1, str.length() - 1); "
					+ "} "
					+ "else if (sc.hasNext(\"'.*\")) { "
					+ "String str = sc.next(); "
					+ "while (sc.hasNext() && !sc.hasNext(\".*'\")) { "
					+ "str += \" \" + sc.next(); "
					+ "} "
					+ "if (sc.hasNext()) { str += \" \" + sc.next(); } "
					+ "result = str.substring(1, str.length() - 1); "
					+ "} "
					+ "else if (sc.hasNext(\"\\\\{.*\")) { "
					+ "java.util.regex.Pattern oldDelim = sc.delimiter(); "
					+ "sc.useDelimiter(\"\\\\}\"); "
					+ "String content = sc.next().trim().substring(1); "
					+ "sc.useDelimiter(oldDelim); "
					+ "if (sc.hasNext(\"\\\\}\")) { sc.next(); } "
					+ "String[] elements = {}; "
					+ "if (!content.isEmpty()) { "
					+ "elements = content.split(\"\\\\p{javaWhitespace}*,\\\\p{javaWhitespace}*\"); "
					+ "} "
					+ "Object[] objects = new Object[elements.length]; "
					+ "for (int i = 0; i < elements.length; i++) { "
					+ "java.util.Scanner sc0 = new java.util.Scanner(elements[i]); "
					+ "objects[i] = structorizerGetScannedObject(sc0); "
					+ "sc0.close(); "
					+ "} "
					+ "result = objects;"
					+ "}"
					+ "else { result = sc.next(); } "
					+ "return result; }",
			"public Object fileRead(int fileNo) { "
					+ "Object result = null; "
					+ "boolean ok = false; "
					+ "if (fileNo > 0 && fileNo <= executorFileMap.size()) { "
					+ "java.io.Closeable reader = executorFileMap.get(fileNo - 1); "
					+ "if (reader instanceof java.util.Scanner) { "
					+ "result = structorizerGetScannedObject((java.util.Scanner)reader); "
					+ "ok = true;"
					+ "}"
					+ "}"
					+ "if (!ok) { throw new java.io.IOException(\"" + Control.msgInvalidFileNumberRead.getText() + "\"); } "
					+ "return result; }",
			"public Character fileReadChar(int fileNo) { "
					+ "Character result = '\0'; "
					+ "boolean ok = false; "
					+ "if (fileNo > 0 && fileNo <= executorFileMap.size()) { "
					+ "java.io.Closeable reader = executorFileMap.get(fileNo - 1); "
					+ "if (reader instanceof java.util.Scanner) { "
					+ "java.util.Scanner sc = (java.util.Scanner)reader; "
					+ "java.util.regex.Pattern oldDelim = sc.delimiter(); "
					+ "sc.useDelimiter(\"\"); "
					+ "try { "
					+ "if (!sc.hasNext(\".\") && sc.hasNextLine()) { sc.nextLine(); result = '\\n'; }"
					+ "else { result = sc.next(\".\").charAt(0); } "
					+ "}"
					+ "finally { sc.useDelimiter(oldDelim); } "
					+ "ok = true; "
					+ "}"
					+ "}"
					+ "if (!ok) { throw new java.io.IOException(\"" + Control.msgInvalidFileNumberRead.getText() + "\"); } "
					+ "return result; }",
			"public Integer fileReadInt(int fileNo) { "
					+ "Integer result = null; "
					+ "boolean ok = false; "
					+ "if (fileNo > 0 && fileNo <= executorFileMap.size()) { "
					+ "java.io.Closeable reader = executorFileMap.get(fileNo - 1); "
					+ "if (reader instanceof java.util.Scanner) { "
					+ "result = ((java.util.Scanner)reader).nextInt(); "
					+ "ok = true; "
					+ "}"
					+ "}"
					+ "if (!ok) { throw new java.io.IOException(\"" + Control.msgInvalidFileNumberRead.getText() + "\"); } "
					+ "return result; }",
			"public Double fileReadDouble(int fileNo) { "
					+ "Double result = null; "
					+ "boolean ok = false; "
					+ "if (fileNo > 0 && fileNo <= executorFileMap.size()) { "
					+ "java.io.Closeable reader = executorFileMap.get(fileNo - 1); "
					+ "if (reader instanceof java.util.Scanner) { "
					+ "result = ((java.util.Scanner)reader).nextDouble(); "
					+ "ok = true; "
					+ "}"
					+ "}"
					+ "if (!ok) { throw new java.io.IOException(\"" + Control.msgInvalidFileNumberRead.getText() + "\"); } "
					+ "return result; }",
			"public String fileReadLine(int fileNo) { "
					+ "String line = null; "
					+ "boolean ok = false; "
					+ "if (fileNo > 0 && fileNo <= executorFileMap.size()) { "
					+ "java.io.Closeable reader = executorFileMap.get(fileNo - 1); "
					+ "if (reader instanceof java.util.Scanner) { "
					+ "line = ((java.util.Scanner)reader).nextLine(); "
					+ "ok = true; "
					+ "}"
					+ "}"
					+ "if (!ok) { throw new java.io.IOException(\"" + Control.msgInvalidFileNumberRead.getText() + "\"); } "
					+ "return line;	}",
			"public void fileWrite(int fileNo, java.lang.Object data) { "
					+ "	boolean ok = false; "
					+ "	if (fileNo > 0 && fileNo <= executorFileMap.size()) { "
					+ "		java.io.Closeable writer = executorFileMap.get(fileNo - 1); "
					+ "		if (writer instanceof java.io.BufferedWriter) { "
					+ "			((java.io.BufferedWriter)writer).write(data.toString()); "
					+ "		ok = true;"
					+ "	}"
					+ "}"
					+ "if (!ok) { throw new java.io.IOException(\"" + Control.msgInvalidFileNumberWrite.getText() + "\"); } "
					+ "}",
			"public void fileWriteLine(int fileNo, java.lang.Object data) { "
					+ "boolean ok = false; "
					+ "if (fileNo > 0 && fileNo <= executorFileMap.size()) { "
					+ "java.io.Closeable file = executorFileMap.get(fileNo - 1); "
					+ "if (file instanceof java.io.BufferedWriter) { "
					+ "((java.io.BufferedWriter)file).write(data.toString()); "
					+ "((java.io.BufferedWriter)file).newLine(); "
					+ "ok = true; "
					+ "}"
					+ "}"
					+ "if (!ok) { throw new java.io.IOException(\"" + Control.msgInvalidFileNumberWrite.getText() + "\"); } "
					+ "}",
			// END KGU 2016-12-18
			// START KGU#439 2017-10-13: Issue #436 Array representation changed from Object[] to ArrayList<Object>
			//"public ArrayList copyArray(Object[] sourceArray) {"
			//		+ "ArrayList targetArray = new ArrayList(sourceArray.length);"
			//		+ "for (int i = 0; i < sourceArray.length; i++) {"
			//		+ "targetArray.add(sourceArray[i]);"
			//		+ "}"
			//		+ "return targetArray;"
			//		+ "}",
			"public ArrayList copyArray(ArrayList sourceArray) {"
					// START KGU#492 2018-02-11: Bugfix #509 - wrong use of arguments
					//+ "return new ArrayList(targetArray);"
					+ "return new ArrayList(sourceArray);"
					// END KGU#492 2018-02-11
					+ "}",
			// END KGU#439 2017-10-13
			// START KGU#388 2017-09-13: Enh. #423 Workaround for missing support of HashMap<?,?>.clone() in bsh-2.0b4.jar
			"public HashMap copyRecord(HashMap sourceRecord) {"
					+ "return new HashMap(sourceRecord);"
					+ "}"
	};
	
	/**
	 * Returns the singleton instance IF THERE IS ONE. Does NOT create an instance!
	 * @return the existing instance or null.
	 * @see #getInstance(Diagram, DiagramController)
	 */
	public static Executor getInstance()
	{
		return mySelf;
	}

	// START KGU#448 2017-10-28: Enh. #443
	///**
	// * Ensures there is a (singleton) instance and returns it
	// * @param diagram - the Diagram instance requesting the instance 
	// *        (also used for conflict detection)
	// * @param diagramController - facade of an additionally controllable module
	// *        or device 
	// * @return the sole instance of this class.
	// */
	//public static Executor getInstance(Diagram diagram,
	//		DiagramController diagramController)
	/**
	 * Ensures there is a (singleton) instance and returns it
	 * @param diagram - the Diagram instance requesting the instance
	 *        (also used for conflict detection)
	 * @param diagramControllers - façades of additionally controllable modules
	 *        or devices 
	 * @return the sole instance of this class.
	 */
	public static Executor getInstance(Diagram diagram,
			DiagramController[] diagramControllers)
	// END KGU#448 2017-10-28
	{
		// START KGU#443 2017-10-16: It is annoying if control refuses to keep its place on restart
		boolean setControlLocation = false;
		// END KGU#443 2017-10-16
		if (mySelf == null)
		{
			mySelf = new Executor(diagram);
			// START KGU#448 2017-10-28: Enh. #443
			// END KGU#448 2017-10-28
			// START KGU#443 2017-10-16: It is annoying if control refuses to keep its place on restart
			setControlLocation = true;
			// END KGU#443 2017-10-16
		}
		// START KGU#448 2017-10-28: Enh. #443 This must not of course be done while Executor is running!
		//if (diagramController != null)
		//{
		//	mySelf.diagramController = diagramController;
		//}
		// END KGU#448 2017-10-28
		// START KGU#157 2016-03-16: Bugfix #131 - Don't init if there is a running thread
		//if (diagram != null)
		//{
		//	mySelf.diagram = diagram;
		//}
		//mySelf.control.init();
		//mySelf.control.setLocationRelativeTo(diagram);
		boolean doInitialise = true;
		mySelf.reopenFor = null;
		if (mySelf.diagram != null && mySelf.running)
		{
			doInitialise = false;
			Root root = mySelf.diagram.getRoot();
			String errText = mySelf.control.lbStopRunningProc.getText();
			errText = errText.replace("\\n", "\n");
			if (root != null)
			{
				errText = errText.replace("?", " (\"" + root.getMethodName() + "\")?");
			}
			int res = JOptionPane.showOptionDialog(diagram,
					errText,
					mySelf.control.msgTitleQuestion.getText(),
					JOptionPane.YES_NO_OPTION,
					JOptionPane.QUESTION_MESSAGE,
					null,null,null);
			if (res == 0)
			{
				// START KGU 2018-08-08: If it had already been stopped make sure new start will be possible
				if (mySelf.stop) {
					mySelf.running = false;
					mySelf.control.init();
				}
				// END KGU 2018-08-08
				mySelf.setStop(true);
				mySelf.reopenFor = diagram;
			}
		}
		if (doInitialise)
		{
			// START KGU#448 2017-10-28: Enh. #443
			if (diagramControllers != null)
			{
				// Now configure the API look-up tables
				mySelf.configureControllerLookUps(diagramControllers);
			}
			// END KGU#448 2017-10-28
			if (diagram != null)
			{
				mySelf.diagram = diagram;
			}
			mySelf.control.init();
			// START KGU#443 2017-10-16: It is annoying if control refuses to keep its place on restart
			//mySelf.control.setLocationRelativeTo(diagram);
			if (setControlLocation) {
				mySelf.control.setLocationRelativeTo(diagram);
			}
			// END KGU#443 2017-10-16
		}
		// END KGU#157 2016-03-16: Bugfix #131
		mySelf.control.validate();
		mySelf.control.setVisible(true);
		mySelf.control.repaint();

		return mySelf;
	}

	// START KGU#448 2017-10-28: Enh. #443
	/**
	 * Sets up the DiagramController API tables for faster retrieval
	 */
	private void configureControllerLookUps(DiagramController[] controllers) {
		this.diagramControllers = controllers;
		this.controllerFunctions.clear();
		this.controllerProcedures.clear();
		this.controllerFunctionNames.clear();
		StringBuilder sb = new StringBuilder();
		for (int i = 0; i < controllers.length; i++) {
			DiagramController controller = controllers[i];
			for (String key: controller.getFunctionMap().keySet()) {
				String name = key.substring(0, key.indexOf('#'));
				DiagramController conflicting = null;
				if ((conflicting = this.controllerFunctions.put(key, controller)) != null) {
					sb.append(Control.msgFunctionConflict.getText().
							replace("%1", name).
							replace("%2", key.substring(key.indexOf('#')+1)).
							replace("%3", conflicting.getName()).
							replace("%4", controller.getName()));
				}
				this.controllerFunctionNames.add(name);
			}
			for (String key: controller.getProcedureMap().keySet()) {
				String name = key.substring(0, key.indexOf('#'));
				DiagramController conflicting = null;
				if ((conflicting = this.controllerProcedures.put(key, controller)) != null) {
					sb.append(Control.msgProcedureConflict.getText().
							replace("%1", name).
							replace("%2", key.substring(key.indexOf('#')+1)).
							replace("%3", conflicting.getName()).
							replace("%4", controller.getName()));
				}
			}
		}
		if (sb.length() > 0) {
			JOptionPane.showMessageDialog(null, 
					Control.msgSignatureConflicts.getText().replace("%", sb.toString()),
					Control.class.getSimpleName(), JOptionPane.WARNING_MESSAGE);
		}
	}
	// END KGU#448 2017-10-28

	private Control control = new Control();

	// START KGU#160 2016-04-12: Enh. #137 - Option for text window output
	private OutputConsole console = new OutputConsole();
	private boolean isConsoleEnabled = false; 
	// END KGU#160 2016-04-12

	private int delay = 50;

	private Diagram diagram = null;
	
	// START KGU#376 2017-04-20: Enh. #389 - we need info about all imported Roots
	/**
	 * Maps all Roots ever called as import during current execution to their
	 * execution results, represented by an ImportInfo object, such that whenever
	 * the same Root will be requested for import again, we may just retrieve its
	 * results here.
	 * @see ExecutionContext#importList 
	 */
	private final HashMap<Root, ImportInfo> importMap = new HashMap<Root, ImportInfo>();
	//private StringList importList = new StringList();	// KGU#384 2017-04-22: -> context
	// END KGU#376 2017-04-20
	// START KGU#384 2017-04-22: Redesign of the execution context
	/**
	 * Execution context cartridge containing all context to be pushed to callers stack on calls
	 */
	private ExecutionContext context;
	// END KGU#376 2017-04-20
	// START KGU#2 (#9) 2015-11-13: We need a stack of calling parents
	private Stack<ExecutionContext> callers = new Stack<ExecutionContext>();
	//private Object returnedValue = null;	// KGU#384 2017-04-22 -> context
	private Vector<IRoutinePool> routinePools = new Vector<IRoutinePool>();
	// END KGU#2 (#9) 2015-11-13
	// START KGU#307 2016-12-12: Issue #307: Keep track of FOR loop variables
	//private StringList forLoopVars = new StringList();	// KGU#384 2017-04-22 -> context
	// END KGU#307 2016-12-12

	// START KGU#448 2017-10-28: Enh.#443
	//private DiagramController diagramController = null;
	private DiagramController[] diagramControllers = new DiagramController[]{};
	private HashMap<String, DiagramController> controllerFunctions =
			new HashMap<String, DiagramController>();
	private HashMap<String, DiagramController> controllerProcedures =
			new HashMap<String, DiagramController>();
	private Set<String> controllerFunctionNames = new HashSet<String>(); 
	// END KGU#448 2017-10-28
	// START KGU#384 2017-04-22: Context redesign -> this.context
	//private Interpreter interpreter;
	//private boolean returned = false;
	// END KGU#384 2017-04-22

	private boolean paus = false;
	private boolean running = false;
	private boolean step = false;
	private boolean stop = false;
	// START KGU#78 2015-11-25: JUMP enhancement (#35)
	//private int loopDepth = 0;	// Level of nested loops KGU#384 207-04-22 -> context
	/** Number of loop levels to unwind */
	private int leave = 0;
	// END KGU#78 2015-11-25
	//private StringList variables = new StringList();	// KGU#384 2017-04-22 -> context
	// START KGU#375 2017-03-30: Enh. #388 Support the concept of variables
	//private HashMap<String, Object> constants = new HashMap<String, Object>();	// KGU#384 2017-04-22 -> context
	// END KGU#375 2017-03-30
	// START KGU#2 2015-11-24: It is crucial to know whether an error had been reported on a lower level
	/** Had a lower call level already reported an error? */
	private boolean isErrorReported = false;
	// START KGU#686 2019-03-17: Enh. #56 implementation of a try element
	/** This is to convey an error message from a subroutine if called within a try block */
	private String subroutineTrouble = null;
	/** Indicates whether the current execution is done within a try block */
	private boolean withinTryBlock = false;
	/** Specific message allowing a catch block to recognise a throw without arguments */
	private static final String RETHROW_MESSAGE = "unspecified throw";
	/** Is set on an exit instruction, which is not supposed to be catchable */
	private boolean isExited = false;
	// END KGU#686 2019-03-17
	private StringList stackTrace = new StringList();
	// END KGU#2 2015-11-22
	// START KGU#157 2016-03-16: Bugfix #131 - Precaution against reopen attempts by different Structorizer instances
	/** A Structorizer instance that tried to open Control while still running */
	private Diagram reopenFor = null;
	// END KGU#2 2016-03-16
	// START KGU 2016-12-18: Enh. #314: Stream table for Simple file API
	private final Vector<Closeable> openFiles = new Vector<Closeable>();
	// END KGU 2016-12-18
	// START KGU#477 2017-12-10: Enh. #487
	/** The first element of a currently executed mere declaration sequence */
	private Instruction lastDeclarationSurrogate = null;
	// END KGU#477 2017-12-10
	// START KGU#907 2021-01-04: Enh. #906 Allow to step into or step over a Call
	/** {@link Call} element currently to be executed (in paused mode) or {@code null} */
	private Call currentCall;
	// END KGU#907 2021-01-04
	
	// Constant set of matchers for unicode literals that cause harm in interpreter
	// (Concurrent execution of the using method is rather unlikely, so we dare to reuse the Matchers) 
	private static final Matcher[] MTCHs_BAD_UNICODE = new Matcher[]{
			Pattern.compile("(.*)\\\\u000[aA](.*)").matcher(""),
			Pattern.compile("(.*?)\\\\u000[dD](.*?)").matcher(""),
			Pattern.compile("(.*?)\\\\u0022(.*?)").matcher(""),
			Pattern.compile("(.*?)\\\\u005[cC](.*?)").matcher("")
	};
	// Replacement patterns for the unicode literals associated with the matchers above
	private static final String[] RPLCs_BAD_UNICODE = new String[]{
			"$1\\\\012$2",
			"$1\\\\015$2",
			"$1\\\\042$2",
			"$1\\\\134$2"
	};
	/** Matcher for binary integer literals, which the interpreter doesn't cope with */
	private static final Matcher MTCH_BIN_LITERAL = Pattern.compile("0b[01]+").matcher("");
	/** Matcher for certain interpreter error messages related to array assignment */
	// FIXME: Might have to be adapted with a newer version of the bean shell interpreter some day ...
	private static final Matcher MTCH_EVAL_ERROR_ARRAY = 
			Pattern.compile(".*Can't assign.*to java\\.lang\\.Object \\[\\].*").matcher("");
	/** Matcher for split function */
	//private static final Matcher MTCH_SPLIT = Pattern.compile("^split\\(.*?[,].*?\\)$").matcher("");
	// Replacer Regex objects for syntax conversion - if Regex re-use shouldn't work then we may replace it by java.util.regex stuff
	// START KGU#575 2018-09-17: Issue #594 - we replace it anyway now
	//private static final Regex RPLC_DELETE_PROC = new Regex("delete\\((.*),(.*),(.*)\\)", "$1 <- delete($1,$2,$3)");
	//private static final Regex RPLC_INSERT_PROC = new Regex("insert\\((.*),(.*),(.*)\\)", "$2 <- insert($1,$2,$3)");
	//private static final Regex RPLC_INC2_PROC = new Regex(BString.breakup("inc")+"[(](.*?)[,](.*?)[)](.*?)", "$1 <- $1 + $2");
	//private static final Regex RPLC_INC1_PROC = new Regex(BString.breakup("inc")+"[(](.*?)[)](.*?)", "$1 <- $1 + 1");
	//private static final Regex RPLC_DEC2_PROC = new Regex(BString.breakup("dec")+"[(](.*?)[,](.*?)[)](.*?)", "$1 <- $1 - $2");
	//private static final Regex RPLC_DEC1_PROC = new Regex(BString.breakup("dec")+"[(](.*?)[)](.*?)", "$1 <- $1 - 1");
	private static final Matcher DELETE_PROC_MATCHER = 
			java.util.regex.Pattern.compile("delete\\((.*),(.*),(.*)\\)").matcher("");
	private static final Matcher INSERT_PROC_MATCHER = 
			java.util.regex.Pattern.compile("insert\\((.*),(.*),(.*)\\)").matcher("");
	private static final String DELETE_PROC_SUBST = "$1 <- delete($1,$2,$3)";
	private static final String INSERT_PROC_SUBST = "$2 <- insert($1,$2,$3)";
	// END KGU#575 2018-09-17
	
	private static final StringList OBJECT_ARRAY = StringList.explode("Object,[,]", ",");
	
	// START KGU#388 2017-10-29: Enh. #423 This EvalError message indicates that the record qualifier conversion may have overdone  
	private static final String ERROR423MESSAGE = 
			"Error in method invocation: Method get( java.lang.String ) not found in class";
	private static final Matcher ERROR423MATCHER = 
			Pattern.compile(".*inline evaluation of: ``(.*?\\.)get\\(\\\"(\\w+)\\\"\\)(.*?)'' : Error in method.*").matcher("");
	// END KGU#388 2017-10-29
	// START KGU#510 2018-03-20: Issue #527 Possible pattern for index problem
	// START KGU#677 2019-03-09: In case of Arrays being the result of a function (e.g. copyArray()), the message looks different
	//private static final Matcher ERROR527MATCHER = Pattern.compile(".*inline evaluation of: ``(.*?\\.)get\\((.*?)\\)(.*?)'' : Method Invocation (\\w+)\\.)get").matcher("");
	private static final Matcher ERROR527MATCHER = 
			Pattern.compile(".*inline evaluation of: ``(.*?)\\.get\\((.*)\\)(.*?)'' : Method Invocation ((\\w+)\\.)?get").matcher("");
	// END KGU#677 2019-03-09
	// END KGU#510 2018-03-20
	private static final int MAX_STACK_INDENT = 40;
	
	// START KGU#448 2017-10-28: Enh. #443 - second argument will be initialized in getInstance() anyway
	//private Executor(Diagram diagram, DiagramController diagramController)
	private Executor(Diagram diagram)
	// END KGU#448 2017-10-28
	{
		this.diagram = diagram;
		
		// START KGU#448 2017-10-28: Enh. #443
		//this.diagramController = diagramController;
		// END KGU#448 2017-10-28
		// START KGU#372 2017-03-27: Enh. #356: Show at least an information on closing attempt
		this.control.addWindowListener(new WindowListener() {

			@Override
			public void windowActivated(WindowEvent evt) {}

			@Override
			public void windowClosed(WindowEvent evt) {}

			@Override
			public void windowClosing(WindowEvent evt) {
				if (evt.getSource() == control) {	// should be the only possible source but...
					if (running) {
						JOptionPane.showMessageDialog(null, Control.msgUseStopButton.getText(),
								mySelf.getClass().getSimpleName() + ": "
										+ mySelf.diagram.getRoot().getSignatureString(false),
								JOptionPane.WARNING_MESSAGE);
					}
					else {
						control.clickStopButton();
					}
				}
			}

			@Override
			public void windowDeactivated(WindowEvent evt) {}

			@Override
			public void windowDeiconified(WindowEvent evt) {}

			@Override
			public void windowIconified(WindowEvent evt) {}

			@Override
			public void windowOpened(WindowEvent evt) {}
			
		});
		// END KGU#372 2017-03-27
	}

	// START KGU#210/KGU#234 2016-08-08: Issue #201 - Ensure GUI consistency
	public static void updateLookAndFeel()
	{
		if (mySelf != null)
		{
			mySelf.control.updateLookAndFeel();
			// START KGU#255 2016-09-25: Bugfix #251
			SwingUtilities.updateComponentTreeUI(mySelf.console);
			// END KGU#255 2016-09-25
		}
	}
	// END KGU#210/KGU#234 2016-08-08
	
	// METHOD MODIFIED BY GENNARO DONNARUMMA

	/**
	 * Unifies the operators, replaces math functions and certain built-in routines and
	 * converts string comparisons.<br/>
	 * NOTE: This method should NOT be called if {@code s} contains an entire instruction line
	 * rather than just an expression - use {@code convert(s, false)} in such cases instead
	 * and make sure the {@link #convertStringComparison(String)} is called for the mere
	 * expression part later on. 
	 * @param s - the expression or instruction line to be pre-processed
	 * @param convertComparisons - whether string comparisons are to be detected and rewritten
	 * @return the converted string
	 * @see #convert(String, boolean)
	 * @see #convertStringComparison(String)
	 */
	private String convert(String s)
	{
		return convert(s, true);
	}
	
	/**
	 * Unifies the operators, replaces math functions and certain built-in routines and
	 * converts string comparisons if {@code convertComparisons} is {@code true}.<br/>
	 * <b>NOTE:</b> Argument {@code convertComparisons} should not be {@code true} if
	 * {@code s} contains an entire instruction line rather than just an expression!
	 * @param s - the expression or instruction line to be pre-processed
	 * @param convertComparisons - whether string comparisons are to be detected and rewritten
	 * @return the converted string
	 */
	private String convert(String s, boolean convertComparisons)
	{
		// START KGU#128 2016-01-07: Bugfix #92 - Effort via tokens to avoid replacements within string literals
		StringList tokens = Syntax.splitLexically(s, true);
		Syntax.unifyOperators(tokens, false);
		// START KGU#130 2015-01-08: Bugfix #95 - Conversion of div operator had been forgotten...
		tokens.replaceAll("div", "/");		// FIXME: Operands should better be coerced to integer...
		// END KGU#130 2015-01-08
		// START KGU#285 2016-10-16: Bugfix #276
		// pascal: quotes
		for (int i = 0; i < tokens.count(); i++)
		{
			String token = tokens.get(i);
			// START KGU#342 2017-01-08: Issue #343 We must also escape all internal quotes
			//if (token.length() != 3 && token.startsWith("'") && token.endsWith("'"))
			//{
			//	tokens.set(i, "\"" + token.substring(1, token.length()-1) + "\"");
			//}
			int tokenLen = token.length();
			if (tokenLen >= 2 && (token.startsWith("'") && token.endsWith("'")
					|| token.startsWith("\"") && token.endsWith("\"")))
			{
				char delim = token.charAt(0);
				String internal = token.substring(1, tokenLen-1);
				// Escape all unescaped double quotes
				int pos = -1;
				while ((pos = internal.indexOf("\"", pos+1)) >= 0) {
					if (pos == 0 || internal.charAt(pos-1) != '\\') {
						internal = internal.substring(0, pos) + "\\" + internal.substring(pos);
						pos++;
					}
				}
				// START KGU 2017-04-22 unescaping of double single quotes - no, doesn't make sense
				//if (token.startsWith("'") && internal.length() > 2) {
				//	int intLen = internal.length();
				//	internal = internal.replace("''", "'");
				//	tokenLen -= (intLen - internal.length());
				//}
				// END KGU 2017-04-22
				// START KGU#406/KGU#420 2017-05-23/2017-09-09: Bugfix #411, #426 (arose with COBOL import)
				// The interpreter doesn't cope with unicode escape sequences "\\u000a", "\\u000d", "\\u0022", and "\\u005c"
				//internal = internal.replaceAll("(.*)\\\\u000[aA](.*)", "$1\\\\012$2").
				//		replaceAll("(.*?)\\\\u000[dD](.*?)", "$1\\\\015$2").
				//		replaceAll("(.*?)\\\\u0022(.*?)", "$1\\\\042$2").
				//		replaceAll("(.*?)\\\\u005[cC](.*?)", "$1\\\\134$2");
				for (int mtch = 0; mtch < MTCHs_BAD_UNICODE.length; mtch++) {
					internal = MTCHs_BAD_UNICODE[mtch].reset(internal)
							.replaceAll(RPLCs_BAD_UNICODE[mtch]);
				}
				// END KGU#406/KGU#420 2017-05-23/2017-09-09
				if (!(tokenLen == 3 || tokenLen == 4 && token.charAt(1) == '\\')) {
					delim = '\"';
				}
				tokens.set(i, delim + internal + delim);
			}
			// END KGU#342 2017-01-08
			// START KGU#354 2017-05-22: Unfortunately the interpreter doesn't cope with binary integer literals, so convert them
			else if (MTCH_BIN_LITERAL.reset(token).matches()) {
				tokens.set(i, "" + Integer.parseInt(token.substring(2), 2));
			}
			// END KGU#354 2017-05-22
		}
		// END KGU#285 2016-10-16
		// Function names to be prefixed with "Math."
		final String[] mathFunctions = {
				// START KGU#391 2017-05-07: Enh. #398 We needed a sign function for facilitating COBOL rounding import
				"signum",
				// END KGU#391 2017-05-07
				"cos", "sin", "tan", "acos", "asin", "atan", "toRadians", "toDegrees",
				"abs", "round", "min", "max", "ceil", "floor", "exp", "log", "sqrt", "pow"
				};
		StringList fn = new StringList();
		fn.add("DUMMY");
		fn.add("(");
		for (int f = 0; f < mathFunctions.length; f++)
		{
			int pos = 0;
			fn.set(0, mathFunctions[f]);
			while ((pos = tokens.indexOf(fn, pos, true)) >= 0)
			{
				tokens.set(pos, "Math." + mathFunctions[f]);
			}
		}
		s = tokens.concatenate();
		// END KGU#128 2016-01-07

		// pascal notation to access a character inside a string
		//r = new Regex("(.*)\\[(.*)\\](.*)", "$1.charAt($2-1)$3");
		//r = new Regex("(.*)\\[(.*)\\](.*)", "$1.substring($2-1,$2)$3");
		// MODIFIED BY GENNARO DONNARUMMA, NEXT LINE COMMENTED -->
		// NO REPLACE ANY MORE! CHARAT AND SUBSTRING MUST BE CALLED MANUALLY
		// s = r.replaceAll(s);
		// START KGU#575 2018-09-17: Issue #594 - replacing obsolete 3rd-party Regex library
		//s = RPLC_DELETE_PROC.replaceAll(s);
		//s = RPLC_INSERT_PROC.replaceAll(s);
		// pascal: delete
		s = DELETE_PROC_MATCHER.reset(s).replaceAll(DELETE_PROC_SUBST);
		// pascal: insert
		s = INSERT_PROC_MATCHER.reset(s).replaceAll(INSERT_PROC_SUBST);
		// END KGU#575 2018-09-17
		// START KGU#285 2016-10-16: Bugfix #276 - this spoiled apostrophes because misplaced here
//		// pascal: quotes
//		r = new Regex("([^']*?)'(([^']|'')*)'", "$1\"$2\"");
//		//r = new Regex("([^']*?)'(([^']|''){2,})'", "$1\"$2\"");
//		s = r.replaceAll(s);
		// END KGU#285 2016-10-16
		// START KGU 2015-11-29: Adopted from Root.getVarNames() - can hardly be done in initInterpreter() 
		// pascal: convert "inc" and "dec" procedures
		//s = RPLC_INC2_PROC.replaceAll(s);
		//s = RPLC_INC1_PROC.replaceAll(s);
		//s = RPLC_DEC2_PROC.replaceAll(s);
		//s = RPLC_DEC1_PROC.replaceAll(s);
		s = Element.transform_inc_dec(s);
		// END KGU 2015-11-29
		
		// START KGU 2017-04-22: now done above in the string token conversion
		//s = s.replace("''", "'");	// (KGU 2015-11-29): Looks like an unwanted relic!
		// END KGU 2017-04-22
		// pascal: randomize
		s = s.replace("randomize()", "randomize");
		s = s.replace("randomize", "randomize()");

		// clean up ... if needed
		s = s.replace("Math.Math.", "Math.");

		if (convertComparisons)
		{
			// This should only be applied to an expression in s, not to an entire instruction line!
			// KGU#490 / bugfix #503: this is now to be ensured by the caller of convert()
			s = convertStringComparison(s);
		}

		// System.out.println(s);
		return s;
	}
	
	// START KGU#57 2015-11-07
	private String convertStringComparison(String str)
	{
		// Is there any equality test at all?
		// START KGU#76 2016-04-25: Issue #30 - convert all string comparisons
		//if (str.indexOf(" == ") >= 0 || str.indexOf(" != ") >= 0)
		String[] compOps = {"==", "!=", "<=", ">=", "<", ">"};
		boolean containsComparison = false;
		for (int op = 0; !containsComparison && op < compOps.length; op++)
		{
			containsComparison = str.indexOf(compOps[op]) >= 0;
		}
		if (containsComparison)
		// END KGU#76 2016-04-25
		{
			// START KGU#612 2018-12-12: Bugfix #642 - operator symbols weren't reliably detected
			//// We are looking for || operators and split the expression by them (if present)
			//// START KGU#490 2018-02-07: Bugfix #503 - the regex precaution was wrong here
			////StringList exprs = StringList.explodeWithDelimiter(str, " \\|\\| ");
			//StringList exprs = StringList.explodeWithDelimiter(str, " || ");
			//// END KGU#490 2018-02-07
			//// Now we do the same with && operators
			//exprs = StringList.explodeWithDelimiter(exprs, " && ");
			StringList allTokens = Syntax.splitLexically(str, true);
			StringList exprs = new StringList();
			int lastI = 0;
			for (int i = 0; i < allTokens.count(); i++) {
				String token = allTokens.get(i);
				if (token.equals("||") || token.equals("&&")) {
					exprs.add(allTokens.subSequence(lastI, i).concatenate());
					exprs.add(token);
					lastI = i+1;
				}
			}
			exprs.add(allTokens.subSequence(lastI, allTokens.count()).concatenate());
			// END KGU#612 2018-12-12
			// Now we should have some "atomic" assertions, among them comparisons
			boolean replaced = false;
			for (int i = 0; i < exprs.count(); i++)
			{
				String s = exprs.get(i);
				// START KGU#76 2016-04-25: Issue #30 - convert all string comparisons
				//String[] eqOps = {"==", "!="};
				//for (int op = 0; op < eqOps.length; op++)
				StringList tokens = Syntax.splitLexically(s.trim(), true);
				for (int op = 0; op < compOps.length; op++)
				// END KGU#76 2016-04-25
				{
					// START KGU#76 2016-04-25: Issue #30
					//Regex r = null;
					// We can no longer expect operators to be padded, better use tokens
					//if (!s.equals(" " + eqOps[op] + " ") && s.indexOf(eqOps[op]) >= 0)
					int opPos = -1;		// Operator position
					if ((opPos = tokens.indexOf(compOps[op])) >= 0)
					{
						String leftParenth = "";
						String rightParenth = "";
						// Get the left operand expression
						// START KGU#76 2016-04-25: Issue #30
						//r = new Regex("(.*)"+eqOps[op]+"(.*)", "$1");
						//String left = r.replaceAll(s).trim();	// All? Really? What's the result supposed to be then?
						String left = tokens.concatenate("", 0, opPos).trim();
						// END KGU#76 2016-04-25
						// Re-balance parentheses
						while (BString.countChar(left, '(') > BString.countChar(left, ')') &&
								left.startsWith("("))
						{
							leftParenth = leftParenth + "(";
							left = left.substring(1).trim();
						}
						// Get the right operand expression
						// START KGU#76 2016-04-25: Issue #30
						//r = new Regex("(.*)"+eqOps[op]+"(.*)", "$2");
						//String right = r.replaceAll(s).trim();
						String right = tokens.concatenate("", opPos+1).trim();
						// END KGU#76 2016-04-25
						// Re-balance parentheses
						while (BString.countChar(right, ')') > BString.countChar(right, '(') &&
								right.endsWith(")"))
						{
							rightParenth = rightParenth + ")";
							right = right.substring(0, right.length()-1).trim();
						}
						// ---- thanks to autoboxing, we can always use the "equals" method
						// ---- to compare things ...
						// addendum: sorry, doesn't always work.
						try
						{
							int pos = -1;	// some character position
							Object leftO = this.evaluateExpression(left, false, false);
							Object rightO = this.evaluateExpression(right, false, false);
							String neg = (op > 0) ? "!" : "";
							// First the obvious case: two String expressions
							if ((leftO instanceof String) && (rightO instanceof String))
							{
								// START KGU#76 2016-04-25: Issue #30 support all string comparison
								//exprs.set(i, leftParenth + neg + left + ".equals(" + right + ")" + rightParenth);
								exprs.set(i, leftParenth + left + ".compareTo(" + right + ") "
										+ compOps[op] + " 0" + rightParenth);
								// END KGU#76 2016-04-25
								replaced = true;
							}
							// We must make single-char strings comparable with characters, since it
							// doesn't work automatically and several conversions have been performed 
							else if ((leftO instanceof String) && (rightO instanceof Character))
							{
								// START KGU#76 2016-04-25: Issue #30 support all string comparison
								//exprs.set(i, leftParenth + neg + left + ".equals(\"" + (Character)rightO + "\")" + rightParenth);
								// START KGU#342 2017-02-09: Bugfix #343 - be aware of characters to be escaped
								//exprs.set(i, leftParenth + left + ".compareTo(\"" + (Character)rightO + "\") " + compOps[op] + " 0" + rightParenth);
								exprs.set(i, leftParenth + left
										+ ".compareTo(\"" + this.literalFromChar((Character)rightO) + "\") "
										+ compOps[op] + " 0" + rightParenth);
								// END KGU#342 2017-02-09
								// END KGU#76 2016-04-25
								replaced = true;
							}
							else if ((leftO instanceof Character) && (rightO instanceof String))
							{
								// START KGU#76 2016-04-25: Issue #30 support all string comparison
								//exprs.set(i, leftParenth + neg + right + ".equals(\"" + (Character)leftO + "\")" + rightParenth);
								// START KGU#342 2017-02-09: Bugfix #343 - be aware of characters to be escaped
								//exprs.set(i, leftParenth + "\"" + (Character)leftO + "\".compareTo(" + right + ") " + compOps[op] + " 0" + rightParenth);
								exprs.set(i, leftParenth + "\"" + this.literalFromChar((Character)leftO)
										+ "\".compareTo(" + right + ") " + compOps[op] + " 0" + rightParenth);
								// END KGU#342 2017-02-09
								// END KGU#76 2016-04-25
								replaced = true;								
							}
							// START KGU#99 2015-12-10: Bugfix #49 (also replace if both operands are array elements (objects!)
							// START KGU#76 2016-04-25: Issue #30 - this makes only sense for "==" and "!="
							//else if ((pos = left.indexOf('[')) > -1 && left.indexOf(']', pos) > -1 && 
							else if (op < 2 &&
									(pos = left.indexOf('[')) > -1 && left.indexOf(']', pos) > -1 && 
							// END KGU#76 2016-04-25
									(pos = right.indexOf('[')) > -1 && right.indexOf(']', pos) > -1)
							{
								exprs.set(i, leftParenth + neg + left + ".equals(" + right + ")" + rightParenth);
								replaced = true;								
							}
							// END KGU#99 2015-12-10
						}
						catch (EvalError ex)
						{
							logger.log(Level.WARNING, "convertStringComparison(\"{0}\"): {1}", new Object[]{str, ex.getMessage()});
						}
						catch (Exception ex)
						{
							logger.log(Level.WARNING, "convertStringComparison(\"{0}\"): {1}", new Object[]{str, ex.getMessage()});
						}
					} // if (!s.equals(" " + eqOps[op] + " ") && (s.indexOf(eqOps[op]) >= 0))
				} // for (int op = 0; op < eqOps.length; op++)
				if (replaced)
				{
					// START KGU#490 2018-02-07: Bugfix #503 - the regex escaping was wrong (see above)
					//// Compose the partial expressions and undo the regex escaping for the initial split
					//str = exprs.getLongString().replace(" \\|\\| ", " || ");
					str = exprs.getLongString();
					// END KGU#490 2018-02-07
					str.replace("  ", " ");	// Get rid of multiple spaces
				}
			}
		}
		return str;
	}
	// END KGU#57 2015-11-07
	
	// START KGU#342 2017-02-09: Bugfix #343
	private String literalFromChar(char ch) {
		String literal = Character.toString(ch);
		if ("\"\'\\\b\f\n\r\t".indexOf(ch) >= 0) {
			literal = "\\" + literal;
		}
		return literal;
	}
	// END KGU#342 2017-02-09

	private void delay()
	{
		if (delay != 0)
		{
			diagram.redraw();
			try
			{
				Thread.sleep(delay);
			} catch (InterruptedException e)
			{
				logger.log(Level.SEVERE, e.getMessage());
			}
		}
		waitForNext();
	}

	/**
	 * Instigates the next execution step
	 */
	public void doStep()
	{
		synchronized (this)
		{
			paus = false;
			step = true;
			this.notify();
		}
	}
	
	// START KGU#117 2016-03-08: Enh. #77
	/**
	 * Clears the execution status of all routines held by known
	 * subroutine pools  
	 */
	public void clearPoolExecutionStatus()
	{
		Iterator<IRoutinePool> iter = this.routinePools.iterator();
		while (iter.hasNext())
		{
			iter.next().clearExecutionStatus();
		}
		this.diagram.clearExecutionStatus();
		// START KGU#156 2016-03-10: Enh. #124
		if (!Element.E_COLLECTRUNTIMEDATA)
		{
			Element.resetMaxExecCount();
		}
		// END KGU#156 2016-03-10
	}
	// END KGU#117 2016-03-08

	// METHOD MODIFIED BY GENNARO DONNARUMMA

	/**
	 * Main entry point for the debugger, called from the GUI
	 */
	public void execute()
	// START KGU#2 (#9) 2015-11-13: We need a recursively applicable version
	{
		Root root = this.diagram.getRoot();
		this.callers.clear();
		this.stackTrace.clear();
		this.routinePools.clear();
		// START KGU#376 2017-04-22: Enh. #389
		this.importMap.clear();
		// END KGU#376 2017-04-22
		// START KGU#307 2016-12-12: Issue #307: Keep track of FOR loop variables
		//this.forLoopVars.clear();	// KGU#384 2017-04-22 -> new context
		// END KGU#307 2016-12-12
		// START KGU#375 2017-03-30: Enh. #388: Keep track of constants
		//this.constants.clear();	// KGU#384 2017-04-22 -> new context
		// END KGU#375 2017-03-30
		// START KGU#311 2016-12-18: Enh. #314
		for (Closeable file: this.openFiles) {
			if (file != null) {
				try {
					file.close();
				} catch (IOException e) {
					logger.log(Level.WARNING, "openFiles -> {0}", e.getLocalizedMessage());
				}
			}
		}
		this.openFiles.clear();
		// END KGU#311 2016-12-18

		if (Arranger.hasInstance())
		{
			this.routinePools.addElement(Arranger.getInstance());
			// START KGU#117 2016-03-08: Enh. #77
			Arranger.getInstance().clearExecutionStatus();
			// END KGU#117 2016-03-08
		}
		this.isErrorReported = false;
		root.isCalling = false;
		// START KGU#686 2019-03-17: Enh. #56
		this.withinTryBlock = false;
		this.subroutineTrouble = null;
		this.isExited = false;
		// END KGU#686 2019-03-17
		// START KGU#160 2016-04-12: Enh. #137 - Address the console window
		// START KGU#569 2018-08-08: Issue #577: Replace an inconsistent console
		//this.console.clear();
		try {
			this.console.clear();			
		}
		catch (NullPointerException ex) {
			this.console.setVisible(false);
			this.console.dispose();
			this.console = new OutputConsole();
		}
		// END KGU#569 2018-08-08
		SimpleDateFormat sdf = new SimpleDateFormat();
		if (this.console.logMeta()) {
			this.console.writeln("*** STARTED \"" + root.getText().getLongString() +
					"\" at " + sdf.format(System.currentTimeMillis()) + " ***", Color.GRAY);
		}
		if (this.isConsoleEnabled) this.console.setVisible(true);
		// END KGU#160 2016-04-12
		// START KGU#384 2017-04-22
		this.context = new ExecutionContext(root);
		initInterpreter();
		// END KGU#384 2017-04-22
		/////////////////////////////////////////////////////////
		this.execute(null);	// The actual top-level execution
		/////////////////////////////////////////////////////////
		this.callers.clear();
		this.stackTrace.clear();
		// START KGU#307 2016-12-12: Issue #307: Keep track of FOR loop variables
		this.context.forLoopVars.clear();
		// END KGU#307 2016-12-12
		// START KGU 2016-12-18: Enh. #314
		for (Closeable file: this.openFiles) {
			if (file != null) {
				try {
					file.close();
				} catch (IOException e) {
					logger.log(Level.WARNING, "openFiles -> {0}", e.getLocalizedMessage());
				}
			}
		}
		this.openFiles.clear();
		// END KGU 2016-12-18
		// START KGU#160 2016-04-12: Enh. #137 - Address the console window 
		if (this.console.logMeta()) {
			this.console.writeln("*** TERMINATED \"" + root.getText().getLongString() +
					"\" at " + sdf.format(System.currentTimeMillis()) + " ***", Color.GRAY);
		}
		if (this.isConsoleEnabled) this.console.setVisible(true);
		// END KGU#160 2016-04-12
		// START KGU#705 2019-09-24: Enh. #738
		diagram.updateCodePreview();
		// END KGU#705 2019-09-24
		//System.out.println("stackTrace size: " + stackTrace.count());
	}
	
	/**
	 * Executes the current diagram held by this.diagram, applicable for main
	 * programs or subroutines.<br/>
	 * If called within a Try execution {@link #withinTryBlock} then a possible
	 * error message will be put into {@link #subroutineTrouble}, otherwise the
	 * error message will be popped up as message box.<br/>
	 * Flag {@link #isErrorReported} will be set in both cases.
	 * @param arguments - list of interpreted argument values or null (if main program)
	 * @return whether the call was successful
	 */
	private boolean execute(Object[] arguments)
	{
		boolean successful = true;
	// END KGU#2 (#9) 2015-11-13
		
		// START KGU#384 2017-04-22: execution context redesign
		//Root root = diagram.getRoot();
		Root root = context.root;
		// END 2017-04-22

		// START KGU#159 2016-03-17: Now we permanently maintain the stacktrace, not only in case of error
		//addToStackTrace(root, arguments);	// KGU 2017-02-17 moved downwards, after the argument request
		// END KGU#159 2016-03-17
		
		// START KGU#2 (#9) 2015-11-14
		Iterator<Updater> iter = root.getUpdateIterator();
		while (iter.hasNext())
		{
			Updater pool = iter.next();
			if (pool instanceof IRoutinePool && !this.routinePools.contains((IRoutinePool)pool))
			{
				this.routinePools.addElement((IRoutinePool)pool);
			}
		}
		// END KGU#2 (#9) 2015-11-14

		boolean analyserState = diagram.getAnalyser();
		diagram.setAnalyser(false);
		// START KGU 2015-10-11/13:
		// Unselect all elements before start!
		//diagram.unselectAll();	// KGU 2016-03-08: There is no need anymore
		// Reset all execution state remnants (just for sure)
		// START KGU#430 2017-10-12: Issue #432 reduce redraw() calls at least if delay = 0
		//diagram.clearExecutionStatus();
		if (delay > 0) {
			diagram.clearExecutionStatus();
		}
		else {
			root.clearExecutionStatus(); // Avoid refresh
		}
		// END KGU#430 2017-10-12
		// END KGU 2015-10-11/13
		// START KGU#376 2017-04-11: Enh. #389 - to be done in execute() and executeCall()
		//initInterpreter();
		// END KGU#376 2017-04-11
		String trouble = "";
		// START KGU#384 2017-04-22: Holding all execution context in this.context now
		//returned = false;
		// START KGU#78 2015-11-25
		//loopDepth = 0;
		leave = 0;
		// END KGU#78 2015-11-25
		// END KGU#384 207-04-22
		
		// START KGU#376 2017-07-01: Enh. #389 - perform all specified includes
		trouble = importSpecifiedIncludables(root);
		// END KGU#376 2017-07-01

		// START KGU#39 2015-10-16 (1/2): It made absolutely no sense to look for parameters if root is a program
		if (root.isSubroutine() && trouble.isEmpty())
		{
		// END KGU#39 2015-10-16 (1/2)
			// START KGU#371 2019-03-07: Enh. #385 be aware of possible default values
			//StringList params = root.getParameterNames();
			//System.out.println("Having: "+params.getCommaText());
			// START KGU#375 2017-03-30: Enh. #388 - support a constant concept
			//StringList pTypes = root.getParameterTypes();
			// END KGU#375 2017-03-30
			StringList params = new StringList();
			StringList pTypes = new StringList();
			StringList pDefaults = new StringList();
			root.collectParameters(params, pTypes, pDefaults);
			// END KGU#371 2019-03-07
			// START KGU#2 2015-12-05: New mechanism of getParameterNames() made reverting wrong
			//params=params.reverse();
			// END KGU#2 2015-12-05
			//System.out.println("Having: "+params.getCommaText());
			// START KGU#2 2015-11-24
			boolean noArguments = arguments == null;
			if (noArguments) arguments = new Object[params.count()];
			// END KGU#2 2015-11-24
			for (int i = 0; i < params.count(); i++)
			{
				String in = params.get(i);
				// START KGU#375 2017-03-30: Enh. #388 - support a constant concept
				String type = pTypes.get(i);
				boolean isConstant = type != null && (type.toLowerCase() + " ").startsWith("const ");
				// END KGU#375 2017-03-30
				// START KGU#388 2017-09-18: Enh. #423 Track at least record types
				if (type != null) {
					StringList typeTokens = Syntax.splitLexically(type, true);
					typeTokens.removeAll(" ");
					if (isConstant) {
						typeTokens.remove(0);
					}
					if (typeTokens.count() == 1 && context.dynTypeMap.containsKey(
							":" + (type = typeTokens.get(0)))) {
						context.dynTypeMap.put(in, context.dynTypeMap.get(":" + type));
					}
				}
				// END KGU#388 2017-09-18
				
				// START KGU#2 (#9) 2015-11-13: If root was not called then ask the user for values
				if (noArguments)
				{
				// END KGU#2 (#9) 2015-11-13
					// START KGU#89 2016-03-18: More language support 
					//String str = JOptionPane.showInputDialog(null,
					//		"Please enter a value for <" + in + ">", null);
					String msg = control.lbInputValue.getText();
					msg = msg.replace("%", in);
					// START KGU#371 2019-03-07: Enh. #385 - offer a default value if available
					//String str = JOptionPane.showInputDialog(diagram.getParent(), msg, null);
					String str = JOptionPane.showInputDialog(diagram.getParent(),
							msg, pDefaults.get(i));
					// END KGU#371 2019-03-07
					// END KGU#89 2016-03-18
					if (str == null)
					{
						//i = params.count();	// leave the loop
						// START KGU#197 2016-07-27: Enhanced localization
						//trouble = "Manual break!";
						trouble = control.msgManualBreak.getText();
						// END KGU#197 2016-07-27
						// START KGU#371 2019-03-07: Enh. #385
						str = pDefaults.get(i);
						// END KGU#371 2019-03-07
						break;
					}
					try
					{
						// START KGU#69 2015-11-08 What we got here is to be regarded as raw input
						// START KGU#375 2017-03-30: Enh. 388: Support a constant concept
						// (KGU#580 2018-09-24 corrected)
						String varName = setVarRaw(in, str);
						if (isConstant) {
							this.context.constants.put(varName, this.context.interpreter.get(varName));
							this.updateVariableDisplay(true);
						}
						// END KGU#375 2017-03-30
						// END KGU#69 2015-11-08
						// START KGU#2 2015-11-24: We might need the values for a stacktrace
						arguments[i] = context.interpreter.get(in);
						// END KGU#2 2015-11-24
						// START KGU#160 2016-04-26: Issue #137 - document the arguments
						if (this.console.logMeta()) {
							this.console.writeln("*** Argument <" + in + "> = "
									+ prepareValueForDisplay(arguments[i], context.dynTypeMap), Color.CYAN);
						}
						// END KGU#160 2016-04-26
					} catch (EvalError ex)
					{
						trouble = ex.getLocalizedMessage();
						if (trouble == null) trouble = ex.getMessage();
						break;
					}
				// START KGU#2 (#9) 2015-11-13: If root was called then just assign the arguments
				}
				else
				{
					try
					{
						// START KGU#375 2017-03-30: Enh. 388: Support a constant concept
						//setVar(in, arguments[i]);
						// START KGU#371 2019-03-07: Enh. #385: Cope with default values
						//if (isConstant) {
						//	setVar("const " + in, arguments[i]);
						//}
						//else {
						//	setVar(in, arguments[i]);
						//}
						if (isConstant) {
							in = "const " + in;
						}
						if (i < arguments.length) {
							setVar(in, arguments[i], true);
						}
						else {
							setVarRaw(in, pDefaults.get(i));
						}
						// END KGU#371 2019-03-07
						// END KGU#375 2017-03-30
					}
					catch (EvalError ex)
					{
						trouble = ex.getLocalizedMessage();
						if (trouble == null) trouble = ex.getMessage();
						break;
					}
				}
				// END KGU#2 (#9) 2015-11-13
			}
		// START KGU#39 2015-10-16
		}
		// END KGU#39 2015-10-16
		// START KGU#376 2017-04-22: Enh. #389 - we must also show the new context 
		try {
			this.updateVariableDisplay(true);
		} catch (EvalError ex) {}
		// END KGU#376 2017-04-22

		// START KGU#159 2017-02-17: Now we permanently maintain the stacktrace
		addToStackTrace(root, arguments);
		// END KGU#159 2017-03-17
	
		if (trouble.equals(""))
		{
			/////////////////////////////////////////////////////
			// Actual start of execution 
			/////////////////////////////////////////////////////
			trouble = step(root);
			
			if (trouble.equals("") && (stop == true))
			{
				// START KGU#197 2016-07-27: Enhanced localization
				//trouble = "Manual break!";
				trouble = control.msgManualBreak.getText();
				// END KGU#197 2016-07-27
			}
		}

		// START KGU#430 2017-10-12: Issue #432 reduce redraw() calls with delay 0
		// (KGU#558: unless we are in step mode)
		//diagram.redraw();
		if (delay > 0 || step) {
			diagram.redraw();
		}
		// END KGU#430 2017-10-12
		if (!trouble.equals(""))
		{
			// START KGU#2 (#9) 2015-11-13
			successful = false;
			// END KGU#2 (#9) 2015-11-13
			
			// MODIFIED BY GENNARO DONNARUMMA, ADDED ARRAY ERROR MSG
			
			String modifiedResult = trouble;
			/* FIXME (KGU): If the interpreter happens to provide localized messages
			 * then this won't work anymore!
			 * ... and after having replaced actual arrays by ArrayLists we may no
			 * longer obtain this type of message */
			if (trouble.contains("Not an array"))
			{
				modifiedResult = modifiedResult.concat(" or the index "
						+ modifiedResult.substring(
								modifiedResult.indexOf("[") + 1,
								modifiedResult.indexOf("]"))
						+ " is out of bounds (invalid index)");
				trouble = modifiedResult;
			}

			// START KGU#2 2015-11-22: If we are on a subroutine level, then we must stop the show
			//JOptionPane.showMessageDialog(diagram, trouble, "Error",
			//		JOptionPane.ERROR_MESSAGE);

			// START KGU#686 2019-03-17: Enh. #56: don't panic if we are within a try block
			if (!this.withinTryBlock && !stop) {
			// END KGU#686 2019-03-17
		
				if (!isErrorReported)
				{
					JOptionPane.showMessageDialog(diagram.getParent(), trouble,
							control.msgTitleError.getText(),
							JOptionPane.ERROR_MESSAGE);
					// START KGU#160 2016-07-27: Issue #137 - also log the trouble to the console
					this.console.writeln("*** " + trouble, Color.RED);
					// END KGU#160 2016-07-27
					isErrorReported = true;
				}
				if (!this.callers.isEmpty())
				{
					stop = true;
					paus = false;
					step = false;
				}
				else if (isErrorReported && stackTrace.count() > 1)
				{
					// START KGU#159 2016-03-17: no need anymore, stacktrace held permanently
					//addToStackTrace(root, arguments);
					// END KGU#159 2016-03-17
					showStackTrace();
				}
			
			// START KGU#686 2019-03-17: Enh. #56: don't panic if we are within a try block
			}
			else {
				if (!this.isErrorReported && this.console.logMeta()) {
					this.console.writeln("*** " + Control.msgErrorInSubroutine.getText().
							replace("%1", this.stackTrace.get(this.stackTrace.count()-1)).
							replace("%2", Integer.toString(this.stackTrace.count()-1)).
							replace("%3", trouble), Color.RED);
				}
				this.subroutineTrouble = trouble;
				this.isErrorReported = true;
			}
			// END KGU#686 2019-03-17
			
			// END KGU#2 2015-11-24
		} else
		{
			if (root.isSubroutine() && (context.returned == false))
			{
				// Possible result variable names
				StringList posres = new StringList();
				// START KGU#434 2017-10-10: Bugfix #433 Must have existed as variable in this context, too
				/* It happened that e.g. a Java object like java.awt.Polygon was
				 * "found" as result for diagram "Polygon"
				 */
				//posres.add(root.getMethodName());
				//posres.add("result");
				//posres.add("RESULT");
				//posres.add("Result");
				if (context.variables.contains(root.getMethodName())) {
					posres.add(root.getMethodName());
				}
				// We need all reasonably expected name spellings
				for (String resCand: new String[]{"result", "RESULT", "Result"}) {
					if (context.variables.contains(resCand)) {
						posres.add(resCand);
					}
				}
				// END KGU#434 2017-10-10

				try
				{
					int i = 0;
					while ((i < posres.count()) && (!context.returned))
					{
						Object resObj = context.interpreter.get(posres.get(i));
						if (resObj != null)
						{
							// START KGU#2 (#9) 2015-11-13: Only tell the user if this wasn't called
							//JOptionPane.showMessageDialog(diagram, n,
							//		"Returned result", 0);
							context.returnedValue = resObj;
							if (this.callers.isEmpty())
							{
								// START KGU#197 2016-05-25: Translate the headline!
								String header = control.lbReturnedResult.getText();
								// END KGU#197 2016-05-25
								// START KGU#133 2016-01-09: Show large arrays in a listview
								//JOptionPane.showMessageDialog(diagram, n,
								//		"Returned result", JOptionPane.INFORMATION_MESSAGE);
								// KGU#133 2016-01-29: Arrays now always shown as listview (independent of size)
								// START KGU#439 2017-10-13: Issue #436
								//if (resObj instanceof Object[] /*&& ((Object[])resObj).length > 20*/)
								//{
								//	// START KGU#147 2016-01-29: Enh. #84 - interface changed for more flexibility
								//	//showArray((Object[])resObj, "Returned result");
								//	showArray((Object[])resObj, header, !step);
								//	// END KGU#147 2016-01-29
								//}
								if (resObj instanceof ArrayList<?> || resObj instanceof HashMap<?,?>)
								{
									showCompoundValue(resObj, header, !step);
								}
								// END KGU#439 2017-10-13
								// START KGU#84 2015-11-23: give a chance to pause (though of little use here)
								//else
								//{
									//JOptionPane.showMessageDialog(diagram, resObj,
									//		"Returned result", JOptionPane.INFORMATION_MESSAGE);
								//}
								else if (step)
								{
									// START KGU#160 2016-04-26: Issue #137 - also log the result to the console
									if (this.console.logMeta()) {
										this.console.writeln("*** " + header + ": "
												+ prepareValueForDisplay(resObj, context.dynTypeMap), Color.CYAN);
									}
									// END KGU#160 2016-04-26
									JOptionPane.showMessageDialog(diagram.getParent(), resObj,
											header, JOptionPane.INFORMATION_MESSAGE);
								}
								else
								{
									// START KGU#198 2016-05-25: Issue #137 - also log the result to the console
									if (this.console.logMeta()) {
										this.console.writeln("*** " + header + ": "
												+ prepareValueForDisplay(resObj, context.dynTypeMap), Color.CYAN);
									}
									// END KGU#198 2016-05-25
									Object[] options = {
											Control.lbOk.getText(),
											Control.lbPause.getText()
											};
									int pressed = JOptionPane.showOptionDialog(diagram.getParent(), resObj, header,
											JOptionPane.OK_CANCEL_OPTION,
											JOptionPane.INFORMATION_MESSAGE, null, options, null);
									if (pressed == 1)
									{
										paus = true;
										step = true;
										// START KGU#379 2017-04-12: Bugfix #391 moved to waitForNext()
										//control.setButtonsForPause();
										control.setButtonsForPause(false, false);	// Avoid interference with pause button
										// END KGU#379 2017-04-12
									}
								}
								// END KGU#84 2015-11-23
								// END KGU#133 2016-01-09
							}
							// START KGU#148 2016-01-29: Pause now here, particularly for subroutines
							delay();
							// END KGU#148 2016-01-29
							// END KGU#2 (#9) 2015-11-13
							context.returned = true;
						}
						i++;
					}
				} catch (EvalError ex)
				{
					Logger.getLogger(Executor.class.getName()).log(
							Level.SEVERE, null, ex);
				}

			}
			// START KGU#299 2016-11-23: Enh. #297 In step mode, this offers a last pause to inspect variables etc.
			if (this.callers.isEmpty() && !context.returned) {
				delay();
			}
			// END KGU 2016-11-23

		}
		// START KGU 2015-10-13: Unsets all execution flags in the diagram
		// START KGU#430 2017-10-12: Issue #432 Reduce redraw() calls at least if delay = 0
		//diagram.clearExecutionStatus();
		if (delay > 0) {
			diagram.clearExecutionStatus();
		}
		else {
			context.root.clearExecutionStatus();
		}
		// END KGU#430 2017-10-12
		// END KGU 2015-10-13
		diagram.setAnalyser(analyserState);

		// START KGU#686 2019-03-17: Enh. #56 - do the stack unwinding also in case of a tried execution
		//if (successful)
		if (successful || this.withinTryBlock)
		// END KGU#686 2019-03-56
		{
			dropFromStackTrace();
		}
		
		// START KGU#2 (#9) 2015-11-13: Need the status
		return successful;
		// END KGU# (#9) 2015-11-13
	}
	
	// START KGU#376 2017-07-01: Enh. #389 - perform all specified includes
	private String importSpecifiedIncludables(Root root) {
		String errorString = "";
		// START KGU#911 2021-01-10: Enh. #910
		//if (root.includeList != null) {
		StringList includeList = new StringList();
		if (root.includeList != null) {
			includeList.add(root.includeList);
		}
		if (!includeList.isEmpty()) {
		// END KGU#911 2021-01-10
			root.waited = true;
			root.isIncluding = true;
			for (int i = 0; errorString.isEmpty() && i < includeList.count(); i++) {
				delay();
				Root imp = null;
				String diagrName = includeList.get(i);
				try {
					imp = this.findIncludableWithName(diagrName);
				}
				catch (ConcurrentModificationException ex) {
					ex.printStackTrace();
					return ex.toString();
				}
				catch (Exception ex) {
					// Likely to be an ambiguous call, but might be something else
					String msg = ex.getMessage();
					if (msg == null) {
						msg = ex.toString();
					}
					return msg;
				}
				if (imp != null)
				{
					// START KGU#376 2017-04-21: Enh. #389
					// Has this import already been executed -then just adopt the results
					if (this.importMap.containsKey(imp)) {
						ImportInfo impInfo = this.importMap.get(imp);
						this.copyInterpreterContents(impInfo.interpreter, context.interpreter,
								// START KGU#843 2020-04-13: Bugfix #848 Merely declared variables must also be considered
								//imp.getCachedVarNames(), imp.constants.keySet(), false);
								impInfo.variableNames, imp.constants.keySet(), false);
								// END KGU#843 2020-04-13
						// START KGU#388 2017-09-18: Enh. #423
						// Adopt the imported typedefs if any
						for (Entry<String, TypeMapEntry> typeEntry: impInfo.typeDefinitions.entrySet()) {
							TypeMapEntry oldEntry = context.dynTypeMap.putIfAbsent(typeEntry.getKey(),
									typeEntry.getValue());
							if (oldEntry != null) {
								logger.log(Level.INFO, "Conflicting type entry {0} from Includable {1}",
										new Object[]{typeEntry.getKey(), diagrName});
							}
						}
						// END KGU#388 2017-09-18
						context.variables.addIfNew(impInfo.variableNames);
						for (String constName: imp.constants.keySet()) {
							// FIXME: Is it okay just to ignore conflicting constants?
							if (!context.constants.containsKey(constName)) {
								try {
									context.constants.put(constName, impInfo.interpreter.get(constName));
								} catch (EvalError e) {
									if (!errorString.isEmpty()) {
										errorString += "\n";
									}
									errorString += e.getMessage();
								}
							}
						}
						try 
						{
							updateVariableDisplay(true);
						}
						catch (EvalError ex) {}
					}
					else {
						// END KGU#376 2017-04-21
						executeCall(imp, null, null);
						// START KGU#686 2019-03-17: Enh. #56 might have caused a caught trouble
						if (subroutineTrouble != null) {
							errorString = subroutineTrouble;
							subroutineTrouble = null;
						}
						// END KGU#686 2019-03-17
					}
					context.importList.addIfNew(diagrName);
				}
				else
				{
					// START KGU#197 2016-07-27: Now translatable message
					//trouble = "A subroutine diagram " + f.getName() + " (" + f.paramCount() + 
					//		" parameters) could not be found!\nConsider starting the Arranger and place needed subroutine diagrams there first.";
					errorString = control.msgNoInclDiagram.getText().
							replace("%", diagrName);
					// END KGU#197 2016-07-27
				}
			}
			if (errorString.isEmpty()) {
				root.waited = false;
				root.isIncluding = false;
			}
		}
		return errorString;
	}
	// END KGU#376 2017-07-01

	// START KGU#439 2017-10-13: Enh. #436
	private void showCompoundValue(Object _arrayOrRecord, String _title, boolean withPauseButton)
	{	
//		JDialog arrayView = new JDialog();
//		arrayView.setTitle(_title);
//		arrayView.setIconImage(IconLoader.ico004.getImage());
//		arrayView.setDefaultCloseOperation(JFrame.DISPOSE_ON_CLOSE);
		// START KGU#147 2016-01-29: Enh. #84 (continued)
		//JButton btnPause = new JButton("Pause");
		JButton btnPause = null;
		if (withPauseButton) {
			btnPause = new JButton();
			btnPause.setIcon(IconLoader.getIconImage(getClass().getResource("/lu/fisch/structorizer/executor/pause.png"))); // NOI18N
			btnPause.addActionListener(new ActionListener() {
				public void actionPerformed(ActionEvent event) 
				{
					step = true; paus = true; control.setButtonsForPause(true, false);
					if (event.getSource() instanceof JButton)
					{
						Container parent = ((JButton)(event.getSource())).getParent();
						while (parent != null && !(parent instanceof JDialog))
						{
							parent = parent.getParent();
						}
						if (parent != null) {
							((JDialog)parent).dispose();
						}
					}
				}
			});
		}
//		arrayView.getContentPane().add(btnPause, BorderLayout.NORTH);
//		btnPause.setVisible(withPauseButton);
		
		// END KGU#147 2016-01-29
		// START KGU#160 2016-04-26: Issue #137 - also log the result to the console
		if (this.console.logMeta()) {
			this.console.writeln("*** " + _title + ":", Color.CYAN);
		}
		// END KGU#160 2016-04-26
		List arrayContent = new List(10);
		if (_arrayOrRecord instanceof ArrayList<?>) {
			@SuppressWarnings("unchecked")
			ArrayList<Object> array = (ArrayList<Object>)_arrayOrRecord;
			for (int i = 0; i < array.size(); i++)
			{
				String valLine = "[" + i + "]  " + prepareValueForDisplay(array.get(i), context.dynTypeMap);
				// START KGU#160 2016-04-26: Issue #137 - also log the result to the console
				if (this.console.logMeta()) {
					this.console.writeln("\t" + valLine, Color.CYAN);
				}
				// END KGU#160 2016-04-26
				arrayContent.add(valLine);
			}
		}
		else if (_arrayOrRecord instanceof HashMap<?,?>) {
			@SuppressWarnings("unchecked")
			HashMap<String, Object> record = (HashMap<String, Object>)_arrayOrRecord;
			if (record.containsKey("§TYPENAME§")) {
				String valLine = "== " + record.get("§TYPENAME§") + " ==";
				if (this.console.logMeta()) {
					this.console.writeln("\t" + valLine, Color.CYAN);
				}
				arrayContent.add(valLine);				
			}
			for (Entry<String, Object> entry: record.entrySet())
			{
				if (!entry.getKey().startsWith("§")) {
					String valLine = entry.getKey() + ":  " + prepareValueForDisplay(entry.getValue(), context.dynTypeMap);
					if (this.console.logMeta()) {
						this.console.writeln("\t" + valLine, Color.CYAN);
					}
					arrayContent.add(valLine);
				}
			}
		}
		else {
			String valLine = prepareValueForDisplay(_arrayOrRecord, context.dynTypeMap);
			if (this.console.logMeta()) {
				this.console.writeln("\t" + valLine, Color.CYAN);
			}
			arrayContent.add(valLine);
		}
//		arrayView.getContentPane().add(arrayContent, BorderLayout.CENTER);
//		arrayView.setSize(300, 300);
		ValuePresenter arrayView = new ValuePresenter(_title, _arrayOrRecord, false, btnPause);
		arrayView.setDefaultCloseOperation(JFrame.DISPOSE_ON_CLOSE);
		arrayView.setLocationRelativeTo(control);
		arrayView.setModalityType(ModalityType.APPLICATION_MODAL);
		arrayView.setVisible(true);
	}
	// END KGU#439 2017-10-13
	
	// START KGU#2 (#9) 2015-11-13: New method to execute a called subroutine
	// START KGU#156 2016-03-12: Enh. #124 - signature enhanced to overcome some nasty hacks
	// KGU#376 2017-07-01: Enh.#389 - caller may now be null if an include is performed
	//private Object executeCall(Root subRoot, Object[] arguments)
	private Object executeCall(Root subRoot, Object[] arguments, Call caller)
	// END KGU#156 2016-03-12
	{
		boolean cloned = false;
		Root root = subRoot;
		Object resultObject = null;
		// START KGU#384 2017-04-22: Replaced by the ExecutionContext cartridge
//		Root oldRoot = this.diagram.getRoot();
//		ExecutionStackEntry entry = new ExecutionStackEntry(
//				oldRoot,
//				this.variables, 
//				this.interpreter,
//				// START KGU#78 2015-11-25
//				this.loopDepth,
//				// END KGU#78 2015-11-25
//				// START KGU#307 2016-12-12: Issue #307: Keep track of FOR loop variables
//				this.forLoopVars,
//				// END KGU#307 2016-12-12
//				// START KGU#375/KGU#376 2017-04-21: Enh. #388, #389
//				this.constants,
//				this.importList
//				// END KGU#375, KGU#376 2017-04-21
//				);
		// START KGU#508 2018-03-19: Bugfix #525 - This had been forgotten on replacing the ExecutionStackEntry (#389)
		this.context.root.isCalling = true;
		// END KGU#508 2018-03-19
		this.callers.push(this.context);
		// START KGU#2 2015-10-18: cross-NSD subroutine execution?
		// END KGU#384 2017-04-22
		// START KGU#376 2017-04-21: Update all current imports before sub execution
		for (int i = 0; i < context.importList.count(); i++) {
			String impName = context.importList.get(i);
			// FIXME This retrieval is a little awkward - maybe the importList should be a set of Root
			for (Root impRoot: this.importMap.keySet()) {
				if (impRoot.getMethodName().equals(impName)) {
					ImportInfo info = this.importMap.get(impRoot);
					this.copyInterpreterContents(context.interpreter, info.interpreter,
							info.variableNames, impRoot.constants.keySet(), true);
				}
			}
		}
		// START KGU#384 2017-04-22 Is done below now, when setting up the new context
//		if (!subRoot.isProgram) {
//			// It's not an import, so start with a new importList 
//			this.importList = new StringList();
//		}
		// END KGU#384 2017-04-22
		// END KGU#376 2017-04-21
		// START KGU#384 2017-04-22: Now delegated to execute(Object[])
//		this.initInterpreter();
//		this.variables = new StringList();	// FIXME -> Map<String, Set<Interpreter>>
//		// START KGU#375 2017-04-21: Enh. #388: Need also a new constants enviroment
//		this.constants = new HashMap<String, Object>();
//		// END KGU#375 2017-04-21
//		// START KGU#307 2016-12-12: Issue #307: Keep track of FOR loop variables
//		this.forLoopVars = new StringList(); 
//		// END KGU#307 2016-12-12
//		// loopDepth will be set 0 by the execut(arguments) call below
		// END KGU#384 2017-04-22
		
		// If the found subroutine is already an active caller, then we need a new instance of it
		if (root.isCalling)
		{
			// START KGU#749 2019-10-15: Issue #763 - we must compensate the changes in Diagram.saveNSD(Root, boolean)
			//root = (Root)root.copy();
			root = root.copyWithFilepaths();
			// END KGU#749 2019-10-15
			root.isCalling = false;
			// Remaining initialisations will be done by this.execute(...).
			cloned = true;
		}
		// START KGU#384 2017-04-22: Execution context redesign
		if (root.isInclude()) {
			// For an import Call continue the importList recursively
			this.context = new ExecutionContext(root, this.context.importList);
		}
		else {
			// For a subroutine call, start with a new import list
			this.context = new ExecutionContext(root);
		}
		initInterpreter();
		// END KGU#384 2017-04-22
		
		// START KGU#430 2017-10-12: Issue #432 reduce redraw() calls on delay 0
		//this.diagram.setRoot(root, !Element.E_AUTO_SAVE_ON_EXECUTE);
		this.diagram.setRoot(root, !Element.E_AUTO_SAVE_ON_EXECUTE, delay > 0);
		// END KGU#430 2017-10-12
		
		// START KGU#156 2016-03-11: Enh. #124 - detect execution counter diff.
		int countBefore = root.getExecStepCount(true);
		// END KGU#156 2016-03-11
		
		/////////////////////////////////////////////////////////
		boolean ok = this.execute(arguments);	// Actual execution of the subroutine or import
		/////////////////////////////////////////////////////////
		
		// START KGU#156 2016-03-11: Enh. #124 / KGU#376 2017-07-01: Enh. #389 - caller may be null
		if (caller != null) {
			// START KGU#539 2018-07-02 Bugfix - the call itself is also to be counted as an operation
			//caller.addToExecTotalCount(root.getExecStepCount(true) - countBefore, true);
			caller.addToExecTotalCount(root.getExecStepCount(true) - countBefore + 1, true);
			// END KGU#539 2018-07-02
			// START KGU#686 2019-03-17: Enh. #56 could be in a try context, so don't honour unsuccessful execution 
			//if (cloned || root.isTestCovered(true))	
			if (ok && (cloned || root.isTestCovered(true)))	
			// END KGU#686 2019-03-17
			{
				caller.deeplyCovered = true;
			}
		}
		// END KGU#156 2016-03-11 / KGU#376 2017-07-01

		// START KGU#2 2015-11-24
//		if (!done || stop)
//		{
//			addToStackTrace(root, arguments);
//		}
		// END KGU#2 2015-11-24
		
		//---------------------------------------------------------
		// Integrate the called context into the caller context
		//---------------------------------------------------------
		
		// START KGU#117 2016-03-07: Enh. #77
		// For recursive calls the coverage must be combined
		if (cloned && Element.E_COLLECTRUNTIMEDATA)
		{
			subRoot.combineRuntimeData(root);
		}
		// END KG#117 2016-03-07
		
		ExecutionContext entry = this.callers.pop();	// former context
		
//		// START KGU#376 2017-04-21: Enh. #389 don't restore after an import call
		// FIXME: Restore but cache the Interpreter with all variables and copy contents before
		if (subRoot.isInclude()) {
			// It was an import Call, so we have to import the definitions and values 
			/* FIXME: Derive a sensible type StringList from subRoot.getTypeInfo()
			 * KGU 2017-09-18: what for?
			 */
			this.copyInterpreterContents(context.interpreter, entry.interpreter,
					this.context.variables, entry.root.constants.keySet(), false);
			// START KGU#388 2017-09-18: Enh. #423
			// Adopt the imported typedefs if any
			for (Entry<String, TypeMapEntry> typeEntry: context.dynTypeMap.entrySet()) {
				TypeMapEntry oldEntry = entry.dynTypeMap.putIfAbsent(typeEntry.getKey(),
						typeEntry.getValue());
				if (oldEntry != null) {
					logger.log(Level.INFO, "Conflicting type entry {0} from Includable {1}",
							new Object[]{typeEntry.getKey(), subRoot.getMethodName()});
				}
			}
			// END KGU#388 2017-09-18
			entry.variables.addIfNew(context.variables);
			for (Entry<String, Object> constEntry: context.constants.entrySet()) {
				if (!entry.constants.containsKey(constEntry.getKey())) {
					entry.constants.put(constEntry.getKey(), constEntry.getValue());
				}
			}	
			this.importMap.put(subRoot, new ImportInfo(this.context.interpreter,
					this.context.variables, this.context.dynTypeMap));
			context.importList.addIfNew(subRoot.getMethodName());
			// TODO: Check this for necessity and soundness!
			for (Entry<String, String> constEntry: subRoot.constants.entrySet()) {
				if (!entry.root.constants.containsKey(constEntry.getKey())) {
					entry.root.constants.put(constEntry.getKey(), constEntry.getValue());
				}
			}
		}
		else {
			/* Subroutines may have updated definitions from import diagrams -
			 * we must get aware of these changes 
			 */
			for (int i = 0; i < context.importList.count(); i++) {
				String impName = context.importList.get(i);
				/* FIXME This retrieval is a little awkward - maybe the importList
				 * should be a set of Root
				 */
				for (Root impRoot: this.importMap.keySet()) {
					if (impRoot.getMethodName().equals(impName)) {
						ImportInfo info = this.importMap.get(impRoot);
						if (this.copyInterpreterContents(context.interpreter, info.interpreter,
								info.variableNames, impRoot.constants.keySet(), true)
								&& entry.importList.contains(impName)) {
							this.copyInterpreterContents(info.interpreter, entry.interpreter,
									info.variableNames, impRoot.constants.keySet(), true);
						}
					}
				}
			}
		}
//		// END KGU#376 2017-04-21
		// START KGU#384 2017-04-22: Now done at once with the entire context cartridge
//		this.variables = entry.variables;
//		// START KGU#375 2017-04-21: Enh. #388: Need also a new constants enviroment
//		this.constants = entry.constants;
//		// END KGU#375 2017-04-21
//		this.interpreter = entry.interpreter;
//		// START KGU#78 2015-11-25
//		this.loopDepth = entry.loopDepth;
//		// END KGU#78 2015-11-25
//		this.forLoopVars = entry.forLoopVars;
		// END KGU#384 2017-08-22
		
		//---------------------------------------------------------
		// Restore the caller now
		//---------------------------------------------------------
		
		// START KGU#430 2017-10-12: Issue #432 reduce redraw() calls on delay 0
		//this.diagram.setRoot(entry.root, !Element.E_AUTO_SAVE_ON_EXECUTE);
		this.diagram.setRoot(entry.root, !Element.E_AUTO_SAVE_ON_EXECUTE, delay > 0);
		// END KGU#430 2017-10-12
		entry.root.isCalling = false;

		// START KGU#686 2019-03-17: Enh. #56 Don't fetch the result if failed
		if (ok) {
		// END KGU#686 2019-03-17
			// START KGU#376 2017-04-21: Enh. #389
			// The called subroutine will certainly have returned a value...
			resultObject = this.context.returnedValue;
			// ... but definitively not THIS calling routine!
			// FIXME: Shouldn't we have cached the previous values in entry?
		// START KGU#686 2019-03-17: Enh. #56 Don't fetch the result if failed
		}
		// END KGU#686 2019-03-17
		
		
		// START KGU#384 2017-04-22: Now done at once with the entire context cartridge
		//this.returned = false; 
		//this.returnedValue = null;
		this.context = entry;
		// END KGU#384 2017-08-22
		
		try 
		{
			updateVariableDisplay(true);
		}
		catch (EvalError ex) {}
		
		return resultObject;
	}
	
	// START KGU#2 2015-11-24: Stack trace support for execution errors
	private void addToStackTrace(Root _root, Object[] _arguments)
	{
		String argumentString = "";
		if (_arguments != null)
		{
			for (int i = 0; i < _arguments.length; i++)
			{
				argumentString = argumentString + (i>0 ? ", " : "")
						+ prepareValueForDisplay(_arguments[i], context.dynTypeMap);
			}
			argumentString = "(" + argumentString + ")";
		}
		this.stackTrace.add(_root.getMethodName() + argumentString);
		// START KGU#569 2018-08-03: Enh. #577 - optional call trace in console window
		if (this.console.logCalls()) {
			int depth = this.stackTrace.count() - 1;
			for (int i = 0; i < Math.min(MAX_STACK_INDENT, depth); i++) {
				this.console.write("  ");
			}
			if (depth > MAX_STACK_INDENT) {
				this.console.write("[" + depth + "]", Color.GRAY);
			}
			this.console.writeln(">>> " + this.stackTrace.get(depth), Color.GRAY);
		}
		// END KGU#569 2018-08-03
	}
	
	// START KGU#159 2016-03-17: #133 Stacktrace should always be available on demand, not only on error
	private void dropFromStackTrace()
	{
		int size = this.stackTrace.count();
		if (size > 0)
		{
			size--;
			// START KGU#569 2018-08-03: Enh. #577 - optional call trace in console window
			if (this.console.logCalls()) {
				for (int i = 0; i < Math.min(MAX_STACK_INDENT, size); i++) {
					this.console.write("  ");
				}
				if (size > MAX_STACK_INDENT) {
					this.console.write("[" + size + "]", Color.GRAY);
				}
				this.console.writeln("<<< " + this.stackTrace.get(size), Color.GRAY);
			}
			// END KGU#569 2018-08-03
			this.stackTrace.delete(size);
		}
	}
	// END KGU#159 2016-03-17

	/**
	 * Pops up a dialog displaying the call trace with argument values
	 */
	public void showStackTrace()
	{
// START KGU#159 2016-03-17: A listview is always the better choice
// (Think of large arrays as arguments!)
//		if (stackTrace.count() <= 20)
//		{
//			// Okay, keep it simple
//			JOptionPane.showMessageDialog(diagram, this.stackTrace.getText(), "Stack trace",
//					JOptionPane.INFORMATION_MESSAGE);
//		}
//		else
//		{
// END KGU#159 2016-03-17
			JDialog stackView = new JDialog();
			stackView.setTitle("Stack trace");
			//stackView.setIconImage(IconLoader.ico004.getImage());
			stackView.setIconImage(IconLoader.getIcon(4).getImage());
			List stackContent = new List(10);
			int depth = stackTrace.count();
			for (int i = 0; i < depth; i++)
			{
				// START KGU#201 2016-07-25: Issue #201 - level indices added
				//stackContent.add(stackTrace.get(depth - i - 1));
				stackContent.add(depth-i-1 + ": " + stackTrace.get(depth - i - 1));
				// END KGU#201 2016-07-25
			}
			stackView.setDefaultCloseOperation(JFrame.DISPOSE_ON_CLOSE);
			stackView.getContentPane().add(stackContent, BorderLayout.CENTER);
			stackView.setSize(300, 300);
			stackView.setLocationRelativeTo(control);
			stackView.setModalityType(ModalityType.APPLICATION_MODAL);
			stackView.setVisible(true);
// START KGU#159 2016-03-17: A listview is always the better choice
//		}		
// END KGU#159 2016-03-17
	}
	// END KGU#2 2015-11-24
	
	/**
	 * Searches all known pools for a unique includable diagram with given name
	 * @param name - diagram name
	 * @return a {@link Root} of type INCLUDABLE with given name if uniquely
	 *         found, {@code null} otherwise
	 * @throws Exception
	 */
	public Root findIncludableWithName(String name) throws Exception
	{
		return findDiagramWithSignature(name, -2);
	}
	
    /**
     * Searches all known pools for subroutines with a signature compatible to
     * {@code name(arg1, arg2, ..., arg_nArgs)}
     * @param name - function name
     * @param nArgs - number of parameters of the requested function
     * @return a {@link Root} that matches the specification if uniquely found,
     *        {@code null} otherwise
     * @throws Exception
     */
    public Root findSubroutineWithSignature(String name, int nArgs) throws Exception
    {
    	Root subroutine = null;
    	// First test whether the current root calls itself recursively
    	Root root = diagram.getRoot();
    	if (name.equals(root.getMethodName()) && nArgs == root.getParameterNames().count())
    	{
    		subroutine = root;
    	}
    	if (subroutine == null) {
    		subroutine = findDiagramWithSignature(name, nArgs);
    	}
    	return subroutine;
    }
    
    /**
     * Searches all known pools for either routine diagrams with a signature
     * compatible to {@code name(arg1, arg2, ..., arg_nArgs)} or for includable
     * diagrams with name {@code name}
     * @param name - diagram name
     * @param nArgs - number of parameters of the requested function (negative
     *        for Includable)
     * @return a {@link Root} that matches the specification if uniquely found,
     *        {@code null} otherwise
     * @throws Exception if there are differing matching diagrams
     */
    private Root findDiagramWithSignature(String name, int nArgs) throws Exception
    {
    	Root diagr = null;
    	Iterator<IRoutinePool> iter = this.routinePools.iterator();
    	while (diagr == null && iter.hasNext())
    	{
    		IRoutinePool pool = iter.next();
    		Vector<Root> candidates = null;
    		if (nArgs >= 0) {
    			candidates = pool.findRoutinesBySignature(name, nArgs, context.root);
    		}
    		else {
    			// Why the heck this circumvention? 
//    			candidates = new Vector<Root>();
//    			for (Root cand: pool.findIncludesByName(name, context.root)) {
//    				candidates.add(cand);
//    			}
    			candidates = pool.findIncludesByName(name, context.root);
    		}
    		// START KGU#317 2016-12-29: Now the execution will be aborted on ambiguous calls
    		//for (int c = 0; subroutine == null && c < candidates.size(); c++)
    		for (int c = 0; c < candidates.size(); c++)
    		// END KGU#317 2016-12-29
    		{
    			// START KGU#317 2016-12-29: Check for ambiguity (multiple matches) and raise e.g. an exception in that case
    			//subroutine = candidates.get(c);
    			Root cand = candidates.get(c);
    			if (diagr == null) {
    				diagr = cand;
    			}
    			else {
    				int similarity = diagr.compareTo(cand); 
    				if (similarity > 2 && similarity != 4) {
    					// 3: Equal file path but unsaved changes in one or both diagrams;
    					// 5: Equal signature (i. e. type, name and argument number) but different content or structure.
    					throw new Exception(control.msgAmbiguousCall.getText().replace("%1", name)
    							.replace("%2", (nArgs < 0 ? "--" : Integer.toString(nArgs))));
    				}
    			}
    			// END KGU#317 2016-12-29
    			// START KGU#125 2016-01-05: Is to force updating of the diagram status
    			if (pool instanceof Updater)
    			{
    				diagr.addUpdater((Updater)pool);
    			}
    			diagram.adoptArrangedOrphanNSD(diagr);
    			// END KGU#125 2016-01-05
    		}
    	}
    	return diagr;
    }
	// END KGU#2 (#9) 2015-11-13

	// KGU#448 2017-10-28: Replaced former method getExec(String) in the only remained reference 
	public String initRootExecDelay()
	{
		String trouble = "";
		// START KGU#448 2017-10-28: Enh. #443
		//if (diagramController != null && diagramController instanceof DelayableDiagramController)
		//{
		//	((DelayableDiagramController)diagramController).setAnimationDelay(delay, true);
		//}
		//else
		//boolean delayed = false;
		if (diagramControllers != null) {
			for (DiagramController controller: diagramControllers) {
				if (controller instanceof DelayableDiagramController) {
					// START KGU#97 2021-01-11: issue #48 We do no longer need the delay in the external controller
					//((DelayableDiagramController)controller).setAnimationDelay(delay, true);
					((DelayableDiagramController)controller).setAnimationDelay(0, true);
					// END KGU#97 2021-01-11
					//delayed = true;
				}
			}
		}
		// START KGU#675 2019-03-04: This seemed to be a relic from times when execution paused after the current element
//		if (!delayed)
//		// END KGU#448 2017-10-28
//		{
//			delay();
//		}
		// END KGU#675 2019-03-04
		if (delay != 0)
		{
			diagram.redraw();
			try
			{
				Thread.sleep(delay);
			} catch (InterruptedException e)
			{
				logger.log(Level.SEVERE, "sleep(): {0}", e.getMessage());
			}
		}
		return trouble;
	}

	// START KGU#448 2017-10-28: Enh. #443 replaces getExec(String) and getExec(String, Color)
	/**
	 * Executes the procedure {@code procName} with arguments {@code arguments} on
	 * the given {@link DiagramController} {@code controller}.
	 * As the operation is regarded as a diagram step, the specified delay is applied.
	 * @param controller - the facade for the controlled device
	 * @param procName - the name of the operation
	 * @param arguments - the arguments for the operation
	 * @return
	 */
	public String getExec(DiagramController controller, String procName, Object[] arguments)
	{
		String trouble = "";
		try {
			// We don't expect results here
			controller.execute(procName, arguments);
		}
		catch (FunctionException ex) {
			trouble = ex.getMessage();
		}
		if (delay != 0)
		{
			// START KGU#97/KGU#911 2021-01-12: Issues #48, #910 Has generally not made sense anymore
			//// Don't do a duplicate delay
			//if (!(controller instanceof DelayableDiagramController)) {
			//	delay();
			//}
			// END KGU#97/KGU#911 2021-01-12
			diagram.redraw();
			try
			{
				Thread.sleep(delay);
			} catch (InterruptedException e)
			{
				StringList args = new StringList();
				for (int i = 0; i < arguments.length; i++) {
					args.add(arguments[i].toString());
				}
				logger.log(Level.SEVERE, "getExec({0}, \"{1}\", {2}): {3}",
						new Object[]{
								controller, procName,
								args.concatenate(", "), e.getMessage()
						});
			}
		}
		return trouble;
	}
	// END KGU#448 2017-10-28

	public boolean getPaus()
	{
		synchronized (this)
		{
			return paus;
		}
	}
	
	private void initInterpreter()
	{
		try
		{
			// STRT KGU#384 2017-04-22: Redesign of execution context
			//interpreter = new Interpreter();
			Interpreter interpreter = this.context.interpreter;
			// END KGU#384 2017-04-22

			// START KGU 2016-12-18: #314: Support for simple text file API
			interpreter.set("executorFileMap", this.openFiles);
			interpreter.set("executorCurrentDirectory", 
					(diagram.currentDirectory.isDirectory() ? diagram.currentDirectory : diagram.currentDirectory.getParentFile()).getAbsolutePath());
			// END KGU 2016-12-18

			for (int i = 0; i < builtInFunctions.length; i++) {
				interpreter.eval(builtInFunctions[i]);
			}
			
		} catch (EvalError ex)
		{
			//java.io.IOException
			logger.log(Level.SEVERE, ex.getMessage());
		}
	}
	
	// Test for Interpreter routines
//	public Object structorizerGetScannedObject(java.util.Scanner sc) {
//		Object result = null; 
//		sc.useLocale(java.util.Locale.UK); 
//		if (sc.hasNextInt()) { result = sc.nextInt(); } 
//		else if (sc.hasNextDouble()) { result = sc.nextDouble(); } 
//		else if (sc.hasNext("\\\".*?\\\"")) { result = sc.next("\\\".*?\\\""); } 
//		else if (sc.hasNext("\\{.*?\\}")) {
//			String token = sc.next();
//			result = new Object[]{token.substring(1, token.length()-1)};
//		} 
//		else if (sc.hasNext("\\\".*")) { 
//			String str = sc.next(); 
//			while (sc.hasNext() && !sc.hasNext(".*\\\"")) { 
//				str += " " + sc.next();
//			}
//			if (sc.hasNext()) { str += " " + sc.next(); }
//			result = str;
//		}
//		else if (sc.hasNext("\\{.*")) { 
//			java.util.regex.Pattern oldDelim = sc.delimiter();
//			//sc.useDelimiter("(\\p{javaWhitespace}*,\\p{javaWhitespace}*|\\})");
//			sc.useDelimiter("\\}");
//			String expr = sc.next().trim().substring(1);
//			sc.useDelimiter(oldDelim);
//			String[] elements = {};
//			if (!expr.isEmpty()) {
//				elements = expr.split("\\p{javaWhitespace}*,\\p{javaWhitespace}*");
//			}
//			if (sc.hasNext("\\}")) { sc.next(); }
//			Object[] objects = new Object[elements.length];
//			for (int i = 0; i < elements.length; i++) { 
//				java.util.Scanner sc0 = new java.util.Scanner(elements[i]);
//				objects[i] = structorizerGetScannedObject(sc0);
//				sc0.close();
//			}
//			result = objects;
//		}
//		else { result = sc.next(); }
//		return result;
//	}

//	public int fileOpen(String filePath)
//	{
//		int fileNo = 0; 
//		java.io.File file = new java.io.File(filePath);
//		try {
//			java.io.FileInputStream fis = new java.io.FileInputStream(file);
//			java.io.BufferedReader reader = new java.io.BufferedReader(new java.io.InputStreamReader(fis, "UTF-8"));
//			fileNo = this.openFiles.size() + 1;
//			this.openFiles.add(new java.util.Scanner(reader));
//		}
//		catch (SecurityException e) { fileNo = -3; }
//		catch (java.io.FileNotFoundException e) { fileNo = -2; }
//		catch (java.io.IOException e) { fileNo = -1; }
//		return fileNo;
//	}

//	public int fileAppend(String filePath)
//	{
//		int fileNo = 0;
//		java.io.File file = new java.io.File(filePath);
//		if (!file.isAbsolute()) {
//			file = diagram.currentDirectory;
//			if (!file.isDirectory()) { file = file.getParentFile(); }
//			file = new java.io.File(file.getAbsolutePath() + java.io.File.separator + filePath);
//			filePath = file.getAbsolutePath();
//		}
//		java.io.BufferedWriter writer = null;
//		System.out.println(file.getName());
//		try {
//			if (file.exists()) {
//				java.io.File tmpFile = java.io.File.createTempFile("structorizer_"+file.getName(), null);
//				if (tmpFile.exists()) { tmpFile.delete(); }
//				if (file.renameTo(tmpFile)) {
//					java.io.FileOutputStream fos = new java.io.FileOutputStream(filePath); 
//					java.io.FileInputStream fis = new java.io.FileInputStream(tmpFile.getAbsolutePath()); 
//					writer = new java.io.BufferedWriter(new java.io.OutputStreamWriter(fos, "UTF-8")); 
//					java.io.BufferedReader reader = new java.io.BufferedReader(new java.io.InputStreamReader(fis, "UTF-8"));
//					String line = null; 
//					while ((line = reader.readLine()) != null) {
//						writer.write(line); writer.newLine();
//					} 
//					reader.close();
//					tmpFile.delete();
//				}
//				else {
//					fileNo = -4;
//				}
//			} 
//			else { 
//				java.io.FileOutputStream fos = new java.io.FileOutputStream(filePath); 
//				writer = new java.io.BufferedWriter(new java.io.OutputStreamWriter(fos, "UTF-8")); 				
//			} 
//			fileNo = this.openFiles.size() + 1;
//			this.openFiles.add(writer);  
//		} 
//		catch (SecurityException e) { fileNo = -3; } 
//		catch (java.io.FileNotFoundException e) { fileNo = -2; }
//		catch (java.io.IOException e) { fileNo = -1; }
//		return fileNo;
//	}
	
//	public void fileClose(int fileNo) throws java.io.IOException
//	{
//		if (fileNo > 0 && fileNo <= this.openFiles.size()) {
//			java.io.Closeable file = this.openFiles.get(fileNo - 1);
//			if (file != null) {
//				try { file.close(); }
//				catch (java.io.IOException e) {}
//				this.openFiles.set(fileNo - 1, null); }
//		}
//		else { throw new java.io.IOException("fileClose: §INVALID_HANDLE_READ§"); }
//	}

//	public boolean fileEOF(int fileNo) throws java.io.IOException
//	{
//		boolean isEOF = true;
//		if (fileNo > 0 && fileNo <= this.openFiles.size()) {
//			java.io.Closeable reader = this.openFiles.get(fileNo - 1);
//			if (reader instanceof java.util.Scanner) {
//				//try {
//					isEOF = !((java.util.Scanner)reader).hasNext();
//				//} catch (java.io.IOException e) {}
//			}
//		}
//		else { throw new java.io.IOException("fileEOF: §INVALID_HANDLE_READ§"); }
//		return isEOF;
//	}

//	public Object fileRead(int fileNo) throws java.io.IOException
//	{
//		Object result = null;
//		boolean ok = false;
//		if (fileNo > 0 && fileNo <= this.openFiles.size()) {
//			java.io.Closeable reader = this.openFiles.get(fileNo - 1);
//			if (reader instanceof java.util.Scanner) {
//				result = structorizerGetScannedObject((java.util.Scanner)reader);
//				ok = true;
//			}
//		}
//		if (!ok) { throw new java.io.IOException("fileRead: §INVALID_HANDLE_READ§"); }
//		return result;
//	}

//	public String fileReadLine(int fileNo) throws java.io.IOException
//	{
//		String line = null;
//		if (fileNo > 0 && fileNo <= this.openFiles.size()) {
//			java.io.Closeable file = this.openFiles.get(fileNo - 1);
//			if (file instanceof java.io.BufferedReader) {
//				line = ((java.io.BufferedReader)file).readLine();
//			}
//		}
//		return line;
//	}

//	public void fileWrite(int fileNo, String line)
//	{
//		if (fileNo > 0 && fileNo <= this.openFiles.size()) {
//			java.io.Closeable file = this.openFiles.get(fileNo - 1);
//			if (file instanceof java.io.BufferedWriter) {
//				((java.io.BufferedWriter)file).write(line);
//				((java.io.BufferedWriter)file).newLine();
//			}
//		}
//	}

	// START KGU#376 2017-04-20: Enh. #389 - we need to copy interpreter contents 
	/**
	 * Copies the constants specified by {@code _constNames} and the values
	 * of the variables specified by {@code _varNames} from the {@code _source}
	 * interpreter context to the {@cod _target} interpreter context.
	 * @param _source - the source interpreter
	 * @param _target - the target interpreter
	 * @param _varNames - names of the variables to be considered
	 * @param _constNames - names of the constants to be included
	 * @param _overwrite - whereas defined constants are never overwritten, for
	 *        variables this argument may allow to update the values of already
	 *        existing values (default is {@code false})
	 * @return true if there was at least one copied entity
	 */
	private boolean copyInterpreterContents(Interpreter _source, Interpreter _target,
			StringList _varNames, Set<String> _constNames, boolean _overwrite)
	{
		boolean somethingCopied = false;
		for (int i = 0; i < _varNames.count(); i++) {
			String varName = _varNames.get(i);
			try {
				if (!_constNames.contains(varName) && _overwrite || _target.get(varName) == null) {
					Object val = _source.get(_varNames.get(i));
					/* Here we try to avoid hat all primitive values are boxed to
					 * Object.*/
					if (val instanceof Boolean) {
						_target.set(varName, ((Boolean)val).booleanValue());
						somethingCopied = true;
					}
					else if (val instanceof Integer) {
						_target.set(varName, ((Integer)val).intValue());
						somethingCopied = true;
					}
					else if (val instanceof Long) {
						_target.set(varName, ((Long)val).longValue());
						somethingCopied = true;
					}
					else if (val instanceof Float) {
						_target.set(varName, ((Float)val).floatValue());
						somethingCopied = true;
					}
					else if (val instanceof Double) {
						_target.set(varName, ((Double)val).doubleValue());
						somethingCopied = true;
					}
					else {
						_target.set(varName, val);
						somethingCopied = true;
					}
				}
			} catch (EvalError e) {
				// START KGU#484 2018-04-05: Issue #463
				//e.printStackTrace();
				logger.log(Level.WARNING, "Execution context change for variable " + varName, e);
				// END KGU#484 2018-04-05
			}
		}
		return somethingCopied;
	}
	// END KGU#376 2017-04-20

	public boolean isNumeric(String input)
	{
		try
		{
			Double.parseDouble(input);
			return true;
		} catch (Exception e)
		{
			return false;
		}
	}
	
	public boolean isRunning()
	{
		return running;
	}

	public void run()
	{
		execute();
		running = false;
		// START KGU#117/KGU#156 2016-03-13: Enh. #77 + #124
		// It is utterly annoying when in run data mode the control always 
		// closes after execution.
		control.setVisible(false);
		// START KGU#157 2016-03-16: Bugfix #131 - postponed Control start?
		// START KGU#817 2020-04-04: Issue #829, revoked on 2020-12-14
		boolean reopen = false;
		//boolean reopen = true;
		// END KGU#817 2020-04-04
		if (this.reopenFor != null)
		{
			this.diagram = this.reopenFor;
			this.reopenFor = null;
			reopen = true;
		}
		// START KGU#117/KGU#156 2016-03-13: Enh. #77 + #124
		// It is utterly annoying when in run data mode the control always 
		// closes after execution.
		if (reopen || Element.E_COLLECTRUNTIMEDATA)
		{
			control.init();
			control.validate();
			control.setVisible(true);
			control.repaint();
		}
		// END KGU#117/KGU#156
	}

	/**
	 * @param delay
	 *            the delay to set
	 */
	public void setDelay(int aDelay)
	{
		// START KGU#97 2015-12-20: Enh.Req. #48: Only inform if it's worth
		boolean delayChanged = aDelay != delay;
		// END KGU#97 2015-12-10
		delay = aDelay;
		// START KGU#97 2015-12-10: Enh.Req. #48: Inform delay-aware DiagramControllers A.S.A.P.
		// START KGU#448 2017-10-28: Enh. #443 Revised to cope with several controllers
		if (delayChanged && diagramControllers != null) {
			for (DiagramController controller: diagramControllers) {
				if (controller instanceof DelayableDiagramController)
				{
					/*
					 * FIXME KGU#97 2020-12-30:
					 * The good question here is: Why do we impose a delay to the
					 * DiagramController at all? Isn't one delay (the one in Executor)
					 * enough? Why don't we just always set the DiagramController's delay
					 * to 0?
					 */
					((DelayableDiagramController) controller).setAnimationDelay(aDelay, false);
				}
			}
		}
		// END KGU#448 2017-10-28
		// END KGU#97 2015-12-20
	}

	/*
	 * ORIGINAL VERSION, NOT MODIFIED BY gdonnarumma
	 */

	/*
	 * private void setVar(String name, Object content) throws EvalError {
	 * //interpreter.set(name,content);
	 * 
	 * if(content instanceof String) { if(!isNumeric((String) content)) {
	 * content = "\""+ ((String) content) + "\""; } }
	 * 
	 * interpreter.set(name,content); interpreter.eval(name+" = "+content);
	 * variables.addIfNew(name);
	 * 
	 * if(delay!=0) { Vector<Vector> vars = new Vector<Vector>(); for(int
	 * i=0;i<variables.count();i++) { Vector myVar = new Vector();
	 * myVar.add(variables.get(i));
	 * myVar.add(interpreter.get(variables.get(i))); vars.add(myVar); }
	 * control.updateVars(vars); }
	 * 
	 * }
	 */

	/**
	 * @param aPaus - whether the execution is to pause
	 */
	public void setPaus(boolean aPaus)
	{
		// START KGU 2015-10-13: In "turbo" mode, too, we want to see were the algorithm is hovering.
		if (delay == 0)
		{
			diagram.redraw();
 			try {
				updateVariableDisplay(true);
			}
			catch (EvalError ex)
			{
				logger.log(Level.SEVERE, "Sync Error in updateVariableDisplay(): {0}", ex.toString());
			}
		}
		// END KGU 2015-10-13
		synchronized (this)
		{
			paus = aPaus;
			if (paus == false)
			{
				step = false;
			}
			this.notify();
		}
	}

	/**
	 * @param aStop
	 *            the stop to set
	 */
	public void setStop(boolean aStop)
	{
		diagram.clearExecutionStatus();
		synchronized (this)
		{
			stop = aStop;
			paus = false;
			step = false;
			this.notify();
		}
	}

	
	// START KGU#67/KGU#68/KGU#69 2015-11-08: We must distinguish between raw input and evaluated objects
	/**
	 * Interprets and evaluates the user input string {@code rawInput} and assigns the result to the given
	 * variable extracted from the "lvalue" {@code target} via {@link #setVar(String, Object, boolean)}.
	 * @param target - an assignment lvalue, may contain modifiers, type info and access specifiers
	 * @param rawInput - the raw input string to be interpreted
	 * @return base name of the assigned variable (or constant)
	 * @throws EvalError if the interpretation of {@code rawInput} fails, if the {@code target} or the resulting
	 * value is inappropriate, if both don't match or if a loop variable violation is detected.
	 * @see #setVar(String, Object, boolean)
	 */
	private String setVarRaw(String target, String rawInput) throws EvalError
	{
		// START KGU#580 2018-09-24: Issue #605
		String varName = target;
		// END KGU#580 2018-09-24
		
		// First add as string (lest we should end with nothing at all...)
		// START KGU#109 2015-12-15: Bugfix #61: Previously declared (typed) variables caused errors here
		//setVar(name, rawInput);
		EvalError finalError = null;
		try {
			varName = setVar(target, rawInput, true);
		}
		catch (EvalError ex)
		{
			finalError = ex;	// Remember this error for the case all other attempts will fail
		}
		// END KGU#109 2015-12-15
		// Try some refinement if possible
		if (rawInput != null && !isNumeric(rawInput) )
		{
			try
			{
				String strInput = rawInput.trim();
				// Maybe the string or character is already quoted, then get the content
				if (strInput.startsWith("\"") && strInput.endsWith("\"") ||
						strInput.startsWith("'") && strInput.endsWith("'"))
				{
					// START KGU#813 2020-02-21: Bugfix #826 - Strings with backslashes used to cause eval errors
					//this.evaluateExpression(target + " = " + rawInput, false, false);
					//varName = setVar(target, context.interpreter.get(target));
					if (strInput.startsWith("'") && strInput.length() > 3 && strInput.charAt(1) != '\\') {
						strInput = "\"" + strInput.substring(1, strInput.length()-1) + "\"";
					}
					varName = evaluateRawString(target, strInput);
					// END KGU#813 2020-02-21
				}
				// START KGU#285 2016-10-16: Bugfix #276
				else if (rawInput.contains("\\"))
				{
					// Obviously it isn't enclosed by quotes (otherwise the previous test would have caught it
					// START KGU#813 2020-02-21: Bugfix #826 - Strings with backslashes used to cause eval errors
					//this.evaluateExpression(target + " = \"" + rawInput + "\"", false, false);
					evaluateRawString(target, "\"" + rawInput + "\"");
					// END KGU#813 2020-02-21
					varName = setVar(target, context.interpreter.get(target), true);
				}
				// END KGU#285 2016-10-16
				// START KGU#920 2021-02-03: Issue #920: Infinity symbol
				if ("\u221E".equals(strInput)) {
					varName = setVar(target, Double.POSITIVE_INFINITY, true);
				}
				// END KGU#920 2021-02-03
				// try adding as char (only if it's not a digit)
				else if (rawInput.length() == 1)
				{
					Character charInput = rawInput.charAt(0);
					varName = setVar(target, charInput, true);
				}
				// START KGU#184 2016-04-25: Enh. #174 - accept array initialisations on input
//				else if (strInput.startsWith("{") && rawInput.endsWith("}"))
//				{
//					String asgnmt = "Object[] " + target + " = " + rawInput;
//					// Nested initializers won't work here!
//					this.evaluateExpression(asgnmt, false);
//					setVar(target, context.interpreter.get(target));
//				}
//				// END KGU#184 2016-04-25
//				// START KGU#388 2017-09-18: Enh. #423
//				else if (strInput.indexOf("{") > 0 && strInput.endsWith("}")
//						&& Syntax.isIdentifier(strInput.substring(0, strInput.indexOf("{")), null)) {
//					String asgnmt = "HashMap " + target + " = new HashMap()";
//					this.evaluateExpression(asgnmt, false);
//					HashMap<String, String> components = Element.splitRecordInitializer(strInput);
//					for (Entry<String, String> comp: components.entrySet()) {
//						String value = comp.getValue();
//						if (comp.getKey().startsWith("§")) {
//							value = "\"" + value + "\"";
//						}
//						asgnmt = target + ".put(\"" + comp.getKey() + "\", " + value + ")";
//						this.evaluateExpression(asgnmt, false);
//					}
//					setVar(target, context.interpreter.get(target));
//				}
				// END KGU#388 2017-09-18
				else if (strInput.endsWith("}") && (strInput.startsWith("{") ||
						strInput.indexOf("{") > 0 && Syntax.isIdentifier(strInput.substring(0, strInput.indexOf("{")), false, null))) {
					// START KGU#879 2020-10-19: Issue #879 - we should not invalidate a successfully set content
					//varName = setVar(target, this.evaluateExpression(strInput, true, false));
					Object evaluated = this.evaluateExpression(strInput, true, false);
					// If there is no sensible evaluation result then leave the value as is
					if (evaluated != null) {
						varName = setVar(target, evaluated, true);
					}
					// END KGU#879 2020-10-19
				}
				// START KGU#283 2016-10-16: Enh. #273
				else if (strInput.equals("true") || strInput.equals("false"))
				{
					varName = setVar(target, Boolean.valueOf(strInput), true);
				}
				// END KGU#283 2016-10-16
			}
			catch (Exception ex)
			{
				logger.log(Level.INFO, "\"{0}\" as string/char: {1}", new Object[]{rawInput, ex.getMessage()});
				// START KGU#388 2017-09-18: These explicit errors should get raised
				throw ex;
				// END KGU#388 2017-09-18
			}
			// If all went well until here, then it's fine
			finalError = null;
		}
		// try adding as double
		try
		{
			double dblInput = Double.parseDouble(rawInput);	// may cause an exception 
			varName = setVar(target, dblInput, true);
			finalError = null;
		} catch (Exception ex)
		{
			//System.out.println(rawInput + " as double: " + ex.getMessage());
			if (ex instanceof EvalError) {
				// In this case the error came from the interpreter, not from parsing attempts
				finalError = (EvalError)ex;
			}
		}
		// finally try adding as integer
		try
		{
			int intInput = Integer.parseInt(rawInput);	// may cause an exception
			varName = setVar(target, intInput, true);
			finalError = null;
		} catch (Exception ex)
		{
			//System.out.println(rawInput + " as int: " + ex.getMessage());
			if (ex instanceof EvalError) {
				// In this case the error came from the interpreter, not from parsing attempts
				finalError = (EvalError)ex;
			}
		}
		if (finalError != null) {
			throw finalError;
		}
		return varName;
	}

	// START KGU#813 2020-02-21: Auxiliary method introduced for bugfix #826
	/**
	 * Tries to evaluate the given string quoted raw string (looks like a string literal
	 * but might contain "sharp" escape characters, i.e. sequences like \n but also direct \.
	 * If some illegal backslash sequence is detected then evaluation with doubled backslashes
	 * is attempted.
	 * @param target - string specifying the assignment target (possibly with index or component access)
	 * @param rawInput - a quoted raw string from input
	 * @return the base variable name of the assignment target if evaluation succeeded
	 * @throws EvalError if evaluation failed.
	 */
	private String evaluateRawString(String target, String rawInput) throws EvalError {
		try {
			this.evaluateExpression(target + " = " + rawInput, false, false);
		}
		catch (EvalError ex) {
			String msg = ex.getMessage();
			int idx = -1;
			if (msg != null && (idx = msg.indexOf("Lexical error ")) >= 0 && msg.substring(idx).contains("\\")) {
				// Apparently the backslash(es) weren't meant to be escape characters.
				this.evaluateExpression(target + " = " + rawInput.replace("\\", "\\\\"), false, false);
			}
			else {
				throw ex;
			}
		}
		return setVar(target, context.interpreter.get(target), true);
	}

	// METHOD MODIFIED BY GENNARO DONNARUMMA and revised by Kay Gürtzig
	/**
	 * Assigns the computed value {@code content} to the given variable extracted from the "lvalue"
	 * {@code target}. Analyses and handles possibly given extra information in order to register and
	 * declare the target variable or constant.<br/>
	 * Also ensures that no loop variable manipulation is performed (the entire loop stack is checked,
	 * so use {@link #setVar(String, Object, int, boolean)} for a regular loop variable update).<br/>
	 * There are the following sensible cases w.r.t. {@code target} here (unquoted brackets enclose optional parts):<br/>
	 * a) {@code [const] <id>}<br/>
	 * b) {@code <id>'['<expr>']'}<br/>
	 * c) {@code [const] <typespec1> <id>}<br/>
	 * d) {@code [const] <typespec1> <id>'['[<expr>]']'}  - implicit C-style array declaration (questionable)<br/>
	 * e) {@code [const|var] <id> : <typespec2>}<br/>
	 * f) {@code [const|dim] <id> as <typespec2>}<br/>
	 * // g) {@code <id>(.<id>['['<expr>']'])+} - one variant of i)<br/> 
	 * // h) {@code <id>'['<expr>']'(.<id>)+} - another variant of i)<br/>
	 * i) {@code <id>('['<expr>']'|.<id>)*}<br/>
	 * j) {@code <id>(.<id>)*('['']')* <id>} - Java [array] declaration<br/>
	 * ILLEGAL (NOT supported here):<br/>
	 * w) {@code const <id>'['<expr>']'} - single elements can't be const<br/>
	 * x) {@code [const] <id>'['']'}  - C-style array declaration: redundant if array value is assigned, wrong otherwise<br/>
	 * y) {@code <id>'['<expr>']'('['<expr>']')}+<br/>
	 * Meta symbol legend (as far as not obvious):<br/>
	 * {@code <typespec1> ::=}<br/>
	 * &nbsp;&nbsp;&nbsp;&nbsp;<code>{modifier} &lt;typeid&gt; |</code><br/>
	 * &nbsp;&nbsp;&nbsp;&nbsp;<code>{modifier} &lt;typeid&gt; ('['']')+</code> - Java-style array type (questionable)<br/>
	 * {@code <typespec2> ::=}<br/>
	 * &nbsp;&nbsp;&nbsp;&nbsp;{@code <typeid> |}<br/>
	 * &nbsp;&nbsp;&nbsp;&nbsp;{@code array ['['<range>']'] of <typespec>}<br/>
	 * {@code <range> ::= <id> | <intliteral> .. <intliteral>}<br/>
	 * @param target - an assignment lvalue, may contain modifiers, type info and access specifiers
	 * @param content - the value to be assigned
	 * @param displayNow - if {@ true} then a variable display update will immediately be
	 *                     forced, otherwise it will be postponed (e.g. to gather more
	 *                     anticipated changes)
	 * @return base name of the assigned variable (or constant)
	 * @throws EvalError if the {@code target} or the {@code content} is inappropriate or if both aren't compatible
	 * or if a loop variable violation is detected.
	 * @see #setVarRaw(String, Object)
	 * @see #setVar(String, Object, int, boolean) 
	 */
	// START KGU#910 2021-01-10: Bugfix #909 In certain cases we must postpone the variable display
	//private String setVar(String target, Object content) throws EvalError
	private String setVar(String target, Object content, boolean displayNow) throws EvalError
	// END KGU#910 2021-01-10
	// START KGU#307 2016-12-12: Enh. #307 - check FOR loop variable manipulation
	{
		return setVar(target, content, context.forLoopVars.count()-1, displayNow);
	}

	/**
	 * Assigns the computed value {@code content} to the given variable extracted from the "lvalue"
	 * {@code target}. Analyses and handles possibly given extra information in order to register and
	 * declare the target variable or constant.<br/>
	 * Also ensures that no loop variable manipulation is performed. 
	 * @param target - an assignment lvalue, may contain modifiers, type info and access specifiers
	 * @param content - the value to be assigned
	 * @param ignoreLoopStackLevel - the loop nesting level beyond which loop variables aren't critical.
	 * @param displayNow - use {@code false} to postpone the display of all variables
	 * @return base name of the assigned variable (or constant)
	 * @throws EvalError if the {@code target} or the {@code content} is inappropriate or if both don't
	 * match or if a loop variable violation is detected.
	 * @see #setVarRaw(String, Object)
	 * @see #setVar(String, Object, boolean)
	 */
	@SuppressWarnings("unchecked")
	// START KGU#910 2021-01-10: Bugfix #909 - we must be able to postpone the display
	//private String setVar(String target, Object content, int ignoreLoopStackLevel) throws EvalError
	private String setVar(String target, Object content, int ignoreLoopStackLevel, boolean displayNow) throws EvalError
	// END KGU#910 2021-01-10
	// END KGU#307 2016-12-12
	{
		// START KGU#375 2017-03-30: Enh. #388 - Perform a clear case analysis instead of some heuristic poking
		// We refer to the cases listed in the javadoc of method setVar(target, content).
		boolean isConstant = false;
		StringList typeDescr = null;
		String indexStr = null;

		// ======== PHASE 1: Analysis of the target structure ===========

		StringList tokens = Syntax.splitLexically(target, true);
		tokens.removeAll(" ");
		int nTokens = tokens.count();
		String token0 = tokens.get(0).toLowerCase();
		String token1;
		StringList accessPath = null;	// Qualifier path (for the case of record access)
		boolean isDecl = false;
		if ((isConstant = token0.equals("const")) || token0.equals("var") || token0.equals("dim")) {
			// a), c), d), e), f) ?
			tokens.remove(0);	// get rid of the modifier
			nTokens--;
			// Extract type information
			int posColon = tokens.indexOf(":");
			if (posColon < 0 && !token0.equals("var")) posColon = tokens.indexOf("as", false);
			if (posColon >= 0) {
				isDecl = true;
				typeDescr = tokens.subSequence(posColon+1, nTokens);
				tokens = tokens.subSequence(0, posColon);
				nTokens = tokens.count();
				/* In case of an explicit and Pascal- or BASIC-style variable declaration
				 * the target must be an unqualified identifier
				 */
				if (tokens.contains(".")) {
					throw new EvalError(control.msgConstantRecordComponent.getText()
							.replace("%", target), null, null);
	// <=======================================================
				}
				if (tokens.contains("[")) {
					throw new EvalError(control.msgConstantArrayElement.getText()
							.replace("%", target), null, null);
	// <=======================================================
				}
			}
			else if (nTokens == 0) {
				// Only the word "const"
				throw new EvalError(control.msgInvalidExpr.getText()
						.replace("%", token0), null, null);
	// <=======================================================
			}
			target = tokens.get(nTokens-1);
			// START KGU#388 2017-09-18: Enh. #423 - Register the declared type
			associateType(target, typeDescr);	// NOP if typeDescr == null
			// END KGU#388 2017-09-18
		}
		// START KGU#922 2021-01-31: Bugfix #922 Mixed nesting of arrays and records
//		// START KGU#388 2017-09-14: Enh. #423 - We try recursively to track cases g) and h) down
//		// qualified or indexed or both?
//		else if (tokens.indexOf(".") == 1 || tokens.get(nTokens-1).equals("]")) {
//			// FIXME: Face a mixed encapsulation of arrays and records
//			// In case of a record component access there must not be modifiers
//			if (tokens.indexOf(".") == 1) {
//				TypeMapEntry recordType = null;
//				// The base variable name should be the last identifier in the series
//				target = tokens.get(0);
//				recordType = this.identifyRecordType(target, false);	// This will only differ from null if it's a record type
//				recordName = target;
//				// Now check recursively for record component names 
//				while (recordType != null && nTokens >= 3 && tokens.get(1).equals(".") && Function.testIdentifier(tokens.get(2), false, null)) {
//					LinkedHashMap<String, TypeMapEntry> comps = recordType.getComponentInfo(false);
//					String compName = tokens.get(2);
//					if (comps.containsKey(compName)) {
//						// If this is in turn a record type, it may be going on recursively...
//						target += "." + compName;
//						compType = comps.get(compName);
//						if (compType.isRecord()) {
//							recordType = compType;
//						}
//						else {
//							recordType = null;
//						}
//						tokens.set(0, target);
//						tokens.remove(1, 3);
//						nTokens -= 2;
//					}
//					else {
//						throw new EvalError(control.msgInvalidExpr.getText().replace("%1", target + "." + compName), null, null);
//					}
//				}
//				if (isConstant) {
//					throw new EvalError(control.msgConstantRecordComponent.getText().replace("%", target), null, null);
//				}
//				if (this.isConstant(recordName)) {
//					throw new EvalError(control.msgConstantRedefinition.getText().replace("%", recordName), null, null);
//				}
//			}
//			if (tokens.get(nTokens-1).equals("]")) {
//				// b) indexed variable or d) a C-style array declaration?
//				int posLBrack = tokens.indexOf("[");
//				if (posLBrack < 1 || recordName != null && posLBrack > 1) {
//					throw new EvalError(control.msgInvalidExpr.getText().replace("%1", tokens.concatenate(" ")), null, null);
//				}
//				else {
//					target = tokens.get(posLBrack-1);
//					if (posLBrack == 1) {
//						// START KGU#773 2019-11-28: Bugfix #786 - To insert spaces wasn't helpful
//						//indexStr = tokens.concatenate(" ");
//						indexStr = tokens.concatenate(null);
//						// END KGU#773 2019-11-28
//						// START KGU#490 2018-02-08: Bugfix #503 - we must apply string comparison conversion after decomposition
//						// A string comparison in the index string  may be unlikely but not impossible
//						indexStr = this.convertStringComparison(indexStr);
//						// END KGU#490 2018-02-08
//						if (isConstant) {
//							throw new EvalError(control.msgConstantArrayElement.getText().replace("%", indexStr), null, null);
//						}
//					}
//				}
//			}
//		}
<<<<<<< HEAD
		// qualified or indexed or both?
		else if (tokens.indexOf(".") == 1 || tokens.get(nTokens-1).equals("]")) {
			// FIXME: Face a mixed encapsulation of arrays and records
			// In case of a record component access there must not be modifiers
			if (tokens.indexOf(".") == 1) {
				TypeMapEntry recordType = null;
				// The base variable name should be the last identifier in the series
				target = tokens.get(0);
				recordType = this.identifyRecordType(target, false);	// This will only differ from null if it's a record type
				recordName = target;
				// Now check recursively for record component names 
				while (recordType != null && nTokens >= 3 && tokens.get(1).equals(".") && Syntax.isIdentifier(tokens.get(2), false, null)) {
					LinkedHashMap<String, TypeMapEntry> comps = recordType.getComponentInfo(false);
					String compName = tokens.get(2);
					if (comps.containsKey(compName)) {
						// If this is in turn a record type, it may be going on recursively...
						target += "." + compName;
						compType = comps.get(compName);
						if (compType.isRecord()) {
							recordType = compType;
						}
						else {
							recordType = null;
=======
//		// END KGU#388 2017-09-14
//		else {
//			// Either a declaration or it does not start with an identifier
//			// The standard case: a) or c)
//			// START KGU#388 2017-09-18: Register the declared type if it's a defined type name
//			if (nTokens == 2) {
//				typeDescr = tokens.subSequence(0, nTokens - 1);
//				associateType(tokens.get(1), typeDescr);
//			}
//			// END KGU#388 2017-09-18
//			target = tokens.get(nTokens-1);
//		}
		if (!isDecl && (Function.testIdentifier(token0 = tokens.get(0), false, null))) {
			/* Now it must be some C or Java declaration or just a plain variable
			 * (possibly indexed or qualified or both).
			 * A Java type may be qualified itself (package + member class).
			 */
			// Now we check for all cases except e) and f)
			boolean isVariable = context.variables.contains(token0);
			// In case of an existing variable this should be its type
			TypeMapEntry targetType = context.dynTypeMap.get(token0);
			// In case it is a C or Java declaration we might get a type here
			TypeMapEntry declType = context.dynTypeMap.get(":" + token0);
			// It might also be a standard type name in case of C or Java
			boolean isStandardType = TypeMapEntry.isStandardType(token0);
			boolean isJavaType = !isVariable && (isStandardType || declType != null);
			// The sequence of mere component names and index expressions
			accessPath = StringList.getNew(token0);

			target = token0;	// Remember the base name
			/* First gather the maximum initial qualification sequence 
			 * (might be a Java class path - or a qualified variable)
			 */
			int posDot = 1;
			String token2 = "";
			while (posDot+1 < nTokens && tokens.get(posDot).equals(".")
					&& Function.testIdentifier(token2 = tokens.get(posDot+1), false, null)) {
				declType = null;	// Can't be a declared user type anymore
				isStandardType = false;	// ... neither a primitive type
				if (isVariable && targetType != null && targetType.isRecord()) {
					targetType = targetType.getComponentInfo(true).get(token2);
				}
				else {
					try {
						Class.forName(tokens.concatenate("", 0, posDot));
						isJavaType = true;
					} catch (ClassNotFoundException exc) {
						isJavaType = false;
					}
				}
				accessPath.add(token2);
				posDot += 2;
			}
			
			
			/* Now either an identifier might follow (which makes it an
			 * initialisation of C or Java style) or some access path
			 */
			if ((declType != null || isJavaType || isStandardType) && posDot < nTokens
					&& Function.testIdentifier(token1 = tokens.get(posDot), false, "")) {
				/* it is a either a non-array Java declaration or a C declaration
				 * with a possible array specification still to come
				 * i.e. cases b) or d)
				 */
				isDecl = true;
				accessPath.clear();
				target = token1;	// Now the target is the declared identifier
				typeDescr = tokens.subSequence(0, posDot);
				// Only index ranges may follow, which would make it a C declaration
				if (++posDot < nTokens) {
					// A Java declaration should end here
					boolean atPosDot = false;
					if ((atPosDot = !tokens.get(posDot).equals("["))
							|| !tokens.get(nTokens-1).equals("]")) {
						tokens.insert("►", atPosDot ? posDot : nTokens-1);
						throw new EvalError(control.msgInvalidExpr.getText()
								.replace("%1", tokens.concatenate(null)), null, null);
	// <================================================================
					}
					/* It is a C array declaration.
					 * The difficulty will be how to handle this exactly:
					 * The variable is to be assigned an array as a whole then -
					 * we may only check whether the dimensions are okay.
					 * The following check may throw an EvalError
					 */
					checkDimensionsC(target, typeDescr, tokens.subSequence(posDot+1, nTokens), content);
	// <= = = = = = = = = = = = = = = = = = = = = = = = = = = = = = = = =
					typeDescr.add(tokens.subSequence(posDot, nTokens));
				}
				associateType(target, typeDescr);
				// We are done with cases b), d). isDecl will prevent further parsing
			}
			while (!isDecl && posDot+1 < nTokens && ".[".contains(token1 = tokens.get(posDot))) {
				// Now it is either an access path or still a Java declaration
				if (token1.equals("[")) {
					/* It cannot be a C array initialisation, otherwise a type
					 * specification AND an id (possibly with non-empty brackets)
					 * should have preceded - but then we would not have come here!
					 */
					if (tokens.get(posDot+1).equals("]")) {
						/* This must be a Java array declaration: a (new!?)
						 * identifier must follow, possibly after further bracket
						 * pairs.
						 * The variable existence check is not so good an idea
						 * while we don't support block-local variables - it
						 * might be a declaration in a loop.
						 * FIXME: But is is generally too restrictive to require
						 * an actual type here?
						 */
						if ((isJavaType || declType != null) /*&& !isVariable*/) {
							// check for what is coming
							typeDescr = tokens.subSequence(0, posDot);
							/* The following "dimension counting" routine
							 * may throw an EvalError if syntax is corrupted,
							 * otherwise assigns the type and returns the
							 * variable name
							 */
							target = getJavaDimensions(tokens.subSequence(posDot, nTokens), typeDescr);
	// <= = = = = = = = = = = = = = = = = = = = = = = = = = = = = = = = =
							isDecl = true;
							accessPath.clear();
							// We are done here with case j)
							break;
>>>>>>> 1e6f7683
						}
						tokens.insert("►", 0);
						throw new EvalError(control.msgInvalidExpr.getText()
								.replace("%1", tokens.concatenate(null)), null, null);
					}
					// Okay, some index expression is expected, no Java or C declaration
					else if (targetType == null || targetType.isArray() || isVariable) {
						// Variable may not exist. For a simple path we can create it.
						StringList indexExprs = Element.splitExpressionList(
								tokens.subSequence(posDot + 1, nTokens), ",", true);
						int nExprs = indexExprs.count()-1;
						
						if (!indexExprs.get(nExprs).startsWith("]")) {
							tokens.remove(posDot +1, nTokens);
							tokens.add(indexExprs.subSequence(0, nExprs).concatenate(","));
							tokens.add("►");
							tokens.add(indexExprs.get(nExprs));
							throw new EvalError(control.msgInvalidExpr.getText()
									.replace("%", tokens.concatenate(null)), null, null);
						}
						// Try to determine the array element type
						String typeStr = null;
						if (targetType != null && targetType.isArray()) {
							typeStr = targetType.getCanonicalType(true, false);
						}
						tokens.remove(posDot, nTokens);
						// Decompose a multiple index, retain the last index expression
						for (int i = 0; i < nExprs; i++) {
							indexStr = this.convertStringComparison(indexExprs.get(i));
							if (typeStr != null) {
								if (!typeStr.startsWith("@")) {
									tokens.add("► [");
									tokens.add(indexExprs.subSequence(i, nExprs).concatenate("]["));
									tokens.add("]");
									tokens.add(indexExprs.get(nExprs));
									throw new EvalError(control.msgInvalidArrayAccess.getText()
											.replace("%1", tokens.concatenate(null)).replace("%2", typeStr),
											null, null);
	// <================================================
								}
								typeStr = typeStr.substring(1);
							}
							// Pre-evaluate the index at this point
							Object index = this.evaluateExpression(indexStr, true, false);
							if (index != null && index instanceof Integer) {
								if ((int)index < 0) {
									throw new EvalError(control.msgIndexOutOfBounds.getText()
											.replace("%3", tokens.concatenate(null))
											.replace("%1", indexStr)
											.replace("%2", String.valueOf(index)),
											null, null);
	// <================================================
								}
								indexStr = Integer.toString((int)index);
							}
							else {
								tokens.add("[ ►");
								tokens.add(indexStr);
								tokens.add("]...");
								throw new EvalError(control.msgInvalidExpr.getText()
										.replace("%", tokens.concatenate(null)),
										null, null);
	// <=============================================
							}
							// For the access path a prefix character is sufficient
							accessPath.add("[" + indexStr);
							// For the token agglomeration, a full index expression is necessary
							tokens.add("[");
							tokens.add(indexStr);
							tokens.add("]");
							posDot += 3;
						}
						//target = tokens.concatenate(null);
						tokens.add(Element.splitLexically(indexExprs.get(nExprs), true));
						tokens.remove(posDot);	// drop the leading "]"
						nTokens = tokens.count();
					}
				}
				/* Because of the prerequisites only a "." is to be expected,
				 * but at least one index access must have been in the path
				 */
				else if (Function.testIdentifier(token2 = tokens.get(posDot + 1), false, null)) {
					// Record component access again
					if (targetType != null && targetType.isRecord()) {
						targetType = targetType.getComponentInfo(false).get(token2);
					}
					accessPath.add(token2);
					posDot += 2;
				}
				else {
					// Something defective
					tokens.insert("►", posDot + 1);
					throw new EvalError(control.msgInvalidExpr.getText()
							.replace("%", tokens.concatenate(null)), null, null);
	// <================================================================
				}
			}

		}
		// Either a declaration or it does not start with an identifier
		else if (!isDecl) {
			// Certainly a syntax error
			throw new EvalError(control.msgInvalidExpr.getText()
					.replace("%", "►" + tokens.get(0)), null, null);
		}
		// END KGU#922 2021-01-31
		
		// ======== PHASE 2: Check of loop variable violations ===========
		
		// FIXME: target may still contain type and other modifiers, so this check might fail!
		// START KGU#307 2016-12-12: Enh. #307 - check FOR loop variable manipulation
		if (context.forLoopVars.lastIndexOf(target, ignoreLoopStackLevel) >= 0)
		{
			throw new EvalError(control.msgForLoopManipulation.getText().replace("%", target), null, null);
		}
		// END KGU#307 2016-12-12
		
		// ======== PHASE 3: Precautions against violation of constants ===========
		// START KGU#375 2017-03-30: Enh. #388 - check redefinition of constant
		// START KGU#922 2021-02-01: Bugfix #922
		//if (this.isConstant(target) || recordName != null && this.isConstant(recordName)) {
		if (this.isConstant(target)) {
		// END KGU#922 2021-02-01
			throw new EvalError(control.msgConstantRedefinition.getText().replace("%", target), null, null);
		}
		
		// Avoid sharing an array if the target is a constant (while the source may not be) 
		if (isConstant && content instanceof Object[]) {
			// START KGU#439 2017-10-13: Enh. #436
			//content = ((Object[])content).clone();
			ArrayList<Object> newContent = new ArrayList<Object>(((Object[])content).length);
			for (Object elem: (Object[])content) {
				newContent.add(elem);
			}
			content = newContent;
			// END KGU#439 2017-10-13
		}
		// END KGU#375 2017-03-30
		// START KGU#439 2017-10-13: Enh. #436
		else if (isConstant && content instanceof ArrayList<?>) {
			// FIXME: This is only a shallow copy, we might have to clone all values as well
			content = new ArrayList<Object>((ArrayList<?>)content);
		}
		// END KGU#439 2017-10-13
		// START KGU#388 2017-09-14: Enh. #423
		else if (isConstant && content instanceof HashMap<?,?>) {
			// FIXME: This is only a shallow copy, we might have to clone all values as well
			// START KGU#526 2018-08-01: Preserve component order (if it had actually been a LinkedHashMap all the better)
			content = new LinkedHashMap<String, Object>((HashMap<String, Object>)content);
			// END KGU#526 2018-08-01
		}
		// END KGU#388 2017-09-14
		
		// MODIFIED BY GENNARO DONNARUMMA, ARRAY SUPPORT ADDED
		// Fundamentally revised by Kay Gürtzig 2015-11-08

		// ======== PHASE 4: Structure-aware value assignment ===========

		// START KGU#922 2021-02-01: Bugfix #922 completely rewritten
//		// -------- Step 4 a: Array element assignment ----------------------- 
//		if (indexStr != null) {
//			boolean arrayFound = context.variables.contains(target);
//			boolean componentArrayFound = compType != null && context.variables.contains(recordName) && compType.isArray();
//			int index = this.getIndexValue(indexStr);
//			ArrayList<Object> objectArray = null;
//			Object record = null;
//			HashMap<String, Object> parentRecord = null;
//			int oldSize = 0;
//			if (arrayFound)
//			{
//				Object targetObject = this.context.interpreter.get(target);
//				if (targetObject == null && context.dynTypeMap.containsKey(target) && context.dynTypeMap.get(target).isArray()) {
//					// KGU#432: The variable had been declared as array but not initialized - so be generous here
//					objectArray = new ArrayList<Object>();
//				}
//				else if (targetObject instanceof ArrayList) {
//					objectArray = (ArrayList<Object>)targetObject;
//					oldSize = objectArray.size();
//				}
//				else {
//					// FIXME: Produce a more meaningful EvalError
//					this.evaluateExpression(target + "[" + index + "] = " + prepareValueForDisplay(content, context.dynTypeMap), false, true);
//				}
//			}
//			else if (componentArrayFound)
//			{
//				// Now get the original array component
//				StringList path = StringList.explode(target, "\\.");
//				record = context.interpreter.get(path.get(0));	// base record
//				if (record == null) {
//					record = this.createEmptyRecord(path, 0);
//				}
//				Object comp = record;
//				for (int i = 1; i < path.count(); i++) {
//					parentRecord = (HashMap<String,Object>)comp;
//					comp = parentRecord.get(path.get(i));
//					if (comp == null && i < path.count()-1) {
//						comp = this.createEmptyRecord(path, i);
//						parentRecord.put(path.get(i), comp);
//					}
//				}
//				if (comp == null) {
//					objectArray = new ArrayList<Object>();
//				}
//				else if (comp instanceof ArrayList<?>) {
//					objectArray = (ArrayList<Object>)comp;
//					oldSize = objectArray.size();
//				}
//				else {
//					String valueType = Instruction.identifyExprType(context.dynTypeMap, prepareValueForDisplay(comp, null), true);
//					throw new EvalError(control.msgTypeMismatch.getText().
//							replace("%1", valueType).
//									replace("%2", compType.getCanonicalType(true, true)).
//									replace("%3", target), null, null);
//				}
//			}
//			if (index > oldSize - 1) // This includes the case of oldSize = 0
//			{
//				// START KGU#439 2017-10-13: Issue #436
////				Object[] oldObjectArray = objectArray;
////				objectArray = new Object[index + 1];
////				for (int i = 0; i < oldSize; i++)
////				{
////					objectArray[i] = oldObjectArray[i];
////				}
////				for (int i = oldSize; i < index; i++)
////				{
////					objectArray[i] = new Integer(0);
////				}
//				if (objectArray == null) {
//					objectArray = new ArrayList<Object>(index+1);
//				}
//				// This adds dummy elements until inclusively index
//				for (int i = oldSize; i <= index; i++) {
//					objectArray.add(0);
//				}
//				// END KGU#439 2017-10-13
//			}
//			//objectArray[index] = content;
//			objectArray.set(index, content);
//			//this.interpreter.set(arrayname, objectArray);
//			//this.variables.addIfNew(arrayname);
//			if (componentArrayFound) {
//				//try {
//					StringList path = StringList.explode(target, "\\.");
//					parentRecord.put(path.get(path.count()-1), objectArray);
//					context.interpreter.set(recordName, record);
//				//}
//				//catch (Exception ex)
//				//{
//				//	// Produce a meaningful EvalError instead
//				//	//this.interpreter.eval(arrayname + "[" + index + "] = " + prepareValueForDisplay(content));
//				//	this.evaluateExpression(target + "[" + index + "] = " + prepareValueForDisplay(content), false);
//				//}
//				
//			}
//			else {
//				context.interpreter.set(target, objectArray);
//				context.variables.addIfNew(target);
//			}
//		}
//		// START KGU#388 2017-09-14: Enh. #423 Special treatment for record components
//		// -------- Step 4 b: Record component assignment -------------------- 
//		else if (recordName != null) {
//			StringList path = StringList.explode(target, "\\.");
//			try {
//				Object record = context.interpreter.get(recordName);
//				if (record == null && path.count() == 2) {
//					record = createEmptyRecord(path, 0);
//				}
//				// START KGU#568 2018-08-01: Avoid a dull NullPointerException
//				else if (record == null || !(record instanceof HashMap)) {
//					throw new EvalError(control.msgInvalidRecord.getText()
//							.replace("%1", recordName).replace("%2", String.valueOf(record)), null, null);
//				}
//				// END KGU#568 2018-08-01
//				Object comp = record;
//				for (int i = 1; i < path.count()-1; i++) {
//					Object subComp = ((HashMap<?, ?>)comp).get(path.get(i));
//					if (subComp == null && i == path.count()-2) {
//						// We tolerate that the penultimate level is unset...
//						subComp = this.createEmptyRecord(path, i);
//						((HashMap<String, Object>)comp).put(path.get(i), subComp);
//					}
//					else if (!(subComp instanceof HashMap<?,?>)) {
//						throw new EvalError(control.msgInvalidComponent.getText()
//								.replace("%1", path.get(i-1)).replace("%2", path.concatenate(".",0,i-1)), null, null);
//					}
//					comp = subComp;
//				}
//				((HashMap<String, Object>)comp).put(path.get(path.count()-1), content);
//				context.interpreter.set(recordName, record);
//				// START KGU#580 2018-09-24
//				target = recordName;	// this is the variable name to be returned
//				// END KGU#580 2018-09-24
//			}
//			catch (EvalError ex) {
//				throw ex;
//			}
//			catch (Exception ex) {
//				throw new EvalError(ex.toString(), null, null);
//			}
//		}
//		// END KGU#388 2017-09-14
		
		if (accessPath != null && accessPath.count() > 1) {
			// target should be identical to accessPath.get(0);
			Object targetObject = context.interpreter.get(target);
			
			// Convenience object holders
			ArrayList<Object> objectArray = null;
			HashMap<String, Object> objectRecord = null;
			TypeMapEntry targetType = context.dynTypeMap.get(target);
			String typeStr = null;
			if (targetType != null) {
				typeStr = targetType.getCanonicalType(true, false);
			}
			
			// Adjust the basic level - find the variable or object or create it
			int level = 0;
			boolean arrayWanted = false;
			if ((targetObject == null) && accessPath.count() < 3) {
				// We may generously create it, in particular if  the type is declared
				String access = accessPath.get(1);
				if ((arrayWanted = access.startsWith("["))
						&& (targetType == null || targetType.isArray())) {
					int index = Integer.parseInt(access = access.substring(1));
					targetObject = objectArray = new ArrayList<Object>(index+1);
					for (int i = 0; i <= index; i++) {
						objectArray.add(0);
					}
					if (typeStr == null) {
						typeStr = "@???";
					}
				}
				else if (!arrayWanted
						&& (targetType == null || targetType.isRecord())) {
					targetObject = objectRecord = createEmptyRecord(accessPath, 0);
					if (targetObject == null) {
						throw new EvalError(control.msgInvalidRecord.getText()
								.replace("%1", this.composeAccessPath(accessPath, 0))
								.replace("%2", String.valueOf(targetType)), null, null);
					}
					if (targetType == null) {
						Object typeName = objectRecord.get("§TYPENAME§");
						if (typeName != null && typeName instanceof String) {
							targetType = this.identifyRecordType((String)typeName, true);
						}
					}
					if (targetType != null) {
						typeStr = targetType.getCanonicalType(true, false);
					}
				}
			}
			
			// The substructure object on descending
			Object compObject = targetObject;
			// Now we actually walk the path (as far as possible)
			for (int i = 1; i < accessPath.count()-1 && compObject != null; i++) {
				String access = accessPath.get(i);
				String typeInfo = compObject.getClass().getSimpleName();
				if (compObject instanceof HashMap<?,?> &&
						((HashMap<String, Object>)compObject).containsKey("§TYPENAME§")) {
					typeInfo = String.valueOf(((HashMap<String, Object>)compObject).get("§TYPENAME§"));
				}
				level = i;
				
				if (access.startsWith("[")) {
					// ARRAY: access.sustring(1) t is an index expression
					if (!(compObject instanceof ArrayList<?>)) {
						throw new EvalError(control.msgInvalidArrayAccess.getText()
								.replace("%1", composeAccessPath(accessPath, i))
								.replace("%2", typeInfo),
								null, null);
					}
					objectArray = (ArrayList<Object>)compObject;
					int index = Integer.parseInt(access.substring(1));
					compObject = null;	// Just to make sure we get the true object
					// Underflow has already been checked in phase 2
					if (index < objectArray.size()) {
						compObject = objectArray.get((int)index);
					}
					else {
						throw new EvalError(control.msgIndexOutOfBounds.getText()
								.replace("%3", composeAccessPath(accessPath, i-1))
								.replace("%1", access.substring(1))
								.replace("%2", String.valueOf(index)),
								null, null);
					}
					// Now try to identify the type
					if (targetType != null && targetType.isArray()) {
						typeStr = targetType.getCanonicalType(true, false);
						if (typeStr != null && typeStr.startsWith("@")) {
							typeStr = typeStr.substring(1);
							targetType = context.dynTypeMap.get(":" + typeStr);
						}
					}
				}
				
				else {
					// RECORD: it is a component selector
					if (!(compObject instanceof HashMap<?,?>)) {
						throw new EvalError(control.msgInvalidRecord.getText()
								.replace("%1", composeAccessPath(accessPath, i))
								.replace("%2", typeInfo),
								null, null);
					}
					objectRecord = (HashMap<String, Object>)compObject;
					Object typeName = objectRecord.get("§TYPENAME§");
					if (typeName instanceof String) {
						targetType = this.identifyRecordType((String)typeName, true);
					}
					if (targetType == null || !targetType.isRecord()
							|| (targetType = targetType.getComponentInfo(true).get(access)) == null) {
						throw new EvalError(control.msgInvalidComponent.getText()
								.replace("%1", access)
								.replace("%2", composeAccessPath(accessPath, i-1)),
								null, null);
					}
					compObject = objectRecord.get(access);
					// targetType should already have been adjusted
					typeStr = targetType.getCanonicalType(true, false);
				}
			}
			if (compObject == null) {
				throw new EvalError(control.msgInvalidExpr.getText()
						.replace("%2", composeAccessPath(accessPath, level)),
						null, null);
			}

			// Now we can eventually do the assignment
			String access = accessPath.get(accessPath.count()-1);
			try {
				if (arrayWanted = access.startsWith("[")) {
					if (!(compObject instanceof ArrayList<?>)) {
						String typeInfo = "null";
						if (compObject instanceof HashMap<?,?> &&
								((HashMap<String, Object>)compObject).containsKey("§TYPENAME§")) {
							typeInfo = String.valueOf(((HashMap<String, Object>)compObject).get("§TYPENAME§"));
						}
						else if (compObject != null){
							typeInfo = compObject.getClass().getSimpleName();
						}
						throw new EvalError(control.msgInvalidArrayAccess.getText()
								.replace("%1", composeAccessPath(accessPath, accessPath.count()-1))
								.replace("%2", typeInfo),
								null, null);
					}
					objectArray = (ArrayList<Object>)compObject;
					int oldSize = objectArray.size();
					int index = Integer.parseInt(access.substring(1));
					for (int i = oldSize; i <= index; i++) {
						objectArray.add(0);
					}
					if (typeStr != null && typeStr.startsWith("@")) {
						typeStr = typeStr.substring(1);
						targetType = context.dynTypeMap.get(":" + typeStr);
					}
					checkTypeCompatibility(composeAccessPath(accessPath, accessPath.count()-1),
							targetType, content, typeDescr);
	// <= = = = = = = = = = = = = = = = = = = = = = = = = = = = 
					objectArray.set(index, content);
				}
				else {
					if (!(compObject instanceof HashMap<?,?>)
							|| targetType == null
							|| !targetType.isRecord()
							|| !targetType.getComponentInfo(true).containsKey(access)) {
						throw new EvalError(control.msgInvalidComponent.getText()
								.replace("%1", access)
								.replace("%2", composeAccessPath(accessPath, accessPath.count()-2)),
								null, null);
					}
					objectRecord = (HashMap<String, Object>)compObject;
					targetType = targetType.getComponentInfo(true).get(access);
					checkTypeCompatibility(composeAccessPath(accessPath, accessPath.count()-1),
							targetType, content, typeDescr);
	// <= = = = = = = = = = = = = = = = = = = = = = = = = = = = 
					objectRecord.put(access, content);
				}
				context.interpreter.set(target, targetObject);
				context.variables.addIfNew(target);
				if (isConstant) {
					context.constants.put(target, context.interpreter.get(target));
				}
			}
			catch (EvalError ex) {
				throw ex;
			}
			catch (Exception ex) {
				throw new EvalError(ex.toString(), null, null);
			}
		}
		// END KGU#922 2021-02-01
		
		// -------- Step 4 c: assignment to a plain variable ----------------------- 
		else // indexString == null && recordName == null
		{
			// START KGU#375 2017-03-30: Enh. #388 - this has all been done already now
//			// START KGU#109 2015-12-16: Bugfix #61: Several strings suggest type specifiers
//			// START KGU#109 2016-01-15: Bugfix #61,#107: There might also be a colon...
//			int colonPos = name.indexOf(":");	// Check Pascal and BASIC style as well
//			if (colonPos > 0 || (colonPos = name.indexOf(" as ")) > 0)
//			{
//				name = name.substring(0, colonPos).trim();
//			}
//			// END KGU#109 2016-01-15
//			String[] nameParts = name.split(" ");
//			name = nameParts[nameParts.length-1];
//			// END KGU#109 2015-12-15
			// END KGU#375 2017-03-30

			// START KGU#388 2017-09-14: Enh. #423
			/* Throw an error if a record is assigned to a used but undeclared, non-record or
			 * wrong-record-type variable or vice versa 
			 */
			checkTypeCompatibility(target, context.dynTypeMap.get(target), content, typeDescr);

			// START KGU#322 2017-01-06: Bugfix #324 - an array assigned on input hindered scalar re-assignment
			//this.interpreter.set(name, content);
			try {
				context.interpreter.set(target, content);
			}
			catch (EvalError ex) {
				if (MTCH_EVAL_ERROR_ARRAY.reset(ex.getMessage()).matches()) {
					// Stored array type is an obstacle for re-assignment, so drop it
					context.interpreter.unset(target);
					// Now try again
					context.interpreter.set(target, content);
				}
				else {
					// Something different, so rethrow
					throw ex;
				}
			}
			// END KGU#322 2017-01-06
			
			// MODIFIED BY GENNARO DONNARUMMA
			// PREVENTING DAMAGED STRING AND CHARS
			// FIXME (KGU): Seems superfluous or even dangerous (Addendum 2015-12-10: Now the aim became clear by issue #49)
//			if (content != null)
//			{
//				if (content instanceof String)
//				{
//					content = ((String) content).replaceAll("\"\"", "\"");
//				}
//				else if (content instanceof Character)
//				{
//					content = new String("'" + content + "'");
//				}
//			}
//			this.interpreter.eval(name + " = " + content);	// What the heck is this good for, now?
			// START KGU#99 2015-12-10: Bugfix #49 - for later comparison etc. we try to replace wrapper objects by simple values
			// FIXME: Why is String also excluded here?
			if (! (content instanceof String || content instanceof Character || content instanceof ArrayList<?> || content instanceof HashMap<?,?>))
			{
				try {
					this.evaluateExpression(target + " = " + content, false, false);	// Avoid the variable content to be an object
				}
				catch (EvalError ex)	// Just ignore an error (if we may rely on the previously set content to survive)
				{}
			}
			// END KGU#99 2015-12-10
			context.variables.addIfNew(target);
			// START KGU#375 2017-03-30: Enh. #388
			if (isConstant) {
				context.constants.put(target, context.interpreter.get(target));
			}
			// END KGU#375 2017-03-30
		}
		
		// START KGU#20 2015-10-13: In step mode, variable display should be updated even if delay is set to 0
//		if (this.delay != 0)
//		{
//			Vector<Vector> vars = new Vector();
//			for (int i = 0; i < this.variables.count(); i++)
//
//			{
//				Vector myVar = new Vector();
//				myVar.add(this.variables.get(i));
//				myVar.add(this.interpreter.get(this.variables.get(i)));
//				vars.add(myVar);
//			}
//			this.control.updateVars(vars);
//		}
		
		// START KGU#910 2021-01-10: Bugfix #909 e.g. in case of enumerators we better postpone display
		//if (this.delay != 0 || step)
		//{
		//	updateVariableDisplay();
		//}
		if (displayNow)
		// END KGU#910 2021-01-10
		{
			updateVariableDisplay(false);
		}
		// END KGU#20 2015-10-13
		// START KGU#580 2018-09-24: Bugfix #605
		return target;	// Base name of the assigned variable or constant
		// END KGU#580 2018-09-24
	}

	/**
	 * Checks compatibility of types between {@code target} (i.e. {@code targetType}
	 * or {@code typeDescr}) on then one hand and {@code content} on the other hand.<br/>
	 * @param target - name or path of the target variable or component
	 * @param targetType - type entry for {@code target}
	 * @param content - the value to be assigned
	 * @param typeDescr - a type description in case of a declaration
	 * @throws EvalError if there is an obvious incompatibility (e.g. record vs. no record
	 * or different record types)
	 */
	private void checkTypeCompatibility(String target, TypeMapEntry targetType, Object content, StringList typeDescr)
			throws EvalError {
		if (content instanceof HashMap<?,?>) {
			String typeName = String.valueOf(((HashMap<?, ?>)content).get("§TYPENAME§"));
			if ((targetType != null || typeDescr != null)
					&& (targetType == null || !targetType.isRecord()
					|| !targetType.typeName.equals(typeName))) {
				String compTypeStr = "???";
				if (targetType != null) {
					compTypeStr = targetType.getCanonicalType(true, true).replace("@", "array of ");
				}
				throw new EvalError(control.msgTypeMismatch.getText().
						replace("%1", ((HashMap<?, ?>)content).get("§TYPENAME§").toString()).
						replace("%2", compTypeStr).
						replace("%3", target), null, null);
			}
		}
		else if (content != null && (targetType != null
			|| typeDescr != null && typeDescr.count() == 1 && (targetType = context.dynTypeMap.get("%" + typeDescr.get(0))) != null)
				&& targetType.isRecord() ) {
			throw new EvalError(control.msgTypeMismatch.getText().
					replace("%1", content.toString()).
					replace("%2", targetType.typeName).
					replace("%3", target), null, null);
		}
	}
	
	/**
	 * Recomposes an extracted variable access path being a sequence of component
	 * names and index values (the latter ones prefixed with "[")
	 * @param accessPath - the access token list
	 * @param depth - up to which element of the list the path is to be composed
	 * @return
	 */
	private String composeAccessPath(StringList accessPath, int depth)
	{
		StringBuilder sb = new StringBuilder();
		if (!accessPath.isEmpty()) {
			sb.append(accessPath.get(0));
			for (int i = 1; i <= depth; i++) {
				String access = accessPath.get(i);
				if (access.startsWith("[")) {
					sb.append(access);
					sb.append("]");
				}
				else {
					sb.append(".");
					sb.append(access);
				}
			}
		}
		return sb.toString();
	}

	/**
	 * Checks whether the dimension definitions held in {@code dimensionSpecs}
	 * are syntactically plausible and whether {@code target} is an {@link ArrayList}
	 * (which is internally used to model arrays).<br/>
	 * Cannot sensibly check whether the numbers of dimensions coincide or
	 * whether the index ranges match.
	 * @param target - the name of the declared array variable
	 * @param dimensionSpecs - the tokenised index range specifications
	 * @param content - the value of the expression to be assigned - expected to be
	 * an {@link ArrayList}
	 */
	private int checkDimensionsC(String target, StringList typeDescr, StringList dimensionSpecs, Object content)
			throws EvalError
	{
		String decl = typeDescr + " " + target + " " + dimensionSpecs.concatenate(null);
		// TODO Is this too rigid
		int nDims = 0;
		int nTokens = dimensionSpecs.count();
		while (nTokens > 0 && dimensionSpecs.get(0).equals("[")) {
			StringList exprs = Element.splitExpressionList(dimensionSpecs, ",", true);
			if (exprs.count() != 2 || !exprs.get(2).startsWith("]")) {
				throw new EvalError(control.msgInvalidExpr.getText()
						.replace("%", decl), null, null);
			}
			nDims++;
			dimensionSpecs = Element.splitLexically(exprs.get(1), true);
			dimensionSpecs.remove(0); // This was the "]".
			nTokens = dimensionSpecs.count();
			typeDescr.add("[");
			if (exprs.get(0).trim().isEmpty()) {
				if (nTokens != 0) {
					/* Was not the last dimension - so there must be a size
					 * (at least in C this is mandatory). Otherwise error
					 */
					throw new EvalError(control.msgInvalidExpr.getText()
							.replace("%", decl), null, null);
				}
			}
			else {
				Object size = this.evaluateExpression(exprs.get(0), false, false);
				if (size != null && size instanceof Integer) {
					typeDescr.add(((Integer)size).toString());
				}
			}
			typeDescr.add("]");
		}
		if (content == null || !(content instanceof ArrayList)) {
			String valStr = "null";
			if (content != null) {
				valStr = content.getClass().toGenericString();
			}
			throw new EvalError(control.msgTypeMismatch.getText()
					.replace("%1", typeDescr.concatenate(null))
					.replace("%2", valStr)
					.replace("%3", target), null, null);
		}
		return nDims;
	}

	/**
	 * Checks the number of dimensions for a Java type specification. Will
	 * associate the identified type to the target variable.
	 * @param tokens - the lexically split declaration - will not be modified here!
	 * @param typeDescr - a {@link StringList} containing the element type description so far
	 * @return the name of the declared target variable
	 * @throws EvalError
	 */
	private String getJavaDimensions(StringList tokens, StringList typeDescr)
			throws EvalError
	{
		String target = null;
		int nTokens = tokens.count();
		int nDims = 1;
		while (nDims * 2 + 2 < nTokens
				&& tokens.get(nDims * 2 + 1).equals("[")
				&& tokens.get(nDims * 2 + 2).equals("]")) {
			nDims++;
		}
		if (nDims * 2 + 2 != nTokens ||
				!Function.testIdentifier(target = tokens.get(nDims*2+1), false, null)) {
			throw new EvalError(control.msgInvalidExpr.getText()
					.replace("%1", tokens.concatenate(null)), null, null);
		}
		// FIXME
		for (int d = 0; d < nDims; d++) {
			typeDescr.insert("of", 0);
			typeDescr.insert("array", 0);
		}
		associateType(target, typeDescr);
		return target;
	}

	/**
	 * If {@code typeDescr} contains the name of an existing type then associates
	 * it to the given variable or constant with name {@code target} in
	 * {@code this.context.dynTypeMap}, otherwise creates a new {@link TypeMapEntry}
	 * from the {@link StringList} {@code typeDescr} and associates this.
	 * @param target - a variable or constant identifier
	 * @param typeDescr - a {@link StringList} comprising a found type description
	 * @return {@code true} if a new type was created.
	 */
	private boolean associateType(String target, StringList typeDescr) {
		boolean newType = false;
		String typeName = null;
<<<<<<< HEAD
		if (typeDescr != null && typeDescr.count() == 1 && Syntax.isIdentifier(typeName = typeDescr.get(0), false, null)
=======
		boolean isId = false;
		if (typeDescr != null && typeDescr.count() == 1
				// START KGU#922 2021-01-31: Bugfix #922
				//&& Function.testIdentifier(typeName = typeDescr.get(0), false, null)
				&& (isId = Function.testIdentifier(typeName = typeDescr.get(0), false, "."))
				// END KGU#922 2021-01-31
>>>>>>> 1e6f7683
				&& context.dynTypeMap.containsKey(":" + typeName)) {
			context.dynTypeMap.put(target, context.dynTypeMap.get(":" + typeName));
		}
		// In other cases we cannot create a new TypeMapEntry because we are lacking
		// element and line information here.
		// So it is up to the calling method...
		// START KGU#922 2021-01-31: Bugfix #922
		else if (typeDescr != null && !typeDescr.isEmpty()) {
			TypeMapEntry type = new TypeMapEntry(typeDescr.concatenate(null),
					isId ? typeName : null,
					context.dynTypeMap,
					null, -1,
					false, false);
			newType = true;
			context.dynTypeMap.put(target, type);
		}
		return newType;
		// END KGU#922 2021-01-31
	}
	
	private HashMap<String, Object> createEmptyRecord(StringList path, int depth) {
		TypeMapEntry recordType = this.identifyRecordType(path.get(0), false);
		for (int i = 1; i <= depth; i++) {
			recordType = recordType.getComponentInfo(true).get(path.get(i));
		}
		return createEmptyRecord(recordType);
	}
	private HashMap<String, Object> createEmptyRecord(TypeMapEntry recordType) {
		// START KGU#526 2018-08-01: Preserve component order
		//HashMap<String, Object> record = new HashMap<String, Object>();
		HashMap<String, Object> record = new LinkedHashMap<String, Object>();
		// END KGU#526 2018-08-01
		for (String compName: recordType.getComponentInfo(true).keySet()) {
			record.put(compName, null);
		}
		record.put("§TYPENAME§", recordType.typeName);
		return record;
	}

	/**
	 * Checks if the name described by {@code typeOrVarName} represents a record and if so
	 * returns the respective TypeMapEntry, otherwise null.
	 * @param typeOrVarName - a variable or type name ({@code is to specify which of them} 
	 * @param isTypeName - must be {@code true} for a type name and {@code false} for a
	 *  var/const name.
	 * @return a TypeMapEntry for a record type or {@code null}
	 */
	private TypeMapEntry identifyRecordType(String typeOrVarName, boolean isTypeName)
	{
		TypeMapEntry recordType = context.dynTypeMap.get((isTypeName ? ":" : "") + typeOrVarName);
		
		if (recordType != null && !recordType.isRecord()) {
				recordType = null;
		}
		
		return recordType;
	}

	// START KGU#20 2015-10-13: Code from above moved hitherto and formed to a method
	/**
	 * Prepares an editable variable table and has the Control update the display
	 * of variables with it
	 * @param always - if {@code true} then {@link #delay} and {@link #step} won't hinder
	 * the display, otherwise {@link #delay} 0 and non-step mode will impede it
	 */
	// START KGU#910 2021-01-10: Issue #909 centralized control about display opportunity
	//private void updateVariableDisplay() throws EvalError
	private void updateVariableDisplay(boolean always) throws EvalError
	// END KGU#910 2021-01-10
	{
		// START KGU#910 2021-01-10: Issue #909 centralized control about display opportunity
		if (!always && this.delay == 0 && !step) {
			return;
		}
		// END KGU#910 2021-01-10
		Vector<String[]> vars = new Vector<String[]>();
		for (int i = 0; i < context.variables.count(); i++)
		{
			String varName = context.variables.get(i);
			// START KGU#67 2015-11-08: We had to find a solution for displaying arrays in a sensible way
			//myVar.add(this.interpreter.get(this.variables.get(i)));
			Object val = context.interpreter.get(varName);
			String valStr = prepareValueForDisplay(val, context.dynTypeMap);
			// START KGU#542 2019-11-20: Enh. #739 - support enumeration types
			TypeMapEntry varType = context.dynTypeMap.get(varName);
			if (varType != null && varType.isEnum() && val instanceof Integer) {
				int testVal = ((Integer)val).intValue();
				String enumStr = decodeEnumValue(testVal, varType);
				if (enumStr != null) {
					if (enumStr.equals(varName)) {
						// This is the enumerator itself (a constant), so append the type name
						valStr += " (" + varType.typeName + ")";
					}
					else {
						// For variables just holding the enumarator value, just show the name instead
						valStr = enumStr;
					}
				}
			}
			// END KGU#542 2019-11-20
			// END KGU#67 2015-11-08
			vars.add(new String[]{varName, valStr});
		}
		this.control.updateVars(vars);
		// START KGU#2 (#9) 2015-11-14
		this.control.updateCallLevel(this.callers.size());
		// END#2 (#9) KGU 2015-11-14
	}
	// END KGU#20 2015-10-13
	
	// START KGU#67/KGU#68 2015-11-08: We have to present values in an editable way (recursively!)
	// START KGU#526 2018-08-01: Enh. #423 - new optional argument to improve record presentation
	//protected static String prepareValueForDisplay(Object val, HashMap<String)
	protected static String prepareValueForDisplay(Object val, HashMap<String, TypeMapEntry> typeMap)
	// END KGU#526 2018-08-01
	{
		String valStr = "";
		if (val != null)
		{
			valStr = val.toString();
			if (val instanceof ArrayList)
			{
				valStr = "{";
				ArrayList<?> valArray = (ArrayList<?>)val;
				for (int j = 0; j < valArray.size(); j++)
				{
					String elementStr = prepareValueForDisplay(valArray.get(j), typeMap);
					valStr = valStr + ((j > 0) ? ", " : "") + elementStr;
				}
				valStr = valStr + "}";
			}
			// START KGU#388 2017-09-14: Enh. #423
			// START KGU#526 2018-08-01: Enh. #423
			//if (val.getClass().getSimpleName().equals("HashMap")) {
			if (val instanceof HashMap) {
			// END KGU#526 2018-08-01
				// In case we have access to a type map provide the declared component order.
				HashMap<?, ?> hmVal = (HashMap<?, ?>)val;
				String typeName = String.valueOf(hmVal.get("§TYPENAME§"));
				valStr = typeName + "{";
				// START KGU#526 2018-08-01: Enh. #423 - Try to preserve component order
				TypeMapEntry typeInfo = null;
				int j = 0;
				if (typeMap != null && (typeInfo = typeMap.get(":"+typeName)) != null && typeInfo.isRecord()) {
					for (String compName: typeInfo.getComponentInfo(true).keySet()) {
						if (hmVal.containsKey(compName)) {
							String elementStr = prepareValueForDisplay(hmVal.get(compName), typeMap);
							valStr += ((j++ > 0) ? ", " : "") + compName + ": " + elementStr;
						}
					}
				}
				else {
				// END KGU#526 2018-08-01
					for (Entry<?, ?> entry: hmVal.entrySet())
					{
						if (entry.getKey() instanceof String) {
							String key = (String)entry.getKey();
							if (!key.startsWith("§")) {
								String elementStr = prepareValueForDisplay(entry.getValue(), typeMap);
								valStr += ((j++ > 0) ? ", " : "") + key + ": " + elementStr;
							}
						}
					}
				// START KGU#526 2018-08-01: Enh. #423 (continuation)
				}
				// END KGU#526 2018-08-01
				valStr = valStr + "}";
			}
			// END KGU#388 2017-09-14
			else if (val instanceof String)
			{
				// START KGU#285 2016-10-16: Bugfix #276
				valStr = valStr.replace("\\", "\\\\").replace("\"", "\\\"").replace("\n", "\\n");
				// END KGU#285 2016-10-16
				valStr = "\"" + valStr + "\"";
			}
			else if (val instanceof Character)
			{
				// START KGU#285 2016-10-16: Bugfix #276
				valStr = valStr.replace("\\", "\\\\").replace("'", "\\'").replace("\n", "\\n");
				// END KGU#285 2016-10-16
				valStr = "'" + valStr + "'";
			}
		}
		return valStr;
	}
	// END KGU#67/KGU#68 2015-11-08
	
	// START KGU#68 2015-11-06 - modified 2016-10-07 for improved thread-safety
	/**
	 * Tries to commit the variable manipulations prepared in the Control display
	 * and reports the manipulations to the Output Console Window.
	 * If errors occur, then the returned {@link StringList} will contain the respective
	 * messages.
	 * @param newValues - a {@link HashMap} containing the names and new value strings
	 * of manipulated variables.
	 * @return a {@link StringList} containing obtained evluation errors.
	 */
	@SuppressWarnings("unchecked")
	public StringList adoptVarChanges(HashMap<String,Object> newValues)
	{
		StringList errors = new StringList();
		String tmplManuallySet = control.lbManuallySet.getText();	// The message template
		for (HashMap.Entry<String, Object> entry: newValues.entrySet())
		{
			String varName = entry.getKey();
			try {
				TypeMapEntry type = context.dynTypeMap.get(varName);
				Object oldValue = context.interpreter.get(varName);
				Object newValue = entry.getValue();
				// START KGU#443 2017-10-29: Issue #439 Precaution against unnecessary value overwriting
				String oldValStr = prepareValueForDisplay(oldValue, context.dynTypeMap);
				if (oldValStr.equals(newValue.toString())) {
					// If there are no visible changes then we avoid reconstruction of the value
					// from string because this might lead to broken references without need.
					continue;
				}
				// END KGU#443 2017-10-29
				// START KGU#160 2016-04-12: Enh. #137 - text window output
				// START KGU#197 2016-05-05: Language support extended
				//this.console.writeln("*** Manually set: " + varName + " <- " + newValues[i] + " ***", Color.RED);
				if (this.console.logMeta()) {				
					this.console.writeln(tmplManuallySet.replace("%1", varName).replace("%2", newValue.toString()), Color.RED);
				}
				// END KGU#197 2016-05-05
				if (isConsoleEnabled)
				{
					this.console.setVisible(true);
				}
				// END KGU#160 2016-04-12

				if (oldValue != null && oldValue instanceof ArrayList<?>)
				{
					// In this case an initialisation expression ("{ ..., ..., ...}") is expected
					int oldSize = ((ArrayList<Object>)oldValue).size();
					//String asgnmt = "Object[] " + tmpVarName + " = " + newValue;
					//this.evaluateExpression(asgnmt, true, false);
					Object newObject = this.evaluateExpression(newValue.toString(), true, false);
					//context.interpreter.unset(tmpVarName);
					if (newObject instanceof ArrayList<?>) {
						int newSize = ((ArrayList<Object>)newObject).size();
						// First replace existing elements
						for (int i = 0; i < Math.min(oldSize, newSize); i++) {
							((ArrayList<Object>)oldValue).set(i, ((ArrayList<Object>)newObject).get(i));
						}
						// If the array has shrunk then get rid of obsolete elements
						for (int i = oldSize-1; i >= newSize; i--) {
							((ArrayList<Object>)oldValue).remove(i);
						}
						// If the element has grown then add the additional values
						for (int i = oldSize; i < newSize; i++) {
							((ArrayList<Object>)oldValue).add(((ArrayList<Object>)newObject).get(i));
						}
					}
					else {
						// FIXME check if the variable had explicitly been declared as Array - in this case refuse
						context.interpreter.set(varName, newObject);
					}
//					// Okay, but now we have to sort out some un-boxed strings
//					Object[] objectArray = (Object[]) interpreter.get(varName);
//					for (int j = 0; j < objectArray.length; j++)
//					{
//						Object content = objectArray[j];
//						if (content != null)
//						{
//							System.out.println("Updating " + varName + "[" + j + "] = " + content.toString());
//							this.interpreter.set("structorizer_temp", content);
//							this.interpreter.eval(varName + "[" + j + "] = structorizer_temp");
//						}
//					}
				}
				// START KGU#388 2017-10-08: Enh. #423
				else if (type != null && type.isRecord()) {
					// START KGU#439 2017-10-13: Issue #436 We must not break references
					//context.interpreter.set(varName, evaluateExpression((String)newValue, true));
					Object newObject = evaluateExpression((String)newValue, true, false);
					if (oldValue instanceof HashMap && newObject instanceof HashMap) {
						for (String key: type.getComponentInfo(true).keySet()) {
							if (!key.startsWith("§")) {
								if (((HashMap<String, Object>)newObject).containsKey(key)) {
									((HashMap<String, Object>)oldValue).put(key, ((HashMap<String, Object>)newObject).get(key));
								}
								else {
									((HashMap<String, Object>)oldValue).remove(key);
								}
							}
						}
					}
					else if (oldValue == null) {
						context.interpreter.set(varName, newObject);
					}
					// END KGU#439 2017-10-13
				}
				// START KGU#542 2019-11-21: Enh. #739 - support enum types
				else if (type != null && type.isEnum() && context.constants.containsKey(newValue)) {
					Object constVal = context.constants.get(newValue);
					if (constVal instanceof Integer && newValue.equals(this.decodeEnumValue((Integer)constVal, type))) {
						context.interpreter.set(varName, constVal);
					}
					else {
						setVarRaw(varName, (String)newValue);
					}
				}
				// END KGU#542 2019-11-21
				else
				{
					setVarRaw(varName, (String)newValue);
				}
				// END KGU#388 2017-10-08
			}
			catch (EvalError err) {
				// START KGU#441 2017-10-13: Enh. #437
				errors.add(varName + ": " + err.getMessage());
				// END KGU#441 2017-10-13
				logger.log(Level.WARNING, "adoptVarChanges({}) on {0}: {1}", new Object[]{newValues, varName, err.getMessage()});
			}
		}
		return errors;
	}
	// END KGU#68 2015-11-06
	
	// START KGU#542 2019-11-21: Enh. #739 Support for enumeration types
	/**
	 * Tries to return the named constant corresponding to the given code
	 * {@code testVal} in enumeration type {@code varType}.
	 * @param testVal - the coded value
	 * @param varType - the identified enumeration type
	 * @return either the name of the constant or {@code null} if out of range
	 */
	public String decodeEnumValue(int testVal, TypeMapEntry varType) {
		int itemVal = 0;
		StringList enumInfo = varType.getEnumerationInfo();
		for (int j = 0; j < enumInfo.count(); j++) {
			String[] enumItem = enumInfo.get(j).split("\\s*=\\s*", 2);
			if (enumItem.length > 1) {
				try {
					Object e1 = context.interpreter.eval(enumItem[1]);
					if (e1 instanceof Integer && (Integer)e1 >= 0) {
						itemVal = ((Integer)e1).intValue();
					}
				}
				catch (EvalError ex) {}
			}
			if (testVal == itemVal) {
				return enumItem[0];
			}
			itemVal++;
		}
		return null;
	}
	// END KGU#542 2019-11-21
	
	// START KGU#375 2017-03-30: Auxiliary callback for Control
	public boolean isConstant(String varName)
	{
		return context.constants.containsKey(varName.trim());
	}
	// END KGU#375 2017-03-30
	
	// START KGU#542 2019-11-21: Enh. #739 support for enumerator types
	// START KGU#910 2021-01-07: Enh. #909 Also support nested enumerators
	/**
	 * Tries to retrieve the type of the given variable access path
	 * @param varName - an access path - may be a single identifier or some
	 * recursive application of component access or indices
	 * @return the dynamic type map entry for the variable path or {@code null}
	 */
	public TypeMapEntry getTypeForVariable(String varName)
	{
		StringList tokens = Syntax.splitLexically(varName, true);
		tokens.removeAll(" ");
		int nTokens = tokens.count();
		int pos = 1;
		if (nTokens == 0) {
			return null;
		}
		TypeMapEntry type = context.dynTypeMap.get(tokens.get(0));
		while (type != null && pos < nTokens) {
			if (type.isArray() && tokens.get(pos).equals("[")) {
				String typeStr = type.getCanonicalType(false, false);
				int nDims = 0;
				while (typeStr.charAt(nDims) == '@') {
					nDims++;
					if (!tokens.get(pos).equals("[") || (pos = tokens.indexOf("]", pos)) < 0) {
						return null;
					}
					pos++;
				}
				// The rest of typeStr should now be the name of the element type
				type = context.dynTypeMap.get(":" + typeStr.substring(nDims));
			} else if (type.isRecord() && tokens.get(pos++).equals(".")) {
				HashMap<String, TypeMapEntry> compInfo = type.getComponentInfo(false);
				if (compInfo != null) {
					type = compInfo.get(tokens.get(pos++));
				}
				else {
					return null;
				}
			}
			else {
				return null;
			}
		}
		return type;
	}
	// END KGU#910 2021-01-07

	/**
	 * Checks if the variable access path {@code varName} represents an
	 * enumeration type and if so returns the list of declared value names
	 * @param varName - an access path - may be a single identifier or some
	 * recursive application of component access or indices
	 * @return either the StringList of value names or {@code null}
	 */
	public StringList getEnumeratorValuesFor(String varName)
	{
		// START KGU#910 2021-01-07: Enh. #909 Also support nested enumerators
		//TypeMapEntry type = context.dynTypeMap.get(varName);
		TypeMapEntry type = getTypeForVariable(varName);
		// END KGU#910 2021-01-07
		if (type == null || !type.isEnum()) {
			return null;
		}
		StringList names = type.getEnumerationInfo();
		for (int i = 0; i < names.count(); i++) {
			int posEqu = names.get(i).indexOf('=');
			if (posEqu >= 0) {
				names.set(i, names.get(i).substring(0, posEqu).trim());
			}
		}
		return names;
	}
	// END KGU#542 2019-11-21

	public void start(boolean useSteps)
	{
		paus = useSteps;
		step = useSteps;
		stop = false;

		control.updateVars(new Vector<String[]>());
		
		running = true;
		Thread runner = new Thread(this, "Player");
		runner.start();
	}
	
	// START KGU#43 2015-10-12 New method for breakpoint support
	private boolean checkBreakpoint(Element element)
	{
		// START KGU#213 2016-08-01: Enh. #215
		//boolean atBreakpoint = element.isBreakpoint();
		boolean atBreakpoint = element.triggersBreakNow();
		// END KGU#213 2016-08-01
		// START KGU#276 2016-11-19: Issue #267: in paused mode we should move the focus to the current element
		if (delay > 0 || step || atBreakpoint) {
			diagram.redraw(element);
		}
		// END KGU#276 2016-11-19
		if (atBreakpoint) {
			// START KGU#379 2017-04-12: Bugfix #391 moved to waitForNext()
			//control.setButtonsForPause();
			// START KGU#907 2021-01-04: Enh. #906
			//control.setButtonsForPause(false);	// This avoids interference with the pause button
			control.setButtonsForPause(false,	// This avoids interference with the pause button
					element instanceof Call);	// This re-dedicates the pause button and the step button
			// END KGU#907 2021-01-04
			// END KGU#379 2017-04-12
			this.setPaus(true);
		}
		return atBreakpoint;
	}
	// END KGU#43 2015-10-12
	
	// START KGU#907 2021-01-04: Enh. #906
	/**
	 * If there is a currently executed Call then flags for pausing after completion
	 * Clears the {@link #currentCall} slot immediately
	 */
	public void ensurePauseAfterCall()
	{
		if (currentCall != null) {
			currentCall.pauseAfterCall = true;
			currentCall = null;
		}
	}
	// END KGU#907 2021-01-04

	// START KGU 2015-10-13: Decomposed this "monster" method into Element-type-specific subroutines
	private String step(Element element)
	{
		String trouble = new String();
		// START KGU#277 2016-10-13: Enh. #270: skip the element if disabled
		if (element.disabled) {
			return trouble;
		}
		// END KGU#277 2016-10-13
		
		element.executed = true;
		// START KGU#143 2016-01-21: Bugfix #114 - make sure no compromising editing is done
		diagram.doButtons();
		// END KGU#143 2016-01-21
		// START KGU#43 2015-10-12: If there is a breakpoint switch to step mode before delay
		// START KGU#665 2019-02-26: Bugfix #687 a breakpointed Repeat loop must not pause when entered
		//checkBreakpoint(element);
		if (!(element instanceof Repeat)) {
			checkBreakpoint(element);
		}
		// END KGU#665 2019-02-26
		// END KGU#43 2015-10-12

		// START KGU#477 2017-12-10: Enh. #487 - check continuation of 
		if (!(element instanceof Instruction) || !((Instruction)element).isMereDeclaratory()) {
			this.lastDeclarationSurrogate = null;
		}
		else if (this.lastDeclarationSurrogate == null) {
			this.lastDeclarationSurrogate = (Instruction)element;
		}
		else if (Element.E_HIDE_DECL) {
			this.lastDeclarationSurrogate.executed = true;
		}
		// END KGU#477 2017-12-10
		// START KGU#907 2021-01-04: Enh. #906
		if (element instanceof Call) {
			this.currentCall = (Call)element;
		}
		else {
			this.currentCall = null;
		}
		// END KGU#907 2021-01-04
		// The Root element, REPEAT loop, and TRY block won't be delayed or halted in the beginning except by their members
		if (element instanceof Root)
		{
			trouble = stepRoot((Root)element);
		} else if (element instanceof Repeat)
		{
			trouble = stepRepeat((Repeat)element);
		}
		// START KGU#686 2019-03-16: Enh. #56
		else if (element instanceof Try) {
			trouble = stepTry((Try)element);
		}
		// END KGU#686 2019-03-16
		else 
		{
			// Delay or wait (in case of step mode or breakpoint) before
			delay();
			// START KGU#907 2021-01-04: Enh. #906
			this.currentCall = null;
			// END KGU#907 2021-01-04
			
			// START KGU#2 2015-11-14: Separate execution for CALL elements to keep things clearer
			//if (element instanceof Instruction)
			if (element instanceof Call)
			{
				trouble = stepCall((Call)element);
			}
			// START KGU#78 2015-11-25: Separate handling of JUMP instructions
			else if (element instanceof Jump)
			{
				trouble = stepJump((Jump)element);
			}
			// END KGU#78 2015-11-25
			else if (element instanceof Instruction)
			// END KGU#2 2015-11-14
			{
				trouble = stepInstruction((Instruction)element);
			} else if (element instanceof Case)
			{
				trouble = stepCase((Case)element);
			} else if (element instanceof Alternative)
			{
				trouble = stepAlternative((Alternative)element);
			} else if (element instanceof While)
			{
				trouble = stepWhile(element, false);
			} else if (element instanceof For)
			{
				trouble = stepFor((For)element);
			}
			// START KGU#44/KGU#47 2015-10-13: Obviously, Forever loops and Parallel sections had been forgotten
			else if (element instanceof Forever)
			{
				trouble = stepWhile(element, true);
			}
			else if (element instanceof Parallel)
			{
				trouble = stepParallel((Parallel)element);
			}
			// END KGU#44/KGU#47 2015-10-13
		}
		if (trouble.equals("")) {
			element.executed = false;
			// START KGU#117 2016-03-07: Enh. #77
			element.checkTestCoverage(false);
			// END KGU#117 2016-03-07
			// START KGU#156 2016-03-11: Enh. #124
			// Increment the execution counters
			element.countExecution();
			// END KGU#156 2016-03-11
		}
		return trouble;
	}

	private String stepRoot(Root element)
	{
		// KGU 2015-11-25: Was very annoying to wait here in step mode
		// and we MUST NOT re-initialize the diagramControllers on a subroutine!
		if ((diagramControllers != null || !step) && callers.isEmpty())
		{
			// START KGU#448 2017-10-28: Enh. #443 use the internal interface, not the diagram API
			//getExec("init(" + delay + ")");
			initRootExecDelay();
			// END KGU#448 2017-10-28
		}

		element.waited = true;

		// START KGU#117 2016-03-07: Enh. #77 - consistent subqueue handling
		String trouble = stepSubqueue(element.children, false);
		// END KGU#117 2016-03-07

		return trouble;
	}

	private String stepInstruction(Instruction element)
	{
		String trouble = new String();

		// START KGU#413 2017-06-09: Enh. #416 allow user-defined line concatenation
		//StringList sl = element.getText();
		StringList sl = element.getUnbrokenText();
		// END KGU#413 2017-06-09
		// START KGU#477 2017-12-10: Enh. #487 - special treatment for declaration sequences
		int initialStepCount = element.getExecStepCount(false);
		// END KGU#477 2017-12-10
		int i = 0;

		// START KGU#569 2018-08-06: Issue #577 - circumvent GUI trouble on window output
		boolean repeated = false;
		// END KGU#569 2018-08-06
		// START KGU#77/KGU#78 2015-11-25: Leave if some kind of leave statement has been executed
		//while ((i < sl.count()) && trouble.equals("") && (stop == false))
		while ((i < sl.count()) && trouble.equals("") && (stop == false) &&
				!context.returned && leave == 0)
		// END KGU#77/KGU#78 2015-11-25
		{
			String cmd = sl.get(i).trim();
			// START KGU#388 2017-09-13: Enh. #423 We shouldn't do this for type definitions
			//cmd = convert(cmd).trim();
			// END KGU#388 2017-09-13
			// START KGU#569 2018-08-06: Issue #577 - circumvent GUI trouble on window output
			boolean isOutput = false;
			boolean outputDone = false;
			// END KGU#569 2018-08-06
			try
			{
				// START KGU#508 2018-03-19: Bugfix #525 operation count for all non-typedefs
				boolean isTypeDef = false;
				// END KGU#508 2018-03-19
				
				// START KGU#809 2020-02-20: Issue #822 (derived from #819) Just skip empty lines
				if (cmd.trim().isEmpty()) {
					i++;
					continue;
				}
				// END KGU#809 2020-02-20
				
				// START KGU#490 2018-02-07: Bugfix #503 - we should first rule out input, output instructions, and JUMPs
				//if (!Instruction.isTypeDefinition(cmd, context.dynTypeMap)) {
				//	cmd = convert(cmd).trim();
				// Input (keyword should only trigger this if positioned at line start)
				if (cmd.matches(
						this.getKeywordPattern(Syntax.getKeyword("input")) + "([\\W].*|$)"))
				{
					trouble = tryInput(cmd);
				}
				// output (keyword should only trigger this if positioned at line start)
				else if (cmd.matches(
						this.getKeywordPattern(Syntax.getKeyword("output")) + "([\\W].*|$)"))
				{
					// START KGU#569 2018-08-06: Issue #577 - circumvent GUI trouble on window output
					isOutput = true;
					// END KGU#569 2018-08-06
					trouble = tryOutput(cmd);
					// START KGU#569 2018-08-06: Issue #577 - circumvent GUI trouble on window output
					outputDone = true;
					// END KGU#569 2018-08-06
				}
				// return statement
				// The "return" keyword ought to be the first word of the instruction,
				// comparison should not be case-sensitive while Syntax.preReturn isn't fully configurable,
				// but a separator would be fine...
				else if (cmd.matches(
						this.getKeywordPattern(Syntax.getKeywordOrDefault("preReturn", "return")) + "([\\W].*|$)"))
				{		 
					trouble = tryReturn(cmd.trim());
				}
				else 
				// START KGU#388 2017-09-13: Enh. #423 We shouldn't do this for type definitions
				if (!Instruction.isTypeDefinition(cmd, context.dynTypeMap)) {
					cmd = convert(cmd, false).trim();	// Do the string comparison analysis after decomposition!
				// END KGU#388 2017-09-13
				// END KGU#490 2018-02-07

					// START KGU#417 2017-06-30: Enh. #424 (Turtleizer functions introduced)
					// FIXME (KGU#490): Is this too early?
					cmd = this.evaluateDiagramControllerFunctions(cmd);
					// END KGU#417 2017-06-30

					// assignment?
					boolean isBasic = false;
					// START KGU#377 2017-03-30: Bugfix
					//if (cmd.indexOf("<-") >= 0)
					if (Syntax.splitLexically(cmd, true).contains("<-"))
					// END KGU#377 2017-03-30: Bugfix
					{
						trouble = tryAssignment(cmd, element, i);
					}
					// START KGU#332 2017-01-17/19: Enh. #335 - tolerate a Pascal variable declaration
					else if (cmd.matches("^var.*:.*") || (isBasic = cmd.matches("^dim.* as .*"))) {
						// START KGU#388 2017-09-14: Enh. #423
						element.updateTypeMapFromLine(this.context.dynTypeMap, cmd, i);
						// END KGU#388 2017-09-14
						String delim1 = isBasic ? "dim" : "var";
						String delim2 = isBasic ? " as " : ":";
						StringList varNames = StringList.explode(cmd.substring(delim1.length(), cmd.indexOf(delim2)), ",");
						for (int j = 0; j < varNames.count(); j++) {
							// START KGU#910 2021-01-10: Bugfix #909 For performance reasons postpone display
							//setVar(varNames.get(j), null);
							setVar(varNames.get(j).trim(), null, false);
							// END KGU#910 2021-01-10
						}
						// START KGU#910 2021-01-10: Bugfix #909 postponed display
						if (!varNames.isEmpty()) {
							updateVariableDisplay(false);
						}
						// END KGU#910 2021-01-10
					}
					// END KGU#332 2017-01-17/19
					else
					{
						// START KGU#490 2018-02-08: Bugfix #503 - we haven't converted string comp any longer before
						cmd = this.convertStringComparison(cmd);
						// END KGU#490 2018-02-08
						trouble = trySubroutine(cmd, element);
					}
				// START KGU#388 2017-09-13: Enh. #423
				}
				else {
					// START KGU#508 2018-03-19: Bugfix #525 operation count for non-typedefs
					// We don't increment the total execution count here - this is regarded as a non-operation
					isTypeDef = true;
					// END KGU#508 2018-03-19
					element.updateTypeMapFromLine(this.context.dynTypeMap, cmd, i);
					// START KGU#542 2019-11-17: Enh. #739 - In case of an enum type definition we have to assign the constants
					String typeDescr = cmd.substring(cmd.indexOf('=')+1).trim();
					if (TypeMapEntry.MATCHER_ENUM.reset(typeDescr).matches()) {
						isTypeDef = false;	// Is to be counted as an ordinary instruction (costs even more)
						HashMap<String, String> enumItems = context.root.extractEnumerationConstants(cmd);
						if (enumItems == null) {
							trouble = Control.msgInvalidEnumDefinition.getText().replace("%", typeDescr);
						}
						else {
							// START KGU#910 2021-01-10: Bugfix #909 Postpone the display for performance reasons
							boolean displayLater = false;
							// END KGU#910 2021-01-10
							for (Entry<String,String> enumItem: enumItems.entrySet()) {
								String constName = enumItem.getKey();
								// This is the prefixed value
								String enumValue = enumItem.getValue();
								// Check whether the constant may be set or confirmed
								String oldVal = context.root.constants.put(constName, enumValue);
								if (oldVal != null && !enumValue.equals(oldVal) || context.constants.containsKey(constName)) {
									// There had been a differing value before
									trouble = control.msgConstantRedefinition.getText().replace("%", constName);
									break;
								}
								else {
									// This is the pure value (ought to be an integral literal)
									Object trueValue = context.interpreter.eval(context.root.getConstValueString(constName));
									// Now establish the value in the interpreter and the variable display
									// START KGU#910 2021-01-10: Bugfix #909 Postpone the display for performance reasons
									//setVar("const " + constName, trueValue);
									setVar("const " + constName, trueValue, false);
									displayLater = true;
									// END KGU#910 2021-01-10
								}
							}
							// START KGU#910 2021-01-10: Bugfix #909 Postpone the display for performance reasons
							if (displayLater) {
								updateVariableDisplay(false);
							}
							// END KGU#910 2021-01-10
						}
					}
					// END KGU#542 2019-11-17
				}
				// END KGU#388 2017-09-13
				// START KGU#156/KGU#508 2018-03-19: Enh. #124, bugfix #525 - this has to be done for all non-typedefs
				if (!isTypeDef) {
					element.addToExecTotalCount(1, true);	// For the instruction line
				}
				// END KGU#156/KGU#508 2018-03-19
				// START KGU#271: 2016-10-06: Bugfix #261: Allow to step and stop within an instruction block (but no breakpoint here!) 
				if ((i+1 < sl.count()) && trouble.equals("") && (stop == false)
						&& !context.returned && leave == 0)
				{
					delay();
				}
				// END KGU#271 2016-10-06
				// START KGU#569 2018-08-06: Issue #577 - circumvent GUI trouble on window output
				repeated = false;
				// END KGU#569 2018-08-06
			} catch (EvalError ex)
			{
				trouble = ex.getLocalizedMessage();
				if (trouble == null) trouble = ex.getMessage();
				if (trouble.endsWith("TargetError")) {
					String errorText = ex.getErrorText();
					int leftParPos = errorText.indexOf('(');
					int rightParPos = errorText.lastIndexOf(')');
					if (errorText.startsWith("throw") && leftParPos >= 0 && rightParPos > leftParPos) {
						errorText = errorText.substring(leftParPos+1,  rightParPos).trim();
					}
					trouble = trouble.replace("TargetError", errorText);
				}
			}
			catch (Exception ex)
			{
				// START KGU#569 2018-08-06: Issue #577 - Might be some trouble resulting from the output console...
				// (Sometimes there occurred asynchronous NullPointerExceptions from the OutputConsole textPane here)
				//trouble = ex.getLocalizedMessage();
				//if (trouble == null || trouble.length() < 5) trouble = ex.getMessage();
				//if (trouble == null || trouble.length() < 5) trouble = ex.toString();
				logger.log(Level.WARNING, "Unspecific error during execution of " + element.toString(), ex);
				if (trouble.isEmpty() && isOutput && !repeated && JOptionPane.showConfirmDialog(
						this.control, Control.msgGUISyncFault.getText().replace("%", cmd),
						control.msgTitleError.getText(),
						JOptionPane.YES_NO_OPTION) == JOptionPane.YES_OPTION) {
					if (!outputDone) {
						// Try to repeat it once
						i--;
						repeated = true;
					}
					// Otherwise ignore it since execution was done.
				}
				else {
					trouble = ex.getLocalizedMessage();
					if (trouble == null || trouble.length() < 5) trouble = ex.getMessage();
					if (trouble == null || trouble.length() < 5) trouble = ex.toString();
				}
				// END KGU#569 2018-08-06
			}
			i++;
		} // while ((i < sl.count()) && trouble.equals("") ...)
		if (trouble.equals(""))
		{
			element.executed = false;
			// START KGU#477 2017-12-10: Enh. #487 - special treatment for declaration sequences
			if (this.lastDeclarationSurrogate != null && this.lastDeclarationSurrogate != element) {
				this.lastDeclarationSurrogate.executed = false;
				this.lastDeclarationSurrogate.addToExecTotalCount(element.getExecStepCount(false) - initialStepCount, false);
			}
			// END KGU#477 2017-12-10
		}
		return trouble;
	}
	
	// START KGU#2 2015-11-14: Separate dedicated implementation for "foreign calls"
	private String stepCall(Call element)
	{
		String trouble = new String();

		// START KGU#413 2017-06-09: Enh. #416 allow user-defined line concatenation
		//StringList sl = element.getText();
		StringList sl = element.getUnbrokenText();
		// END KGU#413 2017-06-09
		int i = 0;

		// START KGU#117 2016-03-10: Enh. #77
		boolean wasSimplyCovered = element.simplyCovered;
		boolean wasDeeplyCovered = element.deeplyCovered;
		boolean allSubroutinesCovered = true;
		// END KGU#117 2016-03-10

		// START KGU#77 2015-11-11: Leave if a return statement has been executed
		//while ((i < sl.count()) && trouble.equals("") && (stop == false))
		while ((i < sl.count()) && trouble.equals("") && (stop == false) && !context.returned)
		// END KGU#77 2015-11-11
		{
			String cmd = sl.get(i);
			// START KGU#809 2020-04-28: Issue #822 Sensible error messages on empty lines
			if (cmd.trim().isEmpty()) {
				trouble = Control.msgIllegalEmptyLine.getText();
				break;
			}
			// END KGU#809 2020-04-28
			// cmd=cmd.replace(":=", "<-");
			// START KGU#490 2018-02-08: Bugfix #503 - postpone string comparison conversion 
			//cmd = convert(cmd);
			cmd = convert(cmd, !Instruction.isAssignment(cmd));
			// END KGU#490 2018-02-08

			try
			{
				// START KGU#117 2016-03-08: Enh. #77
				element.deeplyCovered = false;
				// END KGU#117 2016-03-08

				// START KGU 2015-10-12: Allow to step within an instruction block (but no breakpoint here!) 
				if (i > 0)
				{
					// START KGU#907 2021-01-04: Enh. #907 different behaviour on stepping Calls
					//delay();
					this.currentCall = element;
					delay();
					this.currentCall = null;
					// END KGU#907 2021-01-04
				}
				// END KGU 2015-10-12

				// START KGU#417 2017-06-30: Enh. #424
				cmd = this.evaluateDiagramControllerFunctions(cmd);
				// END KGU#417 2017-06-30

				// assignment?
				// START KGU#377 2017-03-30: Bugfix
				//if (cmd.indexOf("<-") >= 0)
				if (Syntax.splitLexically(cmd, true).contains("<-"))
				// END KGU#377 2017-03-30: Bugfix
				{
					trouble = tryAssignment(cmd, element, i);
				}
				else
				{
					trouble = trySubroutine(cmd, element);
				}
				
				// START KGU#117 2016-03-08: Enh. #77
				allSubroutinesCovered = allSubroutinesCovered && element.deeplyCovered;
				// END KGU#117 2016-03-08
			} catch (EvalError ex)
			{
				trouble = ex.getLocalizedMessage();
				if (trouble == null) trouble = ex.getMessage();
			}

			i++;
			// Among the lines of a single instruction element there is no further breakpoint check!
			// START KGU#907 2021-01-04: Enh. #906 ... but a specific pause check
			if (element.pauseAfterCall) {
				setPaus(true);
				element.pauseAfterCall = false;
			}
			// END KGU#907 2021-01-04
		}
		if (trouble.equals(""))
		{
			element.executed = false;
			// START KGU#117 2016-03-08: Enh. #77
			element.simplyCovered = true;	// (Should already have been set)
			element.deeplyCovered = wasDeeplyCovered || allSubroutinesCovered;
			if (!wasDeeplyCovered && allSubroutinesCovered ||
					!wasSimplyCovered)
			{
				element.checkTestCoverage(true);
			}
			// END KGU#117 2016-03-08
		}
		return trouble;
	}
	// END KGU#2 2015-11-14

	// START KGU#78 2015-11-25: Separate dedicated implementation for JUMPs
	private String stepJump(Jump element)
	{
		String trouble = new String();

		// START KGU#413 2017-06-09: Enh. #416 allow user-defined line concatenation
		//StringList sl = element.getText();
		StringList sl = element.getUnbrokenText();
		// END KGU#413 2017-06-09
		boolean done = false;

		// START KGU#380 2017-04-14: #394 Radically rewritten and simplified (no multi-line evaluation anymore)
		// Leave?
		if (element.isLeave()) {
			int nLevels = element.getLevelsUp();
			if (nLevels < 1) {
				String argument = sl.get(0).trim().substring(Syntax.getKeyword("preLeave").length()).trim();
				trouble = control.msgIllegalLeave.getText().replace("%1", argument);				
			}
			else {
				this.leave += nLevels;
				done = true;
			}
		}
		// Unstructured return?
		else if (element.isReturn()) {
			try {
				// START KGU#417 2017-06-30: Enh. #424
				//trouble = tryReturn(convert(sl.get(0)));
				String cmd = convert(sl.get(0));
				cmd = this.evaluateDiagramControllerFunctions(cmd);
				trouble = tryReturn(cmd);
				// END KGU#417 2017-06-30
				done = true;			
			}
			catch (Exception ex)
			{
				trouble = ex.getLocalizedMessage();
				if (trouble == null) trouble = ex.getMessage();
			}
		}
		// Exit from entire program?
		else if (element.isExit()) {
			StringList tokens = Syntax.splitLexically(sl.get(0).trim(), true);
			// START KGU#365/KGU#380 2017-04-14: Issues #380, #394 Allow arbitrary integer expressions now
			//tokens.removeAll("");
			tokens.remove(0);	// Get rid of the keyword...
			String expr = tokens.concatenate().trim();
			// END KGU#380 2017-04-14
			// Get exit value
			int exitValue = 0;
			if (!expr.isEmpty()) {	// KGU 2020-02-20 issue #   we tolerate omitted exit value (defaults to 0)
				try {
					// START KGU 2017-04-14: #394 Allow arbitrary integer expressions now
					//Object n = interpreter.eval(tokens.get(1));
					// START KGU#417 2017-06-30: Enh. #424
					expr = this.evaluateDiagramControllerFunctions(expr);
					// END KGU#417 2017-06-30
					Object n = this.evaluateExpression(expr, false, false);
					// END KGU 2017-04-14
					if (n instanceof Integer)
					{
						exitValue = ((Integer) n).intValue();
					}
					else
					{
						// START KGU#197 2016-07-27: More localization support
						//trouble = "Inappropriate exit value: <" + (n == null ? tokens.get(1) : n.toString()) + ">";
						trouble = control.msgWrongExit.getText().replace("%1",
								"<" + (n == null ? expr : n.toString()) + ">");
						// END KGU#197 2016-07-27
						// START KGU#686 2019-03-18: Enh. #56 must not be caught
						// END KGU#686 2019-03-18
					}
				}
				catch (EvalError ex)
				{
					// START KGU#197 2016-07-27: More localization support (Updated 32016-09-17)
					//trouble = "Wrong exit value: " + ex.getMessage();
					String exMessage = ex.getLocalizedMessage();
					if (exMessage == null) exMessage = ex.getMessage();
					trouble = control.msgWrongExit.getText().replace("%1", exMessage);
					// END KGU#197 2016-07-27
				}
			}
			if (trouble.isEmpty())
			{
				// START KGU#197 2016-07-27: More localization support
				//trouble = "Program exited with code " + exitValue + "!";
				trouble = control.msgExitCode.getText().replace("%1",
						Integer.toString(exitValue));
				// END KGU#197 2016-07-27
				// START KGU#117 2016-03-07: Enh. #77
				element.checkTestCoverage(true);
				// END KGU#117 2016-03-07
				// START KGU#808 2020-02-20: Bugfix #820 this flag must be set lest a try block should catch it
				this.isExited = true;
				// END KGU#808 2020-02-20
			}
			done = true;
		}
		// START KGU#686 2019-03-18: Enh. #56 throw instructions introduced
		else if (element.isThrow()) {
			try {
				String expr = sl.get(0).trim().substring(Syntax.getKeyword("preThrow").length()).trim();
				if (expr.isEmpty()) {
					trouble = RETHROW_MESSAGE;
				}
				else {
					Object argVal = null;
					try {
						String temp = this.evaluateDiagramControllerFunctions(convert(expr));
						argVal = this.evaluateExpression(temp, temp.contains("{"), false);
					}
					catch (Exception ex) {}
					if (argVal != null) {
						trouble = argVal.toString();
					}
					else {
						trouble = expr;
					}
				}
				if (console.logMeta()) {
					console.writeln("*** " + Control.msgThrown.getText().
							replace("%1", this.stackTrace.get(this.stackTrace.count()-1)).
							replace("%2", Integer.toString(this.stackTrace.count()-1)).
							replace("%3", trouble), Color.RED);
				}
			}
			catch (Exception ex)
			{
				if ((trouble = ex.getLocalizedMessage()) == null && (trouble = ex.getMessage()) == null || trouble.trim().isEmpty()) {
					trouble = ex.toString();
				}
			}
		}
		// END KGU#686 2019-03-18
		// Anything else is an error
		else
		{
			// START KGU#197 2016-07-27: More localization support
			//trouble = "Illegal content of a Jump (i.e. exit) instruction: <" + cmd + ">!";
			trouble = control.msgIllegalJump.getText().replace("%1", sl.concatenate(" <nl> "));
			// END KGU#197 2016-07-27
		}
		// END KGU#380 2017-04-14
			
		if (done && leave > context.loopDepth)
		{
			// START KGU#197 2016-07-27: More localization support
			trouble = "Too many levels to leave (actual depth: " + context.loopDepth + " / specified: " + leave + ")!";
			trouble = control.msgTooManyLevels.getText().
					replace("%1", Integer.toString(context.loopDepth)).
					replace("%2", Integer.toString(leave));
			// END KGU#197 2016-07-27
		}			
		if (trouble.equals(""))
		{
			// START KGU#156 2016-03-11: Enh. #124
			element.addToExecTotalCount(1, true);	// For the jump
			//END KGU#156 2016-03-11
			element.executed = false;
		}
		return trouble;
	}
	// END KGU#78 2015-11-25
	
	// START KGU#417 2017-06-29: Enh. #424 New mechanism to pre-evaluate Turtleizer functions
	private String evaluateDiagramControllerFunctions(String expression) throws EvalError
	{
		if (diagramControllers != null) {
			// Now, several ones of the functions offered by diagramController might
			// occur at different nesting depths in the expression. So we must find
			// and evaluate them from innermost to outermost.
			// We advance from right to left, this way we will evaluate deeper nested
			// functions first.
			// Begin with collecting all possible occurrence positions
			StringList tokens = Syntax.splitLexically(expression, true);
			LinkedList<Integer> positions = new LinkedList<Integer>();
			int pos = tokens.count();
			while ((pos = tokens.lastIndexOf("(", pos-1)) >= 0) {
				String token = null;
				while (pos > 0 && (token = tokens.get(--pos).trim()).isEmpty());
				if (pos >= 0 && token != null && this.controllerFunctionNames.contains(token.toLowerCase())) {
					// START KGU#592 2018-10-02: Bugfix #617 The evaluation is to be done in reverse order as well
					//positions.addFirst(pos);
					positions.addLast(pos);
					// END KGU#591 2018-10-02
				}
			}
			Iterator<Integer> iter = positions.iterator();
			try {
				while (iter.hasNext()) {
					pos = iter.next();
					String fName = tokens.get(pos).toLowerCase();
					StringList exprTail = tokens.subSequence(tokens.indexOf("(", pos+1)+1, tokens.count());
					StringList args = Element.splitExpressionList(exprTail, ",", false);
					int nArgs = args.count();
					String fSign = fName + "#" + nArgs;
					DiagramController controller = this.controllerFunctions.get(fSign);
					// START KGU#592 2018-10-04 - Bugfix #617 If the signature doesn't match exactly then skip
					// START KGU#911 2021-01-11: Enh. #910 - also make sure the controller is included
					//if (controller != null) {
					if (checkController(controller)) {
					// END KGU#911 2021-01-11
					// END KGU#592 2018-10-04
						//Method function = controller.getFunctionMap().get(fSign);
						// Now we must know what is beyond the function call (the tail)
						String tail = "";
						StringList parts = Element.splitExpressionList(exprTail, ",", true);
						if (parts.count() > nArgs) {
							tail = parts.get(parts.count()-1).trim();
						}
						Object argVals[] = new Object[nArgs];
						for (int i = 0; i < nArgs; i++) {
							// While the known controller functions haven't got (complex) arguments we may neglect initializers
							argVals[i] = this.evaluateExpression(args.get(i), false, false);
						}
						// Passed till here, we try to execute the function - this may throw a FunctionException
						Object result = controller.execute(fName, argVals);
						tokens.remove(pos, tokens.count());
						//tokens.add(controller.castArgument(result, function.getReturnType()).toString());
						// START KGU#898 2020-12-25: Bugfix #898 - we must put the results in parentheses
						//tokens.add(result.toString());
						tokens.add("(");
						// START KGU#911 2021-01-10: Enh. #910 worked only for numeric objects
						//tokens.add(result.toString());
						tokens.add(prepareValueForDisplay(result, null));
						// END KGU#911 2021-01-10
						tokens.add(")");
						// END KGU#898 2020-12-25
						if (!tail.isEmpty()) {
							tokens.add(Syntax.splitLexically(tail.substring(1), true));
						}
					// START KGU#592 2018-10-04 - Bugfix #617 (continued)
					}
					// END KGU#592 2018-10-04
				}
			}
			catch (EvalError ex) {
				throw ex;
			}
			catch (Exception ex) {
				// Convert other errors into EvalError
				EvalError err = new EvalError(ex.toString(), null, null);
				err.setStackTrace(ex.getStackTrace());
				throw err;
			}

			expression = tokens.concatenate();
		}
		return expression;
	}
	// END KGU#417 2017-06-29
	
	// START KGU 2015-11-11: Equivalent decomposition of method stepInstruction
	/**
	 * Submethod of {@link #stepInstruction(Instruction)}, handling an assignment.
	 * Also updates the dynamic type map. 
	 * @param cmd - the (assignment) instruction line, may also contain declarative parts
	 * @param instr - the Instruction element
	 * @param lineNo - the line number of the current assignment (for the type resgistration)
	 * @return a possible error message (for errors not thrown as EvalError)
	 * @throws EvalError
	 */
	private String tryAssignment(String cmd, Instruction instr, int lineNo) throws EvalError
	{
		String trouble = "";
		Object value = null;
		// KGU#2: In case of a Call element, we allow an assignment with just the subroutine call on the
		// right-hand side. This makes it relatively easy to detect and prepare the very subroutine call,
		// in contrast to possible occurrences of such foreign function calls at arbitrary expression depths,
		// combined, nested etc.
		// START KGU#375 2017-03-30: Enh. #388 - be constant-aware (clone constant arrays in the expression)
//		String varName = cmd.substring(0, cmd.indexOf("<-")).trim();
//		String expression = cmd.substring(
//				cmd.indexOf("<-") + 2, cmd.length()).trim();
		StringList tokens = Syntax.splitLexically(cmd, true);
		int posAsgnOpr = tokens.indexOf("<-");
		String leftSide = tokens.subSequence(0, posAsgnOpr).concatenate().trim();
		tokens.remove(0, posAsgnOpr+1);
		// START KGU#490 2018-02-08: Bugfix #503 - we must apply string comparison conversion after decomposition#
		// FIXME: this repeated tokenization is pretty ugly - we need a syntax tree...
		// DEBUG
		//StringBuilder problems = new StringBuilder();
		//ExprParser.getInstance().parse(tokens.concatenate(), problems);
		tokens = Syntax.splitLexically(this.convertStringComparison(tokens.concatenate().trim()), true);
		// END KGU#490 2018-02-08
		// START KGU#388 2017-09-13: Enh. #423 support records
		tokens.removeAll(" ");
		// END KGU#388 2017-09-13
		// Watch out for constant arrays or records
		for (int i = 0; i < tokens.count(); i++) {
			String token = tokens.get(i);
			Object constVal = context.constants.get(token);
			if (constVal instanceof ArrayList<?>) {
				// Let a constant array be replaced by its clone, so we avoid structure
				// sharing, which would break the assurance of constancy.
				tokens.set(i, "copyArray(" + token + ")");
			}
			// START KGU#388 2017-09-13: Enh. #423 support records, too
			else if (constVal instanceof HashMap<?, ?>) {
				// Let a constant record be replaced by its clone, so we avoid structure
				// sharing, which would break the assurance of constancy.
				tokens.set(i, "copyRecord(" + token + ")");
			}
			// END KGU#388 2017-09-13
		}
		// START KGU#810 2020-02-20 Bugfix #823 - necessary gaps could vanish here
		//String expression = tokens.concatenate().trim();
		String expression = tokens.concatenate(null).trim();
		// END KGU#81ß0 2020-02-20
		// END KGU#375 2017-03-30
		if (instr instanceof Call)
		{
			Function f = new Function(expression);
			if (f.isFunction())
			{
				//System.out.println("Looking for SUBROUTINE NSD:");
				//System.out.println("--> " + f.getName() + " (" + f.paramCount() + " parameters)");
				// START KGU#317 2016-12-29
				//Root sub = this.findSubroutineWithSignature(f.getName(), f.paramCount());
				Root sub = null;
				try {
					sub = this.findSubroutineWithSignature(f.getName(), f.paramCount());
				} catch (Exception ex) {
					// Ambiguous call!
					if ((trouble = ex.getMessage()) == null) {
						trouble = ex.toString();
					}
					return trouble;
				}
				// END KGU#317 2016-12-29
				if (sub != null)
				{
					Object[] args = new Object[f.paramCount()];
					for (int p = 0; p < f.paramCount(); p++)
					{
						// START KGU#615 2018-12-16: Bugfix #644 - initializers as arguments caused errors
						//args[p] = this.evaluateExpression(f.getParam(p), false, false);
						args[p] = this.evaluateExpression(f.getParam(p), true, false);
						// END KGU#615 2018-12-16
					}
					value = executeCall(sub, args, (Call)instr);
					// START KGU#117 2016-03-10: Enh. #77
					// START KGU#686 2019-03-17: Enh. #56 might have caused a caught trouble
					//if (Element.E_COLLECTRUNTIMEDATA)
					if (subroutineTrouble != null) {
						trouble = subroutineTrouble;
						subroutineTrouble = null;
					}
					else if (Element.E_COLLECTRUNTIMEDATA)
					// END KGU#686 2019-03-17
					{
						instr.simplyCovered = true;
					}
					// END KGU#117 2016-03-10
				}
				else
				{
					// START KGU#197 2016-07-27: Now translatable
					//trouble = "A function diagram " + f.getName() + " (" + f.paramCount() + 
					//		" parameters) could not be found!\nConsider starting the Arranger and place needed subroutine diagrams there first.";
					trouble = control.msgNoSubroutine.getText().
							replace("%1", f.getName()).
							replace("%2", Integer.toString(f.paramCount())).
							replace("\\n", "\n");
					// END KGU#197 2016-07-27
				}
			}
			else
			{
				// START KGU#197 2016-07-27: Now translatable
				//trouble = "<" + expression + "> is not a correct function!";
				trouble = control.msgIllFunction.getText().replace("%1", expression);
				// END KGU#197 2016-07-27
			}
		}
		// END KGU#2 2015-10-17
		// Now evaluate the expression
		// START KGU#426 2017-09-30: Enh. #48, #423, bugfix #429 we need this code e.g in tryReturn, too
		else
		{
			value = this.evaluateExpression(expression, true, false);
		}
		// END KGU#426 2017-09-30
		
		if (value != null)
		{
			// START KGU#910 2021-01-10: Bugfix #909 We must postpone the display to ensure type info
			// END KGU#910 2021-01-10
			// Assign the value and handle provided declaration
			// START KGU#910 2021-01-10: Bugfix #909 We must postpone the display until we fixed the type
			//setVar(leftSide, value);
			setVar(leftSide, value, false);
			// END KGU#910 2021-01-10
			// START KGU#388 2017-09-14. Enh. #423
			// FIXME: This is poorly done, particularly we must handle cases of record assignment 
			//instr.updateTypeMapFromLine(context.dynTypeMap, cmd, lineNo);
			if (!leftSide.contains(".") && !leftSide.contains("[")) {
				TypeMapEntry oldEntry = null;
				String target = Instruction.getAssignedVarname(Syntax.splitLexically(leftSide, true), false) + "";
				if (!context.dynTypeMap.containsKey(target) || !(oldEntry = context.dynTypeMap.get(target)).isDeclared) {
					String typeDescr = Instruction.identifyExprType(context.dynTypeMap, expression, true);
					if (oldEntry == null) {
						TypeMapEntry typeEntry = null;
						if (typeDescr != null && (typeEntry = context.dynTypeMap.get(":" + typeDescr)) == null) {
							typeEntry = new TypeMapEntry(typeDescr, null, null, instr, lineNo, true, false);
						}
						context.dynTypeMap.put(target, typeEntry);
					}
					else {
						oldEntry.addDeclaration(typeDescr, instr, lineNo, true);
					}
				}
			}
			// END KGU#388 2017-09-14
			// START KGU#910 2021-01-10: Bugfix #909 We must postpone the display until we fixed the type
			updateVariableDisplay(false);
			// END KGU#910 2021-01-10
		}
		// START KGU#2 2015-11-24: In case of an already detected problem don't fill the trouble
		//else if (trouble.isEmpty())
		else if (trouble.isEmpty() && !stop)
		// END KGU#2 2015-11-24
		{
			// START KGU#197 2016-07-27: Localization support
			//trouble = "<"
			//		+ expression
			//		+ "> is not a correct or existing expression.";
			trouble = control.msgInvalidExpr.getText().replace("%1", expression);
			// END KGU#197 2016-07-27
		}

		return trouble;
		
	}
	
	/**
	 * Submethod of {@link #stepInstruction(Instruction)}, handling an input instruction
	 * @param cmd - the instruction line expressing an input operation
	 * @return a possible error string
	 * @throws EvalError
	 */
	private String tryInput(String cmd) throws EvalError
	{
		String trouble = "";
		// START KGU#356 2019-03-02: Issue #366
		DiagramController focusedController = null;
		for (DiagramController dc: this.diagramControllers) {
			if (dc.isFocused()) {
				focusedController = dc;
				break;	// There can hardly be more than one focused controller
			}
		}
		// END KGU#356 2019-03-02
		// START KGU#356 2019-03-14: Enh. #366
		JFrame focusedFrame = null;
		if (focusedController == null) {
			if (diagram.getFrame().isFocused()) {
				focusedFrame = diagram.getFrame();
			}
			else if (control.isFocused()) {
				focusedFrame = control;
			}
			else if (Arranger.hasInstance() && Arranger.getInstance().isFocused()) {
				focusedFrame = Arranger.getInstance();
			}
		}
		// END KGU#356 2019-03-14
		// START KGU#653 2019-02-14: Enh. #680 - revision
		StringList inputItems = Instruction.getInputItems(cmd);
		String prompt = inputItems.get(0);
		if (!prompt.isEmpty()) {
			// Wipe off delimiters
			prompt = prompt.substring(1, prompt.length()-1);
			// START KGU#285 2016-10-16: Bugfix #276 - We should interpret contained escape sequences...
			try {
				String dummyVar = "prompt" + this.hashCode();
				this.evaluateExpression(dummyVar + "=\"" + prompt + "\"", false, false);
				Object res = context.interpreter.get(dummyVar);
				if (res != null) {
					prompt = res.toString();
				}
				context.interpreter.unset(dummyVar);
			}
			catch (EvalError ex) {}
			// END KGU#285 2016-10-16
		}
		// Empty input instruction?
		if (inputItems.count() == 1)
		// END KGU#653 219-02-14
		{
			// In run mode, give the user a chance to intervene
			Object[] options = {
					Control.lbOk.getText(),
					Control.lbPause.getText()
			};
			if (prompt.isEmpty()) {
				prompt = control.lbAcknowledge.getText();
			}
			// START KGU#160 2019-02-17: Enh. #51, #137 - an explicit prompt should be passed to text window
			else {
				this.console.writeln(prompt, Color.YELLOW);
			}
			// END KGU#160 2019-02-17
			int pressed = JOptionPane.showOptionDialog(diagram.getParent(), prompt, control.lbInput.getText(),
					JOptionPane.OK_CANCEL_OPTION, JOptionPane.QUESTION_MESSAGE, null, options, null);
			if (pressed == 1)
			{
				synchronized(this)
				{
					paus = true;
					step = true;
				}
				// START KGU#379 2017-04-12: Bugfix #391 moved to waitForNext()
				//control.setButtonsForPause();
				control.setButtonsForPause(false, false);	// This avoids interference with the pause button
				// END KGU#379 2017-04-12
			}
		}
		else
		{
		// END KGU#107 2015-12-13
			inputItems.remove(0);
			for (int i = 0; i < inputItems.count() && trouble.equals("") && (stop == false); i++) {
				String var = inputItems.get(i).trim();
				// START KGU#141 2016-01-16: Bugfix #112 - setVar won't eliminate enclosing parantheses anymore
				while (var.startsWith("(") && var.endsWith(")"))
				{
					var = var.substring(1, var.length()-1).trim();
				}
				// END KGU#141 2016-01-16
				// START KGU#33 2014-12-05: We ought to show the index value
				// if the variable is indeed an array element
				if (var.contains("[") && var.contains("]")) {
					try {
						// Try to replace the index expression by its current value
						int index = getIndexValue(var);
						var = var.substring(0, var.indexOf('[')+1) + index
								+ var.substring(var.indexOf(']'));
					}
					catch (Exception e)
					{
						// START KGU#141 2016-01-16: We MUST raise the error here.
						trouble = e.getLocalizedMessage();
						if (trouble == null) trouble = e.getMessage();
						// END KGU#141 2016-01-16
					}
				}
				// END KGU#33 2014-12-05
				// START KGU#375 2017-03-30: Enh. #388 - support of constants
				if (this.isConstant(var)) {
					trouble = control.msgConstantRedefinition.getText().replaceAll("%", var);
				}
				// END KGU#375 2017-03-30
				// START KGU#141 2016-01-16: Bugfix #112 - nothing more to do than exiting
				if (!trouble.isEmpty())
				{
					return trouble;
				}
				// END KGU#141 2016-01-16
				inputItems.set(i, var);
			}
			// START KGU#89 2016-03-18: More language support 
			//String str = JOptionPane.showInputDialog(null,
			//		"Please enter a value for <" + in + ">", null);
			// START KGU#281 2016-10-12: Enh. #271
			//String msg = control.lbInputValue.getText();
			//msg = msg.replace("%", in);
			if (prompt.isEmpty()) {
				prompt = control.lbInputValue.getText();				
				prompt = prompt.replace("%", inputItems.concatenate(", "));
			}
			// END KGU#281 2016-10-12
			// START KGU#160 2016-04-12: Enh. #137 - text window output
			this.console.write(prompt + (prompt.trim().endsWith(":") ? " " : ": "), Color.YELLOW);
			if (isConsoleEnabled)
			{
				this.console.setVisible(true);
			}
			// END KGU#160 2016-04-12
			//String str = JOptionPane.showInputDialog(diagram.getParent(), prompt, null);
			// END KGU#89 2016-03-18
			String[] values = new String[inputItems.count()];
			boolean goOn = true;
			if (values.length == 1) {
				values[0] = JOptionPane.showInputDialog(diagram.getParent(), prompt, null);
				goOn = values[0] != null;
			}
			else {
				goOn = showMultipleInputDialog(diagram.getParent(), prompt, inputItems, values);
			}

			// START KGU#84 2015-11-23: ER #36 - Allow a controlled continuation on cancelled input
			//setVarRaw(in, str);
			
			if (!goOn)
			{
				// Switch to step mode such that the user may enter the variable in the display and go on
				// START KGU#197 2016-05-05: Issue #89
				//JOptionPane.showMessageDialog(diagram, "Execution paused - you may enter the value in the variable display.",
				//		"Input cancelled", JOptionPane.WARNING_MESSAGE);
				JOptionPane.showMessageDialog(control, control.lbInputPaused.getText(),
						control.lbInputCancelled.getText(), JOptionPane.WARNING_MESSAGE);
				// START KGU#197 2016-05-05
				synchronized(this)
				{
					paus = true;
					step = true;
				}
				// START KGU#379 2017-04-12: Bugfix #391 moved to waitForNext()
				//control.setButtonsForPause();
				control.setButtonsForPause(false, false);	// This avoids interference with the pause button
				// END KGU#379 2017-04-12
				for (int i = 0; i < inputItems.count(); i++) {
					String var = inputItems.get(i);
					if (!context.variables.contains(var))
					{
						// If the variable hasn't been used before, we must create it now
						setVar(var, null, true);
					}
				}
			}
			else // goOn
			{
				// START KGU#160 2016-04-12: Enh. #137 - Checkbox for text window output
				this.console.writeln((new StringList(values)).concatenate(", "), Color.GREEN);
				if (isConsoleEnabled)
				{
					this.console.setVisible(true);
				}
				// END KGU#160 2016-04-12
				// START KGU#69 2015-11-08: Use specific method for raw input
				for (int i = 0; i < inputItems.count(); i++) {
					setVarRaw(inputItems.get(i), values[i]);
				}
				// END KGU#69 2015-11-08
				// START KGU#356 2019-03-02: Issue #366
				if (focusedController != null) {
					focusedController.requestFocus();
				}
				// END KGU#356 2019-03-02
				// START KGU#356 2019-03-14: Enh. #366
				else if (focusedFrame != null) {
					focusedFrame.requestFocus();
				}
				// END KGU#356 2019-03-14
			}
			// END KGU#84 2015-11-23
			// START KGU#107 2015-12-13: Enh./bug #51 part 2
		}
		// END KGU#107 2015-12-13

		return trouble;

	}
	
	// START KGU#653 2019-02-13: Enh. #653 - Comfortable handling of multi-variable input
	/**
	 * Opens a dialog with input fields for all input items given as {@code targets} and gathers the
	 * values in array {@code values}.
	 * @param parent - the {@link Container} this modal dialog is placed relatively to
	 * @param prompt - the common input prompt string 
	 * @param targets - the descriptions of the variables to be filled
	 * @param values - array for the raw input strings per variable 
	 * @return true if the results were committed, false otherwise (meaning to pause execution)
	 */
	private boolean showMultipleInputDialog(Container parent, String prompt, StringList targets, String[] values) {
		javax.swing.JPanel pnl = new javax.swing.JPanel();
		pnl.setLayout(new java.awt.GridBagLayout());
		java.awt.GridBagConstraints gbc = new java.awt.GridBagConstraints();

		gbc.gridx = 0;
		gbc.gridy = 0;
		gbc.gridwidth = 2;
		gbc.weightx = 1;
		gbc.weighty = 1;
		gbc.anchor = java.awt.GridBagConstraints.LINE_START;
		gbc.fill = java.awt.GridBagConstraints.HORIZONTAL;
		gbc.insets = new java.awt.Insets(1, 2, 2, 1);
		javax.swing.JLabel lblPrompt = new javax.swing.JLabel(prompt);
		pnl.add(lblPrompt, gbc);
		javax.swing.JTextField[] fields = new javax.swing.JTextField[values.length];
		
		gbc.gridwidth = 1;
		for (int row = 0; row < targets.count(); row++) {
			gbc.gridy++;
			gbc.gridx = 0;
			gbc.weightx = 0;
			gbc.fill = java.awt.GridBagConstraints.NONE;
			pnl.add(new javax.swing.JLabel(targets.get(row)), gbc);
			gbc.gridx++;
			gbc.weightx = 1;
			gbc.fill = java.awt.GridBagConstraints.HORIZONTAL;
			fields[row] = new javax.swing.JTextField();
			pnl.add(fields[row], gbc);
		}
		
		boolean committed = JOptionPane.showConfirmDialog(diagram.getParent(), pnl,
				Syntax.getKeywordOrDefault("input", "INPUT"),
				JOptionPane.OK_CANCEL_OPTION,
				JOptionPane.QUESTION_MESSAGE) == JOptionPane.OK_OPTION;
		if (committed) {
			for (int row = 0; row < targets.count(); row++) {
				values[row] = fields[row].getText();
			}
		}
		
		return committed;
	}
	// END KGU#653 2019-02-14

	/**
	 * Submethod of {@link #stepInstruction(Instruction)}, handling an output instruction
	 * @param cmd - the output instruction line
	 * @return a possible error string
	 * @throws EvalError
	 */
	private String tryOutput(String cmd) throws EvalError
	{
		String trouble = "";
		// KGU 2015-12-11: Instruction is supposed to start with the output keyword!
		String out = cmd.substring(/*cmd.indexOf(CodeParser.output) +*/
						Syntax.getKeyword("output").trim().length()).trim();
		// START KGU#490 2018-02-07: Bugfix #503 
		out = this.evaluateDiagramControllerFunctions(convert(out).trim());
		// END KGU#490 2018-02-07
		String str = "";
		// START KGU#107 2015-12-13: Enh-/bug #51: Handle empty output instruction
		if (!out.isEmpty())
		{
		// END KGU#107 2015-12-13
		// START KGU#101 2015-12-11: Fix #54 - Allow several expressions to be output in a line
			StringList outExpressions = Element.splitExpressionList(out, ",");
			for (int i = 0; i < outExpressions.count() && trouble.isEmpty(); i++)
			{
				out = outExpressions.get(i);
		// END KGU#101 2015-12-11
				Object n = this.evaluateExpression(out, false, false);
				if (n == null)
				{
					trouble = control.msgInvalidExpr.getText().replace("%1", out);
				} else
				{
		// START KGU#101 2015-12-11: Fix #54 (continued)
					//	String s = unconvert(n.toString());
					str += n.toString();
				}
			}
		// START KGU#107 2015-12-13: Enh-/bug #51: Handle empty output instruction
		}
//		else {
//			str = "(empty line)";
//		}
		// END KGU#107 2015-12-13
		if (trouble.isEmpty())
		{
			// START KGU#616 2018-12-17: Bugfix #646 Undue trimming and obsolete "unconverting"
			//String s = unconvert(str.trim());	// FIXME (KGU): What the heck is this good for?
			String s = str;
			// END KGU#616 2018-12-17
		// END KGU#101 2015-12-11
			// START KGU#84 2015-11-23: Enhancement #36 to give a chance to pause
			//JOptionPane.showMessageDialog(diagram, s, "Output",
			//		0);
			//System.out.println("running/step/paus/stop: " +
			//		running + " / " + step + " / " + paus + " / " + " / " + stop);

			// START KGU#160 2016-04-12: Enh. #137 - Checkbox for text window output
			//if (step)
			this.console.writeln(s);
			// START KGU#107 2016-05-05: For the message dialog we must show something
			if (s.isEmpty())
			{
				s = "(" + control.lbEmptyLine.getText() + ")";
			}
			// END KGU#107 2016-05-05
			if (isConsoleEnabled)
			{
				this.console.setVisible(true);
			}
			else if (step)
			// END KGU#160 2016-04-12
			{
				// In step mode, there is no use to offer pausing
				// diagram is a bad anchor component since its extension is the Root rectangle (may be huge!)
				JOptionPane.showMessageDialog(diagram.getParent(), s, control.lbOutput.getText(),
						JOptionPane.INFORMATION_MESSAGE);
			}
			else
			{
				// In run mode, give the user a chance to intervene
				Object[] options = {
						Control.lbOk.getText(),
						Control.lbPause.getText()
				};
				// diagram is a bad anchor component since its extension is the Root rectangle (may be huge!)
				int pressed = JOptionPane.showOptionDialog(diagram.getParent(), s, control.lbOutput.getText(),
						JOptionPane.OK_CANCEL_OPTION, JOptionPane.INFORMATION_MESSAGE, null, options, null);
				if (pressed == 1)
				{
					synchronized(this)
					{
						paus = true;
						step = true;
					}
					// START KGU#379 2017-04-12: Bugfix #391 moved to waitForNext()
					//control.setButtonsForPause();
					control.setButtonsForPause(false, false);	// This avoids interference with the pause button
					// END KGU#379 2017-04-12
				}
			}
			// END KGU#84 2015-11-23
		}
		return trouble;
	}

	// Submethod of stepInstruction(Instruction element), handling a return instruction
	private String tryReturn(String cmd) throws EvalError
	{
		String trouble = "";
		String header = control.lbReturnedResult.getText();
		String out = cmd.substring(Syntax.getKeywordOrDefault("preReturn", "return").length()).trim();
		// START KGU#77 (#21) 2015-11-13: We ought to allow an empty return
		//Object n = interpreter.eval(out);
		//if (n == null)
		//{
		//	trouble = "<"
		//			+ out
		//			+ "> is not a correct or existing expression.";
		//} else
		//{
		//	String s = unconvert(n.toString());
		//	JOptionPane.showMessageDialog(diagram, s,
		//			"Returned trouble", 0);
		//}
		// START KGU#490 2018-02-07: Bugfix #503 
		out = this.evaluateDiagramControllerFunctions(convert(out).trim());
		// END KGU#490 2018-02-07
		Object resObj = null;
		if (!out.isEmpty())
		{
			// START KGU#426 2017-09-30: Bugfix #429
			//resObj = this.evaluateExpression(out);
			resObj = this.evaluateExpression(out, true, false);
			// END KGU#426 2017-09-30
			// If this diagram is executed at top level then show the return value
			if (this.callers.empty())
			{
				if (resObj == null)	{
					trouble = control.msgInvalidExpr.getText().replace("%1", out);
				} 
				// START KGU#133 2016-01-29: Arrays should be presented as scrollable list
				// START KGU#439 2017-10-13: Issue 436 - Structorizer arrays now implemented as ArrayLists rather than Object[] 
				//else if (resObj instanceof Object[]) {
				//	showArray((Object[])resObj, header, !step);
				//}
				else if (resObj instanceof ArrayList<?> || resObj instanceof HashMap<?,?>) {
					showCompoundValue(resObj, header, !step);
				}
				// END KGU#439 2017-10-13
				else if (step) {
					// START KGU#160 2016-04-26: Issue #137 - also log the result to the console
					if (this.console.logMeta()) {
						this.console.writeln("*** " + header + ": " + prepareValueForDisplay(resObj, context.dynTypeMap), Color.CYAN);
					}
					// END KGU#160 2016-04-26
					// START KGU#147 2016-01-29: This "unconverting" copied from tryOutput() didn't make sense...
					//String s = unconvert(resObj.toString());
					//JOptionPane.showMessageDialog(diagram, s,
					//		"Returned result", JOptionPane.INFORMATION_MESSAGE);
					JOptionPane.showMessageDialog(diagram.getParent(), resObj,
							header, JOptionPane.INFORMATION_MESSAGE);
					// END KGU#147 2016-01-29					
				// END KGU#133 2016-01-29
				}
				else {
					// START KGU#198 2016-05-25: Issue #137 - also log the result to the console
					if (this.console.logMeta()) {
						this.console.writeln("*** " + header + ": " + prepareValueForDisplay(resObj, context.dynTypeMap), Color.CYAN);
					}
					// END KGU#198 2016-05-25
					// START KGU#84 2015-11-23: Enhancement to give a chance to pause (though of little use here)
					Object[] options = {
							Control.lbOk.getText(),
							Control.lbPause.getText()
					};
					int pressed = JOptionPane.showOptionDialog(diagram.getParent(), resObj, header,
							JOptionPane.OK_CANCEL_OPTION, JOptionPane.INFORMATION_MESSAGE, null, options, null);
					if (pressed == 1)
					{
						synchronized(this) {
							paus = true;
							step = true;
						}
						// START KGU#379 2017-04-12: Bugfix #391 moved to waitForNext()
						//control.setButtonsForPause();
						control.setButtonsForPause(false, false);	// This avoids interference with the pause button
						// END KGU#379 2017-04-12
					}
					// END KGU#84 2015-11-23
				}
			}
		}
		
		context.returnedValue = resObj;
		// END KGU#77 (#21) 2015-11-13
		context.returned = true;
		return trouble;
	}

	// Submethod of stepInstruction(Instruction element), handling a function call
	private String trySubroutine(String cmd, Instruction element) throws EvalError
	{
		String trouble = "";
		Function f = new Function(cmd);
		if (f.isFunction())
		{
			String procName = f.getName();
			//String params = new String();	// List of evaluated arguments
			Object[] args = new Object[f.paramCount()];
			for (int p = 0; p < f.paramCount(); p++)
			{
				try
				{
					// START KGU#615 2018-12-16: Bugfix #644 - Allow initializers as subroutine arguments
					//args[p] = this.evaluateExpression(f.getParam(p), false, false);
					args[p] = this.evaluateExpression(f.getParam(p), true, false);
					// END KGU#615 2018-12-16
					if (args[p] == null)
					{
						if (!trouble.isEmpty())
						{
							trouble = trouble + "\n";
						}
						trouble += "PARAM " + (p+1) + ": "
								+ control.msgInvalidExpr.getText().replace("%1", f.getParam(p));
					}
//					else
//					{
//						params += "," + args[p].toString();
//					}
				} catch (EvalError ex)
				{
					String exMessage = ex.getLocalizedMessage();
					if (exMessage == null) exMessage = ex.getMessage();
					trouble += (!trouble.isEmpty() ? "\n" : "") +
							"PARAM " + (p+1) + ": " + exMessage;
				}
			}
			// If this element is of class Call and the extracted function name
			// corresponds to one of the NSD diagrams currently opened then try
			// a sub-execution of that diagram.
			// START KGU#2 2015-10-17: Check foreign call
			if (trouble.isEmpty() && element instanceof Call)
			{
				// FIXME: Disable the output instructions for the release version
				//System.out.println("Looking for SUBROUTINE NSD:");
				//System.out.println("--> " + f.getName() + " (" + f.paramCount() + " parameters)");
				// START KGU#317 2016-12-29: Abort execution on ambiguous calls
				//Root sub = this.findSubroutineWithSignature(f.getName(), f.paramCount());
				Root sub = null;
				try {
					sub = this.findSubroutineWithSignature(procName, f.paramCount());
				} catch (Exception ex) {
					return ex.getMessage();	// Ambiguous call!
				}
				// END KGU#317 2016-12-29
				if (sub != null)
				{
					executeCall(sub, args, (Call)element);
					// START KGU#117 2016-03-10: Enh. #77
					// START KGU#686 2019-03-17: Enh. #56 might have caused a caught trouble
					//if (Element.E_COLLECTRUNTIMEDATA)
					if (subroutineTrouble != null) {
						trouble = subroutineTrouble;
						subroutineTrouble = null;
					}
					else if (Element.E_COLLECTRUNTIMEDATA)
					// END KGU#686 2019-03-17
					{
						element.simplyCovered = true;
					}
					// END KGU#117 2016-03-10
				}
				else
				{
					// START KGU#197 2016-07-27: Now translatable message
					//trouble = "A subroutine diagram " + f.getName() + " (" + f.paramCount() + 
					//		" parameters) could not be found!\nConsider starting the Arranger and place needed subroutine diagrams there first.";
					trouble = control.msgNoSubroutine.getText().
							replace("%1", procName).
							replace("%2", Integer.toString(f.paramCount())).
							replace("\\n", "\n");
					// END KGU#197 2016-07-27
				}
			}
			// END KGU#2 2015-10-17
			else if (trouble.isEmpty())
			{
				// START KGU#448 2017-10-28: Enh. #443
//				if (diagramController != null)
//				{
//					if (f.paramCount() > 0)
//					{
//						// Cut off the leading comma from the list of evaluated arguments
//						params = params.substring(1);
//					}
//					cmd = procName.toLowerCase() + "(" + params + ")";
//					trouble = getExec(cmd, element.getColor());
//				} 
				procName = procName.toLowerCase();
				String pSign = procName + "#" + args.length;
				DiagramController controller = this.controllerProcedures.get(pSign);
				// START KGU#911 2021-01-11: Enh. #910 to check if the controller is included
				//if (controller != null) { 
				if (checkController(controller)) { 
				// END KGU#911 2021-01-11
					HashMap<String, Method> procMap = controller.getProcedureMap(); 
					// Check if the controller accepts a method with additional color argument, too
					Method colMethod = procMap.get(procName + "#" + (args.length + 1));
					if (colMethod != null && colMethod.getParameterTypes()[args.length] == Color.class) {
						Object[] argsColor = new Object[args.length+1];
						for (int i = 0; i < args.length; i++) {
							argsColor[i] = args[i];
						}
						argsColor[args.length] = element.getColor();
						args = argsColor;
					}
					trouble = getExec(controller, procName, args);
				}
				// END KGU#448 2017-20-28
				// START KGU#911 2021-01-11: Enh. #910 Special startup support for controllers
				else if (procName.equals("restart")
						&& context.root.isRepresentingDiagramController()) {
					String ctrlName = context.root.getMethodName().substring(1);
					for (DiagramController contr: this.diagramControllers) {
						boolean found = ctrlName.equals(contr.getName().replace(" ", "_"));
						if (found) {
							Method[] meths = contr.getClass().getMethods();
							for (int i = 0; i < meths.length; i++) {
								if (meths[i].getName().equals("restart")) {
									try {
										meths[i].invoke(contr, new Object[] {args});
										break;
									} catch (IllegalAccessException | IllegalArgumentException
											| InvocationTargetException exc) {
										return exc.getMessage();
									}
								}
							}
							break;
						}
					}
				}
				// END KGU#911 2021-01-11
				else	
				{
					// Try as built-in subroutine as is
					this.evaluateExpression(cmd, false, false);
				}
			}
		}
		else {
			// START KGU#197 2017-06-06: Now localizable
			//trouble = "<" + cmd + "> is not a correct function!";
			trouble = control.msgIllFunction.getText().replace("%1", cmd);
			// END KGU#197 2017-06-06
		}
		return trouble;
	}
	
	/**
	 * Checks whether the given {@link DiagramController} {@code controller} can legitimitely
	 * be used (i.e. it is not {@code null} and either the Turtleizer or included by the owning
	 * root.
	 * @param controller - a {@link DiagramController} candidate for a controller routine
	 * @return true if {@code controller} is available
	 */
	private boolean checkController(DiagramController controller) {
		Root root = context.root;
		return controller != null
				&& (controller.getClass().getName().equals("lu.fisch.turtle.TurtleBox")
				|| root.includeList != null && root.includeList.contains("$" + controller.getName().replace(" ", "_")));
	}

	// END KGU 2015-11-11

	private String stepCase(Case element)
	{
		// START KGU 2016-09-25: Bugfix #254
		String[] parserKeys = new String[]{
				Syntax.getKeyword("preCase"),
				Syntax.getKeyword("postCase")
				};
		// END KGU 2016-09-25
		String trouble = new String();
		try
		{
			// START KGU#453 2017-11-02: Issue #447 - face line continuation
			//StringList text = element.getText();
			StringList text = element.getUnbrokenText();
			// START KGU#453 2017-11-02
			// START KGU#259 2016-09-25: Bugfix #254
			//String expression = text.get(0) + " = ";
			StringList tokens = Syntax.splitLexically(text.get(0), true);
			for (String key : parserKeys)
			{
				if (!key.trim().isEmpty())
				{
					tokens.removeAll(Syntax.splitLexically(key, false), !Syntax.ignoreCase);
				}		
			}
			// START KGU#417 2017-06-30: Enh. #424
			//String expression = tokens.concatenate() + " = ";
			String expression = this.evaluateDiagramControllerFunctions(tokens.concatenate()) + " = ";
			// END KGU#417 2017-06-30
			// END KGU#259 2016-09-25
			boolean done = false;
			int last = text.count() - 1;
			boolean hasDefaultBranch = !text.get(last).trim().equals("%");
			if (!hasDefaultBranch)
			{
				last--;
			}
			// START KGU#156 2016-03-11: Enh. #124
			element.addToExecTotalCount(1, true);	// For the condition test (as if were just one comparison)
			//END KGU#156 2016-03-11
			
			for (int q = 1; (q <= last) && (done == false); q++)
			{
				// START KGU#15 2015-10-21: Support for multiple constants per branch
				//String test = convert(expression + text.get(q));
				// START KGU#755 2019-11-08: Bugfix #769 - string literals might contain commas
				//String[] constants = text.get(q).split(",");
				String[] constants = Element.splitExpressionList(text.get(q), ",").toArray();
				// END KGU#755 2019-11-08
				// END KGU#15 2015-10-21
				boolean go = false;
				if ((q == last) && hasDefaultBranch)
				{
					// default branch
					go = true;
				}
				if (go == false)
				{
					// START KGU#15 2015-10-21: Test against a list of constants now
					//Object n = interpreter.eval(test);
					//go = n.toString().equals("true");
					for (int c = 0; !go && c < constants.length; c++)
					{
						// START KGU#259 2016-09-25: Bugfix #254
						//String test = convert(expression + constants[c]);
						tokens = Syntax.splitLexically(constants[c], true);
						for (String key : parserKeys)
						{
							if (!key.trim().isEmpty())
							{
								tokens.removeAll(Syntax.splitLexically(key, false), !Syntax.ignoreCase);
							}		
						}
						String test = convert(expression + tokens.concatenate());
						// END KGU#259 2016-09-25
						Object n = this.evaluateExpression(test, false, false);
						go = n.toString().equals("true");
					}
					// END KGU#15 2015-10-21
				}
				if (go)
				{
					done = true;
					element.waited = true;
					if (trouble.isEmpty())
					{
						trouble = stepSubqueue(element.qs.get(q - 1), false);
					}
					if (trouble.equals(""))
					{
						element.waited = false;
					}
				}
			}
			if (trouble.equals(""))
			{
				// START KGU#296 2016-11-25: Issue #294 - special coverage treatment for default-less CASE
				if (!done && !hasDefaultBranch) {
					// In run data tracking mode it is required that the suppressed default branch
					// has been passed at least once to achieve deep test coverage
					element.qs.get(last).deeplyCovered = true;
				}
				// END KGU#296 2016-11-25
				element.executed = false;
				element.waited = false;
			}
		} catch (EvalError ex)
		{
			trouble = ex.getLocalizedMessage();
			if (trouble == null) trouble = ex.getMessage();
		}
		
		return trouble;
	}
	
	private String stepAlternative(Alternative element)
	{
		String trouble = new String();
		try
		{
			// START KGU#453 2017-11-01: Bugfix #447 - get rid of possible line continuator backslashes
			//String s = element.getText().getText();
			String s = element.getUnbrokenText().getLongString();
			// END KGU#453 2017-11-01
			// START KGU#150 2016-04-03: More precise processing
//			if (!CodeParser.preAlt.equals(""))
//			{
//				// FIXME: might damage variable names
//				s = BString.replace(s, CodeParser.preAlt, "");
//			}
//			if (!CodeParser.postAlt.equals(""))
//			{
//				// FIXME: might damage variable names
//				s = BString.replace(s, CodeParser.postAlt, "");
//			}
//
//			s = convert(s);
			StringList tokens = Syntax.splitLexically(s, true);
			for (String key : new String[]{
					Syntax.getKeyword("preAlt"),
					Syntax.getKeyword("postAlt")})
			{
				if (!key.trim().isEmpty())
				{
					tokens.removeAll(Syntax.splitLexically(key, false), !Syntax.ignoreCase);
				}		
			}
			s = convert(tokens.concatenate());
			// END KGU#150 2016-04-03

			// START KGU#417 2017-06-30: Enh. #424
			s = this.evaluateDiagramControllerFunctions(s);
			// END KGU#417 2017-06-30

			//System.out.println("C=  " + interpreter.get("C"));
			//System.out.println("IF: " + s);
			Object cond = this.evaluateExpression(s, false, false);
			//System.out.println("Res= " + n);
			if (cond == null || !(cond instanceof Boolean))
			{
				// START KGU#197 2016-07-27: Localization support
				//trouble = "<" + s
				//		+ "> is not a correct or existing expression.";
				trouble = control.msgInvalidBool.getText().replace("%1", s);
				// END KGU#197 2016-07-27
			}
			// if(getExec(s).equals("OK"))
			else 
			{
				// START KGU#156 2016-03-11: Enh. #124
				element.addToExecTotalCount(1, true);	// For the condition test
				//END KGU#156 2016-03-11
				
				Subqueue branch;
				if (cond.toString().equals("true"))
				{
					branch = element.qTrue;
				}
				else
				{
					branch = element.qFalse;
				}
				element.executed = false;
				element.waited = true;

				// START KGU#117 2016-03-07: Enh. #77 - consistent subqueue handling
//				int i = 0;
//				// START KGU#78 2015-11-25: Leave if some kind of Jump statement has been executed
//				//while ((i < branch.children.size())
//				//		&& trouble.equals("") && (stop == false))
//				while ((i < branch.getSize())
//						&& trouble.equals("") && (stop == false) && !returned && leave == 0)
//				// END KGU#78 2015-11-25
//				{
//					trouble = step(branch.getElement(i));
//					i++;
//				}
				if (trouble.isEmpty())
				{
					trouble = stepSubqueue(branch, true);
				}
				// END KGU#117 2016-03-07
				if (trouble.equals(""))
				{
					element.waited = false;
				}
			}
			if (trouble.equals(""))
			{
				element.executed = false;
				element.waited = false;
			}
		} catch (EvalError ex)
		{
			trouble = ex.getLocalizedMessage();
			if (trouble == null) trouble = ex.getMessage();
		}
		return trouble;
	}
	
	// This executes While and Forever loops
	private String stepWhile(Element element, boolean eternal)
	{
		String trouble = new String();
		try
		{
			String condStr = "true";	// Condition expression
			if (!eternal) {
				// START KGU#413 2017-06-09: Enh. #416: Cope with user-inserted line breaks
				//condStr = element.getText().getText();
				condStr = element.getUnbrokenText().getLongString();
				// END KGU#413 2017-06-09
				// START KGU#150 2016-04-03: More precise processing
//				if (!CodeParser.preWhile.equals(""))
//				{
//					// FIXME: might damage variable names
//					condStr = BString.replace(condStr, CodeParser.preWhile, "");
//				}
//				if (!CodeParser.postWhile.equals(""))
//				{
//					// FIXME: might damage variable names
//					condStr = BString.replace(condStr, CodeParser.postWhile, "");
//				}
//				// START KGU#79 2015-11-12: Forgotten to write back the trouble!
//				//convert(condStr, false);
//				condStr = convert(condStr, false);
//				// END KGU#79 2015-11-12
//				// System.out.println("WHILE: "+condStr);
				StringList tokens = Syntax.splitLexically(condStr, true);
				for (String key : new String[]{
						Syntax.getKeyword("preWhile"),
						Syntax.getKeyword("postWhile")})
				{
					if (!key.trim().isEmpty())
					{
						tokens.removeAll(Syntax.splitLexically(key, false), !Syntax.ignoreCase);
					}		
				}
				// START KGU#433 2017-10-11: Bugfix #434 Don't try to be too clever here - variables might change type within the loop..
				//condStr = convert(tokens.concatenate());
				condStr = convert(tokens.concatenate(), false);
				// END KGU#433 2017-10-11
				// END KGU#150 2016-04-03
			}

			//int cw = 0;
			// START KGU#417 2017-06-30: Enh. #424 - Turtleizer functions must be evaluated each time
			//Object cond = context.interpreter.eval(convertStringComparison(condStr));
			String tempCondStr = this.evaluateDiagramControllerFunctions(condStr);
			Object cond = this.evaluateExpression(convertStringComparison(tempCondStr), false, false);
			// END KGU#417 2017-06-30

			if (cond == null || !(cond instanceof Boolean))
			{
				// START KGU#197 2016-07-27: Localization support
				//trouble = "<" + condStr
				//		+ "> is not a correct or existing expression.";
				trouble = control.msgInvalidBool.getText().replace("%1", condStr);
				// END KGU#197 2016-07-27
			} else
			{
				// START KGU#156 2016-03-11: Enh. #124
				element.addToExecTotalCount(1, true);	// For the condition evaluation
				//END KGU#156 2016-03-11
				
				// START KGU#77/KGU#78 2015-11-25: Leave if any kind of Jump statement has been executed
				//while (cond.toString().equals("true") && trouble.equals("")
				//		&& (stop == false))
				context.loopDepth++;
				while (cond.toString().equals("true") && trouble.equals("")
						&& (stop == false) && !context.returned && leave == 0)
				// END KGU#77/KGU#78 2015-11-25
				{

					element.executed = false;
					element.waited = true;

					// START KGU#117 2016-03-07: Enh. #77 - consistent subqueue handling
					if (trouble.isEmpty())
					{
						trouble = stepSubqueue(((ILoop)element).getBody(), true);						
					}
					// END KGU#117 2016-03-07

					// START KGU#200 2016-06-07: Body is only done if there was no error
					//element.executed = true;
					//element.waited = false;
					// END KGU#200 2016-06-07
					if (trouble.equals(""))
					{
						// START KGU#200 2016-06-07: If body is done without error then show loop as active again
						element.executed = true;
						element.waited = false;
						// END KGU#200 2016-06-07
						//cw++;
						// START KGU 2015-10-13: Symbolizes the loop condition check 
						checkBreakpoint(element);
						delay();
						// END KGU 2015-10-13
					}
					// START KGU#417 2017-06-30: Enh. #424 - Turtleizer functions must be evaluated each time
					//cond = context.interpreter.eval(convertStringComparison(condStr));
					tempCondStr = this.evaluateDiagramControllerFunctions(condStr);
					cond = this.evaluateExpression(convertStringComparison(tempCondStr), false, false);
					// END KGU#417 2017-06-30
					if (cond == null)
					{
						// START KGU#197 2016-07-27: Localization support
						//trouble = "<"
						//		+ condStr
						//		+ "> is not a correct or existing expression.";
						trouble = control.msgInvalidExpr.getText().replace("%1", condStr);
						// END KGU#197 2016-07-27
					}
					// START KGU#156 2016-03-11: Enh. #124
					else
					{
						element.addToExecTotalCount(1, true);	// For the condition evaluation
					}
					//END KGU#156 2016-03-11			
						
				}
				// START KGU#78 2015-11-25: If there are open leave requests then nibble one off
				if (leave > 0)
				{
					leave--;
				}
				context.loopDepth--;
				// END KGU#78 2015-11-25
			}
			if (trouble.equals(""))
			{
				element.executed = false;
				element.waited = false;
			}
			/*
			 * if (cw > 1000000) { element.selected = true; trouble =
			 * "Your loop ran a million times. I think there is a problem!";
			 * }
			 */
		} catch (EvalError ex)
		{
			trouble = ex.getMessage();
		}
		return trouble;
	}
	
	private String stepRepeat(Repeat element)
	{
		String trouble = new String();
		try
		{
			element.waited = true;
			if (delay != 0 || step)
			{
				diagram.redraw();
			}

			// The exit condition is converted and parsed once in advance!
			// Hence, syntactic errors will be reported before the loop has been started at all.
			// And, of course, variables only introduced within the loop won't be recognised--
			// which is sound with scope rules in C or Java.
			// START KGU#413 2017-06-09: Enh. #416: Cope with user-inserted line breaks
			//String condStr = element.getText().getText();
			String condStr = element.getUnbrokenText().getLongString();
			// END KGU#413 2017-06-09
			// START KGU#150 2016-04-03: More precise processing
//			if (!CodeParser.preRepeat.equals(""))
//			{
//				// FIXME: might damage variable names
//				condStr = BString.replace(condStr, CodeParser.preRepeat, "");
//			}
//			if (!CodeParser.postRepeat.equals(""))
//			{
//				// FIXME: might damage variable names
//				condStr = BString.replace(condStr, CodeParser.postRepeat, "");
//			}
//			condStr = convert(condStr, false);
			StringList tokens = Syntax.splitLexically(condStr, true);
			for (String key : new String[]{
					Syntax.getKeyword("preRepeat"),
					Syntax.getKeyword("postRepeat")})
			{
				if (!key.trim().isEmpty())
				{
					tokens.removeAll(Syntax.splitLexically(key, false), !Syntax.ignoreCase);
				}		
			}
			// START KGU#433 2017-10-11: Bugfix #434 Don't try to be too clever here - variables might change type within the loop...
			//condStr = convert(tokens.concatenate());
			condStr = convert(tokens.concatenate(), false);
			// END KGU#433 2017-10-11
			// END KGU#150 2016-04-03

			//int cw = 0;
			// START KGU#487 2018-01-23: Bugfix #498 - preliminary condition test dropped altogether. 
			// START KGU#417 2017-06-30: Enh. #424 - Turtleizer functions must be evaluated each time
			//Object cond = context.interpreter.eval(convertStringComparison(condStr));
			//String tempCondStr = this.evaluateDiagramControllerFunctions(condStr);
			//Object cond = this.evaluateExpression(convertStringComparison(tempCondStr), false, false);
			// END KGU#417 2017-06-30
			//if (cond == null)
			//{
			//	// START KGU#197 2016-07-27: Localization support
			//	//trouble = "<" + condStr
			//	//		+ "> is not a correct or existing expression.";
			//	trouble = control.msgInvalidExpr.getText().replace("%1", condStr);
			//	// END KGU#197 2016-07-27
			//} else
			Object cond = null;
			// END KGU#487 2018-01-23
			{
				// START KGU#78 2015-11-25: In order to handle exits we must know the nesting depth
				context.loopDepth++;
				// END KGU#78
				do
				{
					// START KGU#117 2016-03-07: Enh. #77 - consistent subqueue handling
					if (trouble.isEmpty())
					{
						trouble = stepSubqueue(element.getBody(), true);
					}
					// END KGU#117 2016-03-07

					if (trouble.equals(""))
					{
						//cw++;
						element.executed = true;
						// START KGU#515 2018-04-03: The following must not be done if the body failed (had erroneously resided after this if)
						// START KGU#665 2019-02-26: Bugfix #687  breakpoint check had been misplaced (was behind the cond evaluation)
						// delay this element
						checkBreakpoint(element);
						element.waited = false;
						delay();	// Symbolizes the loop condition check time
						// END KGU#665 2019-02-26
						// START KGU#417 2017-06-30: Enh. #424 - Turtleizer functions must be evaluated each time
						String tempCondStr = this.evaluateDiagramControllerFunctions(condStr);
						cond = this.evaluateExpression(convertStringComparison(tempCondStr), false, false);
						// END KGU#417 2017-06-30
						if (cond == null || !(cond instanceof Boolean))
						{
							// START KGU#197 2016-07-27: Localization support
							trouble = control.msgInvalidBool.getText().replace("%1", condStr);
							// END KGU#197 2016-07-27
						}

						element.waited = true;

						// START KGU#156 2016-03-11: Enh. #124
						element.addToExecTotalCount(1, true);		// For the condition evaluation
						// END KGU#156 2016-03-11
						// END KGU#515 2018-04-03
					}
					
				// START KGU#70 2015-11-09: Condition logically incorrect - execution often got stuck here 
				//} while (!(n.toString().equals("true") && trouble.equals("") && (stop == false)));
				// START KGU#77/KGU#78 2015-11-25: Leave if some kind of Jump statement has been executed
				//} while (!(n.toString().equals("true")) && trouble.equals("") && (stop == false))
				} while (cond != null && !(cond.toString().equals("true")) && trouble.equals("") && (stop == false) &&
						!context.returned && leave == 0);
				// END KGU#77/KGU#78 2015-11-25
				// END KGU#70 2015-11-09
				// START KGU#78 2015-11-25: If there are open leave requests then nibble one off
				if (leave > 0)
				{
					leave--;
				}
				context.loopDepth--;
				// END KGU#78 2015-11-25
			}

			if (trouble.equals(""))
			{
				element.executed = false;
				element.waited = false;
			}
			/*
			 * if (cw > 100) { element.selected = true; trouble = "Problem!";
			 * }
			 */
		} catch (EvalError ex)
		{
			trouble = ex.getMessage();
		}
		return trouble;
	}
	
	private String stepFor(For element)
	{
		// START KGU#61 2016-03-21: Enh. #84
		if (element.isForInLoop())
		{
			return stepForIn(element);
		}
		// END KGU#61 2016-03-21
		String trouble = new String();
		// START KGU#307 2016-12-12: Issue #307 - prepare warnings on loop variable manipulations
		int forLoopLevel = context.forLoopVars.count();
		// END KGU#307 2016-12-12
		try
		{
			int sval = element.getStepConst();
			String counter = element.getCounterVar();
			
			// START KGU#307 2016-12-12: Issue #307 - prepare warnings on loop variable manipulations
			context.forLoopVars.add(counter);
			// END KGU#307 2016-12-12

			String s = element.getStartValue(); 

			s = convert(s);
			// START KGU#417 2017-06-30: Enh. #424 - Turtleizer functions must be evaluated
			s = this.evaluateDiagramControllerFunctions(s);
			// END KGU#417 2017-06-30
			Object n = this.evaluateExpression(s, false, false);
			if (n == null)
			{
				// START KGU#197 2016-07-27: Localization support
				//trouble = "<"+s+"> is not a correct or existing expression.";
				trouble = control.msgInvalidExpr.getText().replace("%1", s);
				// END KGU#197 2016-07-27
			}
			int ival = 0;
			if (n instanceof Integer)
			{
				ival = (Integer) n;
			}
			else if (n instanceof Long)
			{
				ival = ((Long) n).intValue();
			}
			else if (n instanceof Float)
			{
				ival = ((Float) n).intValue();
			}
			else if (n instanceof Double)
			{
				ival = ((Double) n).intValue();
			}

			s = element.getEndValue();
			s = convert(s);
			// START KGU#417 2017-06-30: Enh. #424 - Turtleizer functions must be evaluated
			s = this.evaluateDiagramControllerFunctions(s);
			// END KGU#417 2017-06-30
			n = this.evaluateExpression(s, false, false);
			if (n == null)
			{
				// START KGU#197 2016-07-27: Localization support
				//trouble = "<"+s+"> is not a correct or existing expression.";
				trouble = control.msgInvalidExpr.getText().replace("%1", s);
				// END KGU#197 2016-07-27
			}
			int fval = 0;
			if (n instanceof Integer)
			{
				fval = (Integer) n;
			}
			else if (n instanceof Long)
			{
				fval = ((Long) n).intValue();
			}
			else if (n instanceof Float)
			{
				fval = ((Float) n).intValue();
			}
			else if (n instanceof Double)
			{
				fval = ((Double) n).intValue();
			}

			// START KGU#156 2016-03-11: Enh. #124
			element.addToExecTotalCount(1, true);	// For the initialisation and first test
			//END KGU#156 2016-03-11
			
			int cw = ival;
			// START KGU#77/KGU#78 2015-11-25: Leave if some kind of Jump statement has been executed
			//while (((sval >= 0) ? (cw <= fval) : (cw >= fval)) && trouble.equals("") && (stop == false))
			context.loopDepth++;
			while (((sval >= 0) ? (cw <= fval) : (cw >= fval)) && trouble.equals("") &&
					(stop == false) && !context.returned && leave == 0)
			// END KGU#77/KGU#78 2015-11-25
			{
				// START KGU#307 2016-12-12: Issue #307 - prepare warnings on loop variable manipulations
				//setVar(counter, cw);
				setVar(counter, cw, forLoopLevel-1, true);
				// END KGU#307 2016-12-12
				element.waited = true;


				// START KGU#117 2016-03-07: Enh. #77 - consistent subqueue handling
				if (trouble.isEmpty())
				{
					trouble = stepSubqueue(element.getBody(), true);
				}
				// END KGU#117 2016-03-07

				// START KGU#156 2016-03-11: Enh. #124
				element.addToExecTotalCount(1, true);	// For the condition test and increment
				//END KGU#156 2016-03-11
				
				// At this point, we symbolize the time for the incrementing and condition checking
				element.waited = false;
				element.executed = true;
				if (delay != 0 || step)
				{
					diagram.redraw();
				}
				checkBreakpoint(element);
				delay();
				element.executed = false;
				element.waited = true;
				
				// START KGU 2015-10-13: The step value is now calculated in advance
				cw += sval;
				// END KGU 2015-10-13
			}
			// START KGU#78 2015-11-25
			if (leave > 0)
			{
				leave--;
			}
			context.loopDepth--;
			// END KGU#78 2015-11-25
			if (trouble.equals(""))
			{
				element.executed = false;
				element.waited = false;
			}
		} catch (EvalError ex)
		{
			trouble = ex.getMessage();
		}
		// START KGU#307 2016-12-12: Issue #307 - prepare warnings on loop variable manipulations
		while (forLoopLevel < context.forLoopVars.count()) {
			context.forLoopVars.remove(forLoopLevel);
		}
		// END KGU#307 2016-12-12
		return trouble;
	}
	
	// START KGU#61 2016-03-21: Enh. #84
	// This executes FOR-IN loops
	private String stepForIn(For element)
	{
		String trouble = new String();
		// START KGU#307 2016-12-12: Issue #307 - prepare warnings on loop variable manipulations
		int forLoopLevel = context.forLoopVars.count();
		// END KGU#307 2016-12-12
		String valueListString = element.getValueList();
		String iterVar = element.getCounterVar();
		Object[] valueList = null;
		String problem = "";	// Gathers exception descriptions for analysis purposes
		Object value = null;
		boolean valueNoArray = false;
		// START KGU#417 2017-06-30: Enh. #424 - Turtleizer functions must be evaluated each time
		try {
			valueListString = this.evaluateDiagramControllerFunctions(valueListString).trim();
		}
		catch (EvalError ex)
		{
			problem += "\n" + ex.getMessage();
		}
		// END KGU#417 2017-06-30
		if (valueListString.startsWith("{") && valueListString.endsWith("}"))
		{
			try
			{
				// START KGU#439 2017-10-13: Issue #436
				//this.evaluateExpression("Object[] tmp20160321kgu = " + valueListString, false, false);
				//value = context.interpreter.get("tmp20160321kgu");
				//context.interpreter.unset("tmp20160321kgu");
				value = this.evaluateExpression(valueListString, true, false);
				// END KGU#439 2017-10-13
			}
			catch (EvalError ex)
			{
				problem += "\n" + ex.getMessage();
			}
		}
		
		// External function calls are not allowed at this position but there of course some
		// functions that yield an array (split) or a string (copy, insert, delete, uppercase,
		// lowercase. The latter ones might even be concatenated. Nevertheless it's relatively
		// safe to evaluate this as content of an array initializer. If the comma was what we
		// assumed (separator of an item enumeration) then the resulting array (i.e. ArrayList)
		// MUST contain more than one element. (If the comma IS an argument separator of a
		// function call then either the function will be an element of the value list or
		// we obtain a single element - or some syntax trouble.)
		if (value == null && valueListString.contains(","))
		{
			try
			{
				// START KGU#439 2017-10-13: Issue #436
				//this.evaluateExpression("Object[] tmp20160321kgu = {" + valueListString + "}", false, false);
				//value = context.interpreter.get("tmp20160321kgu");
				//context.interpreter.unset("tmp20160321kgu");
				value = this.evaluateExpression("{" + valueListString + "}", true, false);
				// END KGU#439 2017-10-13
				// START KGU#856 2020-04-23: Bugfix #858 - there ARE functions returning an array or string
				if (value instanceof ArrayList && ((ArrayList<?>)value).size() == 1) {
					/* If the array contains only a single element then we must have
					 * misinterpreted the comma (may have been part of a string literal
					 * or separator in a function parameter list. So the element is certainly
					 * the array or string we need
					 */
					value = ((ArrayList<?>)value).get(0);
				}
				// END KGU#856 2020-04-23
			}
			catch (EvalError ex)
			{
				problem += "\n" + ex.getMessage();
			}
		}
		// Might be a function or variable otherwise evaluable
		if (value == null)
		{
			try
			{
				value = this.evaluateExpression(valueListString, false, false);
				// START KGU#429 2017-10-08
				// In case it was a variable or function, it MUST contain or return an array to be acceptable
				if (value != null && /*!(value instanceof Object[]) &&*/ !(value instanceof ArrayList<?>) && !(value instanceof String)) {
					valueNoArray = true;
					problem += valueListString + " = " + prepareValueForDisplay(value, context.dynTypeMap);
				}
				// END KGU#429 2017-10-08
			}
			catch (EvalError ex)
			{
				problem += "\n" + ex.getMessage();
			}
		}
		if (value == null && valueListString.contains(" "))
		{
			// Rather desperate attempt to compose an array from loose strings (like in shell scripts)
			StringList tokens = Element.splitExpressionList(valueListString, " ");
			try
			{
				// START KGU#439 2017-10-13: Issue #436
				//this.evaluateExpression("Object[] tmp20160321kgu = {" + tokens.concatenate(",") + "}", false, false);
				//value = context.interpreter.get("tmp20160321kgu");
				//context.interpreter.unset("tmp20160321kgu");
				value = this.evaluateExpression("{" + tokens.concatenate(",") + "}", true, false);
				// END KGU#439 2017-10-13
			}
			catch (EvalError ex)
			{
				problem += "\n" + ex.getMessage();
			}
		}
		if (value != null)
		{
			// Shouldn't occur anymore
			if (value instanceof Object[])
			{
				valueList = (Object[]) value;
			}
			else if (value instanceof ArrayList) {
				valueList = ((ArrayList<?>)value).toArray();
			}
			// START KGU#429 2017-10-08
			else if (value instanceof String) {
				char[] chars = ((String)value).toCharArray(); 
				valueList = new Character[chars.length];
				for (int i = 0; i < chars.length; i++) {
					valueList[i] = chars[i];
				}
			}
			// END KGU#429 2017-10-08
			else if (!valueNoArray)
			{
				valueList = new Object[1];
				valueList[0] = value;
			}
		}

		if (valueList == null)
		{
			trouble = control.msgBadValueList.getText().replace("%", valueListString);
			// START KGU 2016-07-06: Privide the gathered information
			if (!problem.isEmpty())
			{
				trouble += "\n" + control.msgBadValueListDetails.getText().replace("%", problem);
			}
			// END KGU 2016-07-06
		}
		else
		{
			element.addToExecTotalCount(1, true);	// For the condition evaluation
			// START KGU#307 2016-12-12: Issue #307 - prepare warnings on loop variable manipulations
			// START KGU#923 2021-02-01: Issue #923 no problem in FOR-IN-loopd
			//context.forLoopVars.add(iterVar);
			// END KGU#923 2021-02-01
			// END KGU#307 2016-12-12

			// Leave if any kind of Jump statement has been executed
			context.loopDepth++;
			int cw = 0;

			while (cw < valueList.length && trouble.equals("")
					&& (stop == false) && !context.returned && leave == 0)
			{
				try
				{
					Object iterVal = valueList[cw];
					// START KGU#388 2017-09-27: Enh. #423 declare or un-declare the loop variable dynamically
					TypeMapEntry iterType = null;
					if (iterVal instanceof HashMap<?,?>) {
						Object typeName = ((HashMap<?, ?>)iterVal).get("§TYPENAME§");
						if (typeName instanceof String && (iterType = context.dynTypeMap.get(":" + typeName)) != null) {
							context.dynTypeMap.put(iterVar, iterType);
						}
					}
					else if (iterVal != null && (iterType = context.dynTypeMap.get(iterVar)) != null && iterType.isRecord()) {
						context.dynTypeMap.remove(iterVar);
					}
					// END KGU#388 2017-09-27
					// START KGU#307 2016-12-12: Issue #307 - prepare warnings on loop variable manipulations
					//setVar(iterVar, valueList[cw]);
					setVar(iterVar, iterVal, forLoopLevel-1, true);
					// END KGU#307 2016-12-12
					element.executed = false;
					element.waited = true;

					if (trouble.isEmpty())
					{
						trouble = stepSubqueue(((ILoop)element).getBody(), true);						
					}

					element.executed = true;
					element.waited = false;
					if (trouble.equals(""))
					{
						cw++;
						// Symbolizes the loop condition check 
						checkBreakpoint(element);
						delay();
					}
					element.addToExecTotalCount(1, true);	// For the condition evaluation
				} catch (EvalError ex)
				{
					trouble = ex.getMessage();
				}
			}
			// If there are open leave requests then nibble one off
			if (leave > 0)
			{
				leave--;
			}
			context.loopDepth--;
			// START KGU#307 2016-12-12: Issue #307 - No matter what happened - ensure the entry level
			while (forLoopLevel < context.forLoopVars.count()) {
				context.forLoopVars.remove(forLoopLevel);
			}
			// END KGU#307 2016-12-12
		}
		if (trouble.equals(""))
		{
			element.executed = false;
			element.waited = false;
		}
		/*
		 * if (cw > 1000000) { element.selected = true; trouble =
		 * "Your loop ran a million times. I think there is a problem!";
		 * }
		 */
		return trouble;
	}
	// END KGU#61 2016-03-21
	
	private String stepParallel(Parallel element)
	{
		String trouble = new String();
		try
		{
			int outerLoopDepth = context.loopDepth;
			int nThreads = element.qs.size();
			// For each of the parallel "threads" fetch a subqueue's Element iterator...
			Vector<Iterator<Element> > undoneThreads = new Vector<Iterator<Element>>();
			for (int thr = 0; thr < nThreads; thr++)
			{
				undoneThreads.add(element.qs.get(thr).getIterator());
			}

			element.waited = true;
			// Since we can hardly really execute this in parallel here,
			// the workaround is to run all the "threads" in a randomly chosen order...
			Random rdmGenerator = new Random(System.currentTimeMillis());

			// The first condition holds if there is at least one unexhausted "thread"
			// START KGU#77/KGU#78 2015-11-25: Leave if some kind of Jump statement has been executed
			//while (!undoneThreads.isEmpty() && trouble.equals("") && (stop == false))
			context.loopDepth = 0;	// Loop exits may not penetrate the Parallel section
			while (!undoneThreads.isEmpty() && trouble.equals("") && (stop == false) &&
					!context.returned && leave == 0)
			// END KGU#77/KGU#78 2015-11-25
			{
				// Pick one of the "threads" by chance
				int threadNr = rdmGenerator.nextInt(undoneThreads.size());
				Iterator<Element> iter = undoneThreads.get(threadNr);
				if (!iter.hasNext())
				{
					// Thread is exhausted - drop it
					undoneThreads.remove(threadNr);
				}
				else 
				{
					// Run the next instruction of the chosen thread
					Element instr = iter.next();
					int oldExecCount = instr.getExecStepCount(true);
					// END KGU#156 2016-03-11
					trouble = step(instr);
					// START KGU#117 2016-03-12: Enh. #77
					element.addToExecTotalCount(instr.getExecStepCount(true) - oldExecCount, false);
					// END KGU#117 2016-03-12
					// In order to allow better tracking we put the executed instructions into `waited´ state...
					instr.waited = true;
					// START KGU#78 2015-11-25: Parallel sections are impermeable for leave requests!
					if (trouble == "" && leave > 0)
					{
						// This should never happen (the leave instruction should have failed already)
						// At least we will kill the causing thread...
						undoneThreads.remove(threadNr);
						// ...and then of course wipe the remaining requested levels
						leave = 0;
						// As it is not only a user syntax error but also a flaw in the Structorizer mechanisms we better report it
						// START KGU#247 2016-09-17: Issue #243
						//JOptionPane.showMessageDialog(diagram, "Uncaught attempt to jump out of a parallel thread:\n\n" + 
						//		instr.getText().getText().replace("\n",  "\n\t") + "\n\nThread killed!",
						//		"Parallel Execution Problem", JOptionPane.WARNING_MESSAGE);
						JOptionPane.showMessageDialog(diagram.getParent(), control.msgJumpOutParallel.getText().replace("%", "\n\n" + 
								instr.getText().getText().replace("\n",  "\n\t") + "\n\n"),
								control.msgTitleParallel.getText(), JOptionPane.WARNING_MESSAGE);
						// END KGU#247 2016-09-17
					}
					// END KGU#78 2015-11-25
				}
			}
			context.loopDepth = outerLoopDepth;	// Restore the original context
			if (trouble.equals(""))
			{
				// Recursively reset all `waited´ flags of the subqueues now finished
				element.clearExecutionStatus();
			}
		} catch (Error ex)
		{
			trouble = ex.getMessage();
		}
		return trouble;
	}

	// START KGU#686 2019-03-16: Enh. #56 Introdcution of TRY CATCH FINALLY
	private String stepTry(Try element)
	{
		String trouble = new String();
		element.executed = false;
		element.waited = true;
		
		// Start executing the try block
		
		boolean wasWithinTry = this.withinTryBlock;
		this.withinTryBlock = true;
		
		trouble = stepSubqueue(element.qTry, true);
		
		this.withinTryBlock = wasWithinTry;
		
		// In case of trouble (other than exit) exceute the catch block
		if (!trouble.isEmpty() && !isExited) {
			String origTrouble = trouble;	// For the case of a rethrow
			try {
				this.updateVariableDisplay(true);
				String varName = element.getExceptionVarName();
				Object priorValue = null;
				boolean hadVariable = false;
				if (varName != null) {
					if ((hadVariable = context.variables.contains(varName))) {
					priorValue = context.interpreter.get(varName);
					}
					setVar(varName, trouble, true);
				}
				// START KGU#806 2020-02-20: Bugfix #820 From now on new errors may occur
				this.isErrorReported = false;
				// END KGU#806 2020-02-20
				/* Normally the catch block will clear the trouble, but if it causes
				 * trouble itself (e.g. by rethrowing) than this will be the new
				 * trouble */
				trouble = stepSubqueue(element.qCatch, true);
				
				element.qTry.clearExecutionStatus();
				if (hadVariable) {
					setVar(varName, priorValue, true);
				}
				else if (varName != null) {
					context.interpreter.unset(varName);
					context.variables.removeAll(varName);
				}
				if (trouble.equals(RETHROW_MESSAGE)) {
					// Obviously a rethrow, so restore the original error message
					trouble = origTrouble;
				}
			} catch (EvalError e) {
				trouble = e.toString();
			}
			// FIXME: We should eliminate all variables introduced within the catch block!
		}
		
		// Execute the finally block (even in case of exit - but don't overwrite the exit text then)
		try {
			this.updateVariableDisplay(true);
			// Execute the finally block
			String finalTrouble = stepSubqueue(element.qFinally, true);
			if (!finalTrouble.isEmpty() && !isExited) {
				// An error out of the finally block adds to a possible previous trouble
				if (!trouble.isEmpty()) {
					trouble = "1. " + trouble + "\n2. " + finalTrouble;
				}
				else {
					trouble = finalTrouble;
				}
			}
		} catch (EvalError ex) {
			if (!isExited && (trouble = ex.getLocalizedMessage()) == null && (trouble = ex.getMessage()) == null || trouble.isEmpty()) {
				trouble = ex.toString();
			}
		}
		
		if (trouble.isEmpty()) {
			element.waited = false;
			element.executed = false;
		}
		
		return trouble;
	}
	// END KGU#686 2019-03-16
	
	// START KGU#117 2016-03-07: Enh. #77 - to track test coverage a consistent subqueue handling is necessary
	/**
	 * 
	 * @param sq
	 * @param checkLeave
	 * @return
	 */
	String stepSubqueue(Subqueue sq, boolean checkLeave)
	{
		String trouble = "";
		
		int i = 0;
		while ((i < sq.getSize())
				&& trouble.equals("") && (stop == false) && !context.returned
				&& (!checkLeave || leave == 0))
		{
			// START KGU#156 2016-03-11: Enh. #124
			//trouble = step(sq.getElement(i));
			Element ele = sq.getElement(i);
			int oldExecCount = ele.getExecStepCount(true);
			trouble = step(ele);
			sq.parent.addToExecTotalCount(ele.getExecStepCount(true) - oldExecCount, false);
			// END KGU#156 2016-03-11
			i++;
		}
		if (sq.getSize() == 0)
		{
			sq.deeplyCovered = sq.simplyCovered = true;
			// START KGU#156 2016-03-11: Enh. #124
			sq.countExecution();
			//END KGU#156 2016-03-11
		}
		return trouble;
	}
	
	// START KGU#388 2017-09-16: Enh. #423 We must prepare expressions with record component access
	/**
	 * Resolves qualified names (record access) where contained and - if allowed by setting
	 * {@code _withInitializers} - array or record initializers and has the interpreter evaluate
	 * the prepared expression.<br/>
	 * This preparation work might perhaps also have been done by the convert function but requires
	 * current evaluation context. So it was rather located here.<br/>
	 * Note: Argument {@code _withInitializers} (and the associated mechanism) was added via
	 * refactoring afterwards with a default value of {@code false} in order to avoid unwanted
	 * impact. If there happens to be some place in code where it seems helpful to activate this
	 * mechanism just go ahead and try.   
	 * @param _expr -the converted expression to be evaluated
	 * @param _withInitializers - whether an array or record initializer is to be managed here
	 * @param _preserveBrackets - if true then brackets won't be substituted
	 * @return the evaluated result if successful 
	 * @throws EvalError an exception if something went wrong (may be raised by the interpreter
	 * or this method itself)
	 */
	protected Object evaluateExpression(String _expr, boolean _withInitializers, boolean _preserveBrackets) throws EvalError
	{
		Object value = null;
		StringList tokens = Syntax.splitLexically(_expr, true);
		// START KGU#773 2019-11-28: Bugfix #786 Blanks are not tolerated by the susequent mechanisms like index evaluation
		tokens.removeAll(" ");
		// END KGU#773 2019-11-28
		// START KGU#439 2017-10-13: Enh. #436 Arrays now represented by ArrayLists
		if (!_preserveBrackets) {
			if (tokens.indexOf(OBJECT_ARRAY, 0, true) == 0) {
				tokens.set(0, "Object[]");
				tokens.remove(1,3);
			}
			tokens.replaceAll("[", ".get(");
			tokens.replaceAll("]", ")");
		}
		// END KGU#439 2017-10-13
		// Special treatment for inc() and dec() functions? - no need if convert was applied before
		int i = 0;
		while ((i = tokens.indexOf(".", i+1)) > 0) {
			// FIXME: We should check for either declared type or actual object type of what's on the left of the dot.
			// The trouble is that we would have to analyse the expression on the left of the dot in order to find out
			// whether it is a record. But where does it begin? It could be a function call (e.g. copyRecord()) or an
			// indexed access to an array element... An how can we make sure its evaluation hasn't got irreversible side
			// effects?
			// At least the check against following parenthesis will help to avoid the spoiling of Java method calls.
			if (i+1 < tokens.count() && Syntax.isIdentifier(tokens.get(i+1), false, null) && (i+2 == tokens.count() || !tokens.get(i+2).equals("("))) {
				tokens.set(i, ".get(\"" + tokens.get(i+1) + "\")");
				tokens.remove(i+1);
			}
		}
		// START KGU#100/KGU#388 2017-09-29: Enh. #84, #423 TODO Make this available at more places
		if (tokens.get(tokens.count()-1).equals("}") && _withInitializers) {
			TypeMapEntry recordType = null;
			// START KGU#100 2016-01-14: Enh. #84 - accept array assignments with syntax array <- {val1, val2, ..., valN}
			if (tokens.get(0).equals("{")) {			
				value = evaluateArrayInitializer(_expr, tokens);
			}
			// END KGU#100 2016-01-14
			// START KGU#388 2017-09-13: Enh. #423 - accept record assignments with syntax recordVar <- typename{comp1: val1, comp2: val2, ..., compN: valN}
			else if (tokens.get(1).equals("{") && (recordType = identifyRecordType(tokens.get(0), true)) != null) {
				value = evaluateRecordInitializer(_expr, tokens, recordType);
			}
			// END KGU#388 2017-09-13
		}
		// END KGU#100/KGU#388 2017-09-29
		// START KGU#920 2021-02-01: Bugfix #920: "Infinity" should be interpreted
		else if (tokens.count() == 1 && tokens.get(0).equals("Infinity")) {
			value = Double.POSITIVE_INFINITY;
		}
		else if (tokens.count() == 2 && tokens.get(0).equals("-") && tokens.get(1).equals("Infinity")) {
			value = Double.NEGATIVE_INFINITY;
		}
		// END KGU#920 2021-02-01
		else
		{
			// START KGU#920 2021-02-04: Bugfix #920: "Infinity" should be interpreted
			tokens.replaceAll("Infinity", "Double.POSITIVE_INFINITY");
			// END KGU#920 2021-02-04
			
			// Possibly our resolution of qualified names went too far. For this case give it some more tries
			// with partially undone conversions. This should not noticeably slow down the evaluation in case
			// no error occurs.
			boolean error423 = false;
			// START KGU#773 2019-11-28: Bugfix #786 Since blanks have been eliminated now, we must be cautious on concatenation
			//String expr = tokens.concatenate();
			String expr = tokens.concatenate(null);
			// END KGU#773 2019-11-28
			boolean messageAugmented = false;
			do {
				error423 = false;
				try {
					value = context.interpreter.eval(expr);
				}
				catch (EvalError err) {
					String error423message = err.getMessage(); 
					if (error423message.contains(ERROR423MESSAGE)) {
						if (ERROR423MATCHER.reset(error423message).matches()) {
							// Restore the assumed original attribute access and try again
							// (this will at least induce a less confusing message)
							// Could still be improved as we obtain in the end of the message the very name
							expr = ERROR423MATCHER.group(1) + ERROR423MATCHER.group(2) + ERROR423MATCHER.group(3);
							error423 = true;
						}
					}
					// START KGU#510 2018-03-20: Issue #527 - index range problem detection for more helpful message
					else if (ERROR527MATCHER.reset(error423message).matches()) {
						try {
							// START KGU#677 2019-03-09: Bugfix #527
							//Object potArray = context.interpreter.eval(ERROR527MATCHER.group(4));
							//Object potIndex = context.interpreter.eval(ERROR527MATCHER.group(2));
							String arrayName = ERROR527MATCHER.group(5);
							Object potArray = null;
							if (arrayName == null && (arrayName = ERROR527MATCHER.group(1)).contains("copyArray(")) {
								arrayName = arrayName.replaceFirst("^copyArray\\((.*)\\)$", "$1");
							}
							if (arrayName != null) {
								potArray = context.interpreter.eval(arrayName);
							}
							String indexExpr = ERROR527MATCHER.group(2);
							if (indexExpr != null) {
								indexExpr = Element.splitExpressionList(indexExpr, ",").get(0);
							}
							Object potIndex = context.interpreter.eval(indexExpr);
							// END KGU#677 2019-03-09
							if (potArray instanceof ArrayList && potIndex instanceof Integer) {
								int index = ((Integer)potIndex).intValue();
								if (index < 0 || index >= ((ArrayList<?>)potArray).size()) {
									err.setMessage(control.msgIndexOutOfBounds.getText().
											// START KGU#677 2019-03-09: Bugfix #527
											//replace("%1", ERROR527MATCHER.group(2)).
											replace("%1", indexExpr).
											// END KGU#677 2019-03-09
											replace("%2", Integer.toString(index)).
											// START KGU#677 2019-03-09: Bugfix #527
											//replace("%3", ERROR527MATCHER.group(4))
											replace("%3", arrayName)
											// END KGU#677 2019-03-09
											);
								}
								// START KGU#510 2019-02-13: Improvement for issue #527
								// In more complex expressions it may not be the first index that caused the trouble, so look for other causes
								else {
									messageAugmented = addCauseDescription(_expr, err);
								}
								// END KGU#510 2019-02-13
							}
						}
						catch (EvalError err1) {
							//System.out.println(err1);
						}
					}
					// END KGU#510 2018-03-20
					// START KGU#615 2018-12-16: Just a simple workaround for #644 (single level initializer arguments)
					else if (error423message.contains("Encountered \"( {\"")) {
						throw new EvalError(error423message + "\n" + control.msgInitializerAsArgument.getText(), null, null);
					}
					// END KGU#615 2018-12-16
					if (!error423) {
						// START KGU#677 2019-03-09: This shouldn't harm, anyway
						if (!messageAugmented) {
							addCauseDescription(_expr, err);
						}
						// END KGU#677 2019-03-09
						throw err;
					}
				}
				// START KGU#756 2019-11-08: Internal interpreter errors may e.g. occur if a type name "Char" is evaluated
				catch (Error ex) {
					if (ex.getClass().getName().equals("bsh.Parser$LookaheadSuccess")) {
						throw new EvalError("Syntax error in expression «" + expr + "» - possibly a misplaced type name.", null, null);
					}
					else {
						throw ex;
					}
				}
				// END KGU#756 2019-11-08
			} while (error423);
		}
		return value;
	}
	// END KGU#388 2017-09-16

	// START KGU#677 2019-03-09: Issue #527 (revision)
	/**
	 * Replaces the top-level EvalError message with the given expression
	 * and a description of the originating problem, which is often more
	 * expressive than the message of {@code err}.
	 * @param _expr - The original expression or element text
	 * @param err - an {@link EvalError}
	 * @return true if the message of {@code err} had been augmented or replaced.
	 */
	private boolean addCauseDescription(String _expr, EvalError err) {
		Throwable ex = err;
		String msg = null;
		while (ex.getCause() != null) {
			ex = ex.getCause();
			if (ex.getMessage() != null) {
				msg = ex.getMessage();
			}
		}
		if (msg != null) {
			err.setMessage(_expr + ":\n" + msg);
		}
		return msg != null;
	}
	// END KGU#677 2019-03-09

	// START KGU#100 2017-10-08: Enh. #84 - accept array assignments with syntax array <- {val1, val2, ..., valN}
	/**
	 * Recursively pre-evaluates array initializer expressions
	 * @param _expr - the initializer as String (just for a possible error message)
	 * @param tokens - the initializer in precomputed tokenized form
	 * @return object that should be a ArrayList<Object>
	 * @throws EvalError
	 */
	private Object evaluateArrayInitializer(String _expr, StringList tokens) throws EvalError {
		// We have to evaluate those element values in advance, which are initializers themselves...
//		this.evaluateExpression("Object[] tmp20160114kgu = " + tokens.concatenate(), false);
//		value = context.interpreter.get("tmp20160114kgu");
//		context.interpreter.unset("tmp20160114kgu");
		StringList elementExprs = Element.splitExpressionList(tokens.subSequence(1, tokens.count()-1), ",", true);
		int nElements = elementExprs.count();
		if (!elementExprs.get(nElements-1).isEmpty()) {
			throw new EvalError(control.msgInvalidExpr.getText().replace("%1", _expr), null, null);				
		}
		elementExprs.remove(--nElements);
		ArrayList<Object> valueArray = new ArrayList<Object>(nElements);
		for (int i = 0; i < nElements; i++) {
			valueArray.add(evaluateExpression(elementExprs.get(i), true, false));
		}
		return valueArray;
	}
	// END KGU#100 2016-01-14
	// START KGU#388 2017-09-13: Enh. #423 - accept record assignments with syntax recordVar <- typename{comp1: val1, comp2: val2, ..., compN: valN}
	/**
	 * Recursively pre-evaluates record initializer expressions
	 * @param _expr - the expression
	 * @param tokens - the splitting result
	 * @param recordType - the identified record type entry
	 * @return the filled {@link HashMap} of component name - value pairs
	 * @throws EvalError
	 */
	private Object evaluateRecordInitializer(String _expr, StringList tokens, TypeMapEntry recordType) throws EvalError {
//		this.evaluateExpression("HashMap tmp20170913kgu = new HashMap()", false);
		// START KGU#559 2018-07-20: Enh. #563 - simplified record initializers (smarter interpretation)
		//HashMap<String, String> components = Element.splitRecordInitializer(tokens.concatenate(null));
		HashMap<String, String> components = Element.splitRecordInitializer(tokens.concatenate(null), recordType, false);
		// END KGU#559 2018-07-20
		if (components == null || components.containsKey("§TAIL§")) {
			throw new EvalError(control.msgInvalidExpr.getText().replace("%1", _expr), null, null);
		}
		HashMap<String, Object> valueRecord = new LinkedHashMap<String, Object>();
		valueRecord.put("§TYPENAME§", components.remove("§TYPENAME§"));
		LinkedHashMap<String, TypeMapEntry> compDefs = recordType.getComponentInfo(false);
		for (Entry<String, String> comp: components.entrySet()) {
			if (compDefs.containsKey(comp.getKey())) {
				// We have to evaluate the component value in advance if it is an initializer itself...
				//context.interpreter.eval("tmp20170913kgu.put(\"" + comp.getKey() + "\", " + comp.getValue() + ");");
				valueRecord.put(comp.getKey(), this.evaluateExpression(comp.getValue(), true, false));
			}
			else {
				throw new EvalError(control.msgInvalidComponent.getText().replace("%1", comp.getKey()).replace("%2", recordType.typeName), null, null);
			}
		}
//		value = context.interpreter.get("tmp20170913kgu");
//		if (value instanceof HashMap<?,?>) {
//			((HashMap<String, Object>)value).put("§TYPENAME§", recordType.typeName);
//		}
//		context.interpreter.unset("tmp20170913kgu");
		return valueRecord;
	}
	// END KGU#388 2017-09-13
	
	private void waitForNext()
	{
		// START KGU#379 2017-04-12: Bugfix #391: This is the proper place to prepare the buttons for pause mode
		// Well, maybe it is better put into the synchronized block?
		if (getPaus()) {
			// START KGU#907 2021-01-04: Enh. #906 Special step handing for Calls
			//control.setButtonsForPause(true);
			control.setButtonsForPause(true, currentCall != null);
			// END KGU#907 2021-01-04
		}
		// END KGU#379 2017-04-12
		synchronized (this)
		{
			while (paus == true)
			{
				try
				{
					wait();
				} catch (Exception e)
				{
					logger.log(Level.SEVERE, "wait()", e);
				}
			}
		}
		/*
		 * int i = 0; while(paus==true) { System.out.println(i);
		 * 
		 * try { Thread.sleep(100); } catch (InterruptedException e) {
		 * System.out.println(e.getMessage());} i++; }
		 */

		if (step == true)
		{
			paus = true;
		}
	}
	
	// START KGU#33/KGU#34 2014-12-05
	// Method tries to extract the index value from an expression formed like
	// an array element access, i.e. "<arrayname>[<expression>]"
	private int getIndexValue(String varname) throws EvalError
	{
		// START KGU#141 2016-01-16: Bugfix #112
		String message = "Illegal (negative) index";
		// END KGU#141 2016-01-16
		String ind = varname.substring(varname.indexOf("[") + 1,
				// START KGU#166 2016-03-29: Bugfix #139 (nested index expressions failed)
				//varname.indexOf("]"));
				varname.lastIndexOf("]"));
				// END KGU#166 2016-03-29

		int index = -1;

		try
		{
			//index = Integer.parseInt(ind);	// KGU: This was nonsense - usually no literal here
			index = (Integer) this.evaluateExpression(ind, false, false);
		}
		catch (Exception e)
		{
			//index = (Integer) this.interpreter.get(ind);	// KGU: This didn't work for expressions
			// START KGU#141 2016-01-16: Bugfix #112 - this led to silent errors and incapacitation of executor
			//System.out.println(e.getMessage() + " on " + varname + " in Executor.getIndexValue()");
			message = e.getMessage();	// We will rethrow it later
			// END KGU#141 2016-01-16
		}
		// START KGU#141 2016-01-16: Bugfix #112 - We may not allow negative indices
		if (index < 0)
		{
			throw new EvalError(message + " on index evaluation in: " + varname, null, null);
		}
		// END KGU#141 2016-01-16
		return index;
	}
	// END KGU#33/KGU#34 2014-12-05
	
	// START KGU#165 2016-04-03: Support keyword case sensitivity
	/**
	 * Returns an appropriate match string for the given parser preference string
	 * (where {@link Syntax#ignoreCase} is paid attention to)
	 * @param keyword - parser preference string
	 * @return match pattern
	 */
	private String getKeywordPattern(String keyword)
	{
		String pattern = Matcher.quoteReplacement(keyword);
		if (Syntax.ignoreCase)
		{
			pattern = BString.breakup(pattern, true);
		}
		return pattern;
	}
	// END KGU#165 2016-04-03
	
	// START KGU#156 2016-03-10: An interface for an external update trigger was needed
	public void redraw()
	{
		diagram.repaint();
	}
	// END KGU#156 2016-03-10
	
    // START KGU#160 2016-04-12: Enh. #137 - Checkbox for text window output
	public void setOutputWindowEnabled(boolean _enabled)
	{
		this.isConsoleEnabled = _enabled;
		// START KGU#569 2018-08-09: Issue #577 - console window might have got corrupted
		//this.console.setVisible(_enabled);
		try {
			this.console.setVisible(_enabled);
		}
		catch (NullPointerException ex) {
			this.console.dispose();
			this.console = new OutputConsole();
			this.console.setVisible(_enabled);
		}
	}
	// END KGU#160 2016-04-12

}<|MERGE_RESOLUTION|>--- conflicted
+++ resolved
@@ -3592,31 +3592,6 @@
 //				}
 //			}
 //		}
-<<<<<<< HEAD
-		// qualified or indexed or both?
-		else if (tokens.indexOf(".") == 1 || tokens.get(nTokens-1).equals("]")) {
-			// FIXME: Face a mixed encapsulation of arrays and records
-			// In case of a record component access there must not be modifiers
-			if (tokens.indexOf(".") == 1) {
-				TypeMapEntry recordType = null;
-				// The base variable name should be the last identifier in the series
-				target = tokens.get(0);
-				recordType = this.identifyRecordType(target, false);	// This will only differ from null if it's a record type
-				recordName = target;
-				// Now check recursively for record component names 
-				while (recordType != null && nTokens >= 3 && tokens.get(1).equals(".") && Syntax.isIdentifier(tokens.get(2), false, null)) {
-					LinkedHashMap<String, TypeMapEntry> comps = recordType.getComponentInfo(false);
-					String compName = tokens.get(2);
-					if (comps.containsKey(compName)) {
-						// If this is in turn a record type, it may be going on recursively...
-						target += "." + compName;
-						compType = comps.get(compName);
-						if (compType.isRecord()) {
-							recordType = compType;
-						}
-						else {
-							recordType = null;
-=======
 //		// END KGU#388 2017-09-14
 //		else {
 //			// Either a declaration or it does not start with an identifier
@@ -3629,7 +3604,7 @@
 //			// END KGU#388 2017-09-18
 //			target = tokens.get(nTokens-1);
 //		}
-		if (!isDecl && (Function.testIdentifier(token0 = tokens.get(0), false, null))) {
+		if (!isDecl && (Syntax.isIdentifier(token0 = tokens.get(0), false, null))) {
 			/* Now it must be some C or Java declaration or just a plain variable
 			 * (possibly indexed or qualified or both).
 			 * A Java type may be qualified itself (package + member class).
@@ -3653,7 +3628,7 @@
 			int posDot = 1;
 			String token2 = "";
 			while (posDot+1 < nTokens && tokens.get(posDot).equals(".")
-					&& Function.testIdentifier(token2 = tokens.get(posDot+1), false, null)) {
+					&& Syntax.isIdentifier(token2 = tokens.get(posDot+1), false, null)) {
 				declType = null;	// Can't be a declared user type anymore
 				isStandardType = false;	// ... neither a primitive type
 				if (isVariable && targetType != null && targetType.isRecord()) {
@@ -3676,7 +3651,7 @@
 			 * initialisation of C or Java style) or some access path
 			 */
 			if ((declType != null || isJavaType || isStandardType) && posDot < nTokens
-					&& Function.testIdentifier(token1 = tokens.get(posDot), false, "")) {
+					&& Syntax.isIdentifier(token1 = tokens.get(posDot), false, "")) {
 				/* it is a either a non-array Java declaration or a C declaration
 				 * with a possible array specification still to come
 				 * i.e. cases b) or d)
@@ -3740,7 +3715,6 @@
 							accessPath.clear();
 							// We are done here with case j)
 							break;
->>>>>>> 1e6f7683
 						}
 						tokens.insert("►", 0);
 						throw new EvalError(control.msgInvalidExpr.getText()
@@ -3814,7 +3788,7 @@
 							posDot += 3;
 						}
 						//target = tokens.concatenate(null);
-						tokens.add(Element.splitLexically(indexExprs.get(nExprs), true));
+						tokens.add(Syntax.splitLexically(indexExprs.get(nExprs), true));
 						tokens.remove(posDot);	// drop the leading "]"
 						nTokens = tokens.count();
 					}
@@ -3822,7 +3796,7 @@
 				/* Because of the prerequisites only a "." is to be expected,
 				 * but at least one index access must have been in the path
 				 */
-				else if (Function.testIdentifier(token2 = tokens.get(posDot + 1), false, null)) {
+				else if (Syntax.isIdentifier(token2 = tokens.get(posDot + 1), false, null)) {
 					// Record component access again
 					if (targetType != null && targetType.isRecord()) {
 						targetType = targetType.getComponentInfo(false).get(token2);
@@ -4426,13 +4400,13 @@
 		int nDims = 0;
 		int nTokens = dimensionSpecs.count();
 		while (nTokens > 0 && dimensionSpecs.get(0).equals("[")) {
-			StringList exprs = Element.splitExpressionList(dimensionSpecs, ",", true);
-			if (exprs.count() != 2 || !exprs.get(2).startsWith("]")) {
+			ArrayList<StringList> exprs = Syntax.splitExpressionList(dimensionSpecs, ",");
+			if (exprs.size() != 2 || !exprs.get(2).get(0).equals("]")) {
 				throw new EvalError(control.msgInvalidExpr.getText()
 						.replace("%", decl), null, null);
 			}
 			nDims++;
-			dimensionSpecs = Element.splitLexically(exprs.get(1), true);
+			dimensionSpecs = exprs.get(1);
 			dimensionSpecs.remove(0); // This was the "]".
 			nTokens = dimensionSpecs.count();
 			typeDescr.add("[");
@@ -4446,7 +4420,7 @@
 				}
 			}
 			else {
-				Object size = this.evaluateExpression(exprs.get(0), false, false);
+				Object size = this.evaluateExpression(exprs.get(0).concatenate(null), false, false);
 				if (size != null && size instanceof Integer) {
 					typeDescr.add(((Integer)size).toString());
 				}
@@ -4486,7 +4460,7 @@
 			nDims++;
 		}
 		if (nDims * 2 + 2 != nTokens ||
-				!Function.testIdentifier(target = tokens.get(nDims*2+1), false, null)) {
+				!Syntax.isIdentifier(target = tokens.get(nDims*2+1), false, null)) {
 			throw new EvalError(control.msgInvalidExpr.getText()
 					.replace("%1", tokens.concatenate(null)), null, null);
 		}
@@ -4511,16 +4485,12 @@
 	private boolean associateType(String target, StringList typeDescr) {
 		boolean newType = false;
 		String typeName = null;
-<<<<<<< HEAD
-		if (typeDescr != null && typeDescr.count() == 1 && Syntax.isIdentifier(typeName = typeDescr.get(0), false, null)
-=======
 		boolean isId = false;
 		if (typeDescr != null && typeDescr.count() == 1
 				// START KGU#922 2021-01-31: Bugfix #922
 				//&& Function.testIdentifier(typeName = typeDescr.get(0), false, null)
-				&& (isId = Function.testIdentifier(typeName = typeDescr.get(0), false, "."))
+				&& (isId = Syntax.isIdentifier(typeName = typeDescr.get(0), false, "."))
 				// END KGU#922 2021-01-31
->>>>>>> 1e6f7683
 				&& context.dynTypeMap.containsKey(":" + typeName)) {
 			context.dynTypeMap.put(target, context.dynTypeMap.get(":" + typeName));
 		}
