--- conflicted
+++ resolved
@@ -36,11 +36,7 @@
  *      Kay Gürtzig     2015-11-26      Extended by loopDepth (needed for the JUMP execution)
  *      Kay Gürtzig     2016-12-12      Issue #307: Extended by forLoopVars
  *      Kay Gürtzig     2017-04-21      Enh. #389: Extensions for import calls, conversion into a context cartridge
-<<<<<<< HEAD
- *      Kay Gürtzig     2018-03-19      Enh. #389: Renamed in ExecutionContext
-=======
  *      Kay Gürtzig     2018-03-19      Enh. #389: Renamed as ExecutionContext
->>>>>>> 2a0379f0
  *
  ******************************************************************************************************
  *
