<?xml version="1.0" encoding="UTF-8"?>
<?eclipse.ant.import?>
<!-- You may freely edit this file. See commented blocks below for -->
<!-- some examples of how to customize the build. -->
<!-- (If you delete it and reopen the project it will be recreated.) -->
<!-- By default, only the Clean and Build commands use this build script. -->
<!-- Commands such as Run, Debug, and Test only use this build script if -->
<!-- the Compile on Save feature is turned off for the project. -->
<!-- You can turn off the Compile on Save (or Deploy on Save) setting -->
<!-- in the project's Project Properties dialog box.-->
<project name="Structorizer" default="default" basedir=".">
    <description>Builds, tests, and runs the project Structorizer.</description>
    <import file="nbproject/build-impl.xml"/>
    <!--

    There exist several targets which are by default empty and which can be 
    used for execution of your tasks. These targets are usually executed 
    before and after some main targets. They are: 

      -pre-init:                 called before initialization of project properties
      -post-init:                called after initialization of project properties
      -pre-compile:              called before javac compilation
      -post-compile:             called after javac compilation
      -pre-compile-single:       called before javac compilation of single file
      -post-compile-single:      called after javac compilation of single file
      -pre-compile-test:         called before javac compilation of JUnit tests
      -post-compile-test:        called after javac compilation of JUnit tests
      -pre-compile-test-single:  called before javac compilation of single JUnit test
      -post-compile-test-single: called after javac compilation of single JUunit test
      -pre-jar:                  called before JAR building
      -post-jar:                 called after JAR building
      -post-clean:               called after cleaning build products

    (Targets beginning with '-' are not intended to be called on their own.)

    Example of inserting an obfuscator after compilation could look like this:

        <target name="-post-compile">
            <obfuscate>
                <fileset dir="${build.classes.dir}"/>
            </obfuscate>
        </target>

    For list of available properties check the imported 
    nbproject/build-impl.xml file. 


    Another way to customize the build is by overriding existing main targets.
    The targets of interest are: 

      -init-macrodef-javac:     defines macro for javac compilation
      -init-macrodef-junit:     defines macro for junit execution
      -init-macrodef-debug:     defines macro for class debugging
      -init-macrodef-java:      defines macro for class execution
      -do-jar:                  JAR building
      run:                      execution of project 
      -javadoc-build:           Javadoc generation
      test-report:              JUnit report generation

    An example of overriding the target for project execution could look like this:

        <target name="run" depends="Structorizer-impl.jar">
            <exec dir="bin" executable="launcher.exe">
                <arg file="${dist.jar}"/>
            </exec>
        </target>

    Notice that the overridden target depends on the jar target and not only on 
    the compile target as the regular run target does. Again, for a list of available 
    properties which you can use, check the target you are overriding in the
    nbproject/build-impl.xml file. 

    -->
<<<<<<< HEAD

    <target name="Structorizer">
        <bundleapp outputdirectory="./Structorizer/"
            name="Structorizer"
            displayname="Structorizer"
            identifier="lu.fisch.Structorizer"
            mainclassname="Structorizer"
            icon="icons/Structorizer.icns"
            copyright="Bob Fisch">
            <classpath file="dist/Structorizer.jar" />
            <classpath file="dist/lib/*" />
        </bundleapp>
    </target>


=======
>>>>>>> 42f9eb61
</project><|MERGE_RESOLUTION|>--- conflicted
+++ resolved
@@ -71,8 +71,8 @@
     nbproject/build-impl.xml file. 
 
     -->
-<<<<<<< HEAD
 
+    <!-- target to build the OSX wrapper -->
     <target name="Structorizer">
         <bundleapp outputdirectory="./Structorizer/"
             name="Structorizer"
@@ -87,6 +87,4 @@
     </target>
 
 
-=======
->>>>>>> 42f9eb61
 </project>