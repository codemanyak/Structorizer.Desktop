--- conflicted
+++ resolved
@@ -15,13 +15,8 @@
 	        name="Structorizer"
 	        displayname="Structorizer"
 	        identifier="lu.fisch.Structorizer"
-<<<<<<< HEAD
-	        shortversion="3.31-04"
-	        version="3.31-04"
-=======
 	        shortversion="3.32-01"
 	        version="3.32-01"
->>>>>>> 7fd46391
 	        icon="icons/Structorizer.icns"
 	        mainclassname="Structorizer"
 	        copyright="Bob Fisch"
